--- conflicted
+++ resolved
@@ -6,11 +6,8 @@
 - [#2425](https://github.com/poanetwork/blockscout/pull/2425) - Force to show address view for checksummed address even if it is not in DB
 
 ### Chore
-<<<<<<< HEAD
 - [#2432](https://github.com/poanetwork/blockscout/pull/2432) - bump credo version
-=======
 - [#2450](https://github.com/poanetwork/blockscout/pull/2450) - Fix clearance of logs and node_modules folders in clearing script
->>>>>>> 51eaa283
 - [#2434](https://github.com/poanetwork/blockscout/pull/2434) - get rid of timex warnings
 
 ## 2.0.2-beta
