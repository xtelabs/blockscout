## Current

### Features
- [#1959](https://github.com/poanetwork/blockscout/pull/1959) - added goerli theme and goerli logo
- [#1928](https://github.com/poanetwork/blockscout/pull/1928) - pagination styles were updated
- [#1948](https://github.com/poanetwork/blockscout/pull/1948) - added ropsten theme and ropsten logo
- [#1940](https://github.com/poanetwork/blockscout/pull/1940) - qr modal button and background issue
- [#1936](https://github.com/poanetwork/blockscout/pull/1936) - added kovan, sokol themes and logos
- [#1925](https://github.com/poanetwork/blockscout/pull/1925) - added dai theme and logo
- [#1922](https://github.com/poanetwork/blockscout/pull/1922) - added ethereum classic theme and logo
- [#1907](https://github.com/poanetwork/blockscout/pull/1907) - dropdown color bug fix (lukso theme) and tooltip color bug fix
- [#1903](https://github.com/poanetwork/blockscout/pull/1903) - added rsk theme and rsk logo
- [#1895](https://github.com/poanetwork/blockscout/pull/1895) - add changes to poa theme and poa logo
- [#1812](https://github.com/poanetwork/blockscout/pull/1812) - add pagination to addresses page
- [#1874](https://github.com/poanetwork/blockscout/pull/1874) - add changes to ethereum theme and ethereum logo
- [#1815](https://github.com/poanetwork/blockscout/pull/1815) - able to search without prefix "0x"
- [#1813](https://github.com/poanetwork/blockscout/pull/1813) - add total blocks counter to the main page
- [#1806](https://github.com/poanetwork/blockscout/pull/1806) - verify contracts with a post request
- [#1857](https://github.com/poanetwork/blockscout/pull/1857) - Re-implement Geth JS internal transaction tracer in Elixir
- [#1859](https://github.com/poanetwork/blockscout/pull/1859) - feat: show raw transaction traces
- [#1920](https://github.com/poanetwork/blockscout/pull/1920) - fix: remove source code fields from list endpoint
- [#1876](https://github.com/poanetwork/blockscout/pull/1876) - async calculate a count of blocks
- [#1941](https://github.com/poanetwork/blockscout/pull/1941) - feat: add on demand fetching and stale attr to rpc
- [#1952](https://github.com/poanetwork/blockscout/pull/1952) - feat: exclude empty contracts by default

### Fixes

- [#1944](https://github.com/poanetwork/blockscout/pull/1944) - fixed styles for token's dropdown.
- [#1926](https://github.com/poanetwork/blockscout/pull/1926) - status label alignment
- [#1829](https://github.com/poanetwork/blockscout/pull/1829) - Handle nil quantities in block decoding routine
- [#1830](https://github.com/poanetwork/blockscout/pull/1830) - Make block size field nullable
- [#1840](https://github.com/poanetwork/blockscout/pull/1840) - Handle case when total supply is nil
- [#1838](https://github.com/poanetwork/blockscout/pull/1838) - Block counter calculates only consensus blocks
- [#1849](https://github.com/poanetwork/blockscout/pull/1849) - Improve chains menu
- [#1869](https://github.com/poanetwork/blockscout/pull/1869) - Fix output and gas extraction in JS tracer for Geth
- [#1868](https://github.com/poanetwork/blockscout/pull/1868) - fix: logs list endpoint performance
- [#1822](https://github.com/poanetwork/blockscout/pull/1822) - Fix style breaks in decompiled contract code view
- [#1885](https://github.com/poanetwork/blockscout/pull/1885) - highlight reserved words in decompiled code
- [#1896](https://github.com/poanetwork/blockscout/pull/1896) - re-query tokens in top nav automplete
- [#1881](https://github.com/poanetwork/blockscout/pull/1881) - fix: store solc versions locally for performance
- [#1905](https://github.com/poanetwork/blockscout/pull/1905) - fix reorgs, uncles pagination
- [#1875](https://github.com/poanetwork/blockscout/pull/1875) - fix: resolve false positive constructor arguments
- [#1904](https://github.com/poanetwork/blockscout/pull/1904) - fix `BLOCK_COUNT_CACHE_TTL` env var type
- [#1898](https://github.com/poanetwork/blockscout/pull/1898) - check if the constructor has arguments before verifying constructor arguments
- [#1915](https://github.com/poanetwork/blockscout/pull/1915) - fallback to 2 latest evm versions
- [#1937](https://github.com/poanetwork/blockscout/pull/1937) - Check the presence of overlap[i] object before retrieving properties from it
<<<<<<< HEAD
- [#1960](https://github.com/poanetwork/blockscout/pull/1960) - do not remove bold text in decompiled contacts

=======
- [#1917](https://github.com/poanetwork/blockscout/pull/1917) - Force block refetch if transaction is re-collated in a different block
>>>>>>> dfec1405

### Chore

- [#1814](https://github.com/poanetwork/blockscout/pull/1814) - Clear build artefacts script
- [#1837](https://github.com/poanetwork/blockscout/pull/1837) - Add -f flag to clear_build.sh script delete static folder
- [#1900](https://github.com/poanetwork/blockscout/pull/1900) - SUPPORTED_CHAINS ENV var
- [#1892](https://github.com/poanetwork/blockscout/pull/1892) - Remove temporary worker modules

## 1.3.10-beta

### Features

- [#1807](https://github.com/poanetwork/blockscout/pull/1807) - New theming capabilites.
- [#1739](https://github.com/poanetwork/blockscout/pull/1739) - highlight decompiled source code
- [#1696](https://github.com/poanetwork/blockscout/pull/1696) - full-text search by tokens
- [#1742](https://github.com/poanetwork/blockscout/pull/1742) - Support RSK
- [#1777](https://github.com/poanetwork/blockscout/pull/1777) - show ERC-20 token transfer info on transaction page
- [#1770](https://github.com/poanetwork/blockscout/pull/1770) - set a websocket keepalive from config
- [#1789](https://github.com/poanetwork/blockscout/pull/1789) - add ERC-721 info to transaction overview page
- [#1801](https://github.com/poanetwork/blockscout/pull/1801) - Staking pools fetching

### Fixes

 - [#1724](https://github.com/poanetwork/blockscout/pull/1724) - Remove internal tx and token balance fetching from realtime fetcher
 - [#1727](https://github.com/poanetwork/blockscout/pull/1727) - add logs pagination in rpc api
 - [#1740](https://github.com/poanetwork/blockscout/pull/1740) - fix empty block time
 - [#1743](https://github.com/poanetwork/blockscout/pull/1743) - sort decompiled smart contracts in lexicographical order
 - [#1756](https://github.com/poanetwork/blockscout/pull/1756) - add today's token balance from the previous value
 - [#1769](https://github.com/poanetwork/blockscout/pull/1769) - add timestamp to block overview
 - [#1768](https://github.com/poanetwork/blockscout/pull/1768) - fix first block parameter
 - [#1778](https://github.com/poanetwork/blockscout/pull/1778) - Make websocket optional for realtime fetcher
 - [#1790](https://github.com/poanetwork/blockscout/pull/1790) - fix constructor arguments verification
 - [#1793](https://github.com/poanetwork/blockscout/pull/1793) - fix top nav autocomplete
 - [#1795](https://github.com/poanetwork/blockscout/pull/1795) - fix line numbers for decompiled contracts
 - [#1803](https://github.com/poanetwork/blockscout/pull/1803) - use coinmarketcap for total_supply by default
 - [#1802](https://github.com/poanetwork/blockscout/pull/1802) - make coinmarketcap's number of pages configurable
 - [#1799](https://github.com/poanetwork/blockscout/pull/1799) - Use eth_getUncleByBlockHashAndIndex for uncle block fetching
 - [#1531](https://github.com/poanetwork/blockscout/pull/1531) - docker: fix dockerFile for secp256k1 building
 - [#1835](https://github.com/poanetwork/blockscout/pull/1835) - fix: ignore `pong` messages without error

### Chore

 - [#1804](https://github.com/poanetwork/blockscout/pull/1804) - (Chore) Divide chains by Mainnet/Testnet in menu
 - [#1783](https://github.com/poanetwork/blockscout/pull/1783) - Update README with the chains that use Blockscout
 - [#1780](https://github.com/poanetwork/blockscout/pull/1780) - Update link to the Github repo in the footer
 - [#1757](https://github.com/poanetwork/blockscout/pull/1757) - Change twitter acc link to official Blockscout acc twitter
 - [#1749](https://github.com/poanetwork/blockscout/pull/1749) - Replace the link in the footer with the official POA announcements tg channel link
 - [#1718](https://github.com/poanetwork/blockscout/pull/1718) - Flatten indexer module hierarchy and supervisor tree
 - [#1753](https://github.com/poanetwork/blockscout/pull/1753) - Add a check mark to decompiled contract tab
 - [#1744](https://github.com/poanetwork/blockscout/pull/1744) - remove `0x0..0` from tests
 - [#1763](https://github.com/poanetwork/blockscout/pull/1763) - Describe indexer structure and list existing fetchers
 - [#1800](https://github.com/poanetwork/blockscout/pull/1800) - Disable lazy logging check in Credo


## 1.3.9-beta

### Features

 - [#1662](https://github.com/poanetwork/blockscout/pull/1662) - allow specifying number of optimization runs
 - [#1654](https://github.com/poanetwork/blockscout/pull/1654) - add decompiled code tab
 - [#1661](https://github.com/poanetwork/blockscout/pull/1661) - try to compile smart contract with the latest evm version
 - [#1665](https://github.com/poanetwork/blockscout/pull/1665) - Add contract verification RPC endpoint.
 - [#1706](https://github.com/poanetwork/blockscout/pull/1706) - allow setting update interval for addresses with b

### Fixes

 - [#1669](https://github.com/poanetwork/blockscout/pull/1669) - do not fail if multiple matching tokens are found
 - [#1691](https://github.com/poanetwork/blockscout/pull/1691) - decrease token metadata update interval
 - [#1688](https://github.com/poanetwork/blockscout/pull/1688) - do not fail if failure reason is atom
 - [#1692](https://github.com/poanetwork/blockscout/pull/1692) - exclude decompiled smart contract from encoding
 - [#1684](https://github.com/poanetwork/blockscout/pull/1684) - Discard child block with parent_hash not matching hash of imported block
 - [#1699](https://github.com/poanetwork/blockscout/pull/1699) - use seconds as transaction cache period measure
 - [#1697](https://github.com/poanetwork/blockscout/pull/1697) - fix failing in rpc if balance is empty
 - [#1711](https://github.com/poanetwork/blockscout/pull/1711) - rescue failing repo in block number cache update
 - [#1712](https://github.com/poanetwork/blockscout/pull/1712) - do not set contract code from transaction input
 - [#1714](https://github.com/poanetwork/blockscout/pull/1714) - fix average block time calculation

### Chore

 - [#1693](https://github.com/poanetwork/blockscout/pull/1693) - Add a checklist to the PR template


## 1.3.8-beta

### Features

 - [#1611](https://github.com/poanetwork/blockscout/pull/1611) - allow setting the first indexing block
 - [#1596](https://github.com/poanetwork/blockscout/pull/1596) - add endpoint to create decompiled contracts
 - [#1634](https://github.com/poanetwork/blockscout/pull/1634) - add transaction count cache

### Fixes

 - [#1630](https://github.com/poanetwork/blockscout/pull/1630) - (Fix) colour for release link in the footer
 - [#1621](https://github.com/poanetwork/blockscout/pull/1621) - Modify query to fetch failed contract creations
 - [#1614](https://github.com/poanetwork/blockscout/pull/1614) - Do not fetch burn address token balance
 - [#1639](https://github.com/poanetwork/blockscout/pull/1614) - Optimize token holder count updates when importing address current balances
 - [#1643](https://github.com/poanetwork/blockscout/pull/1643) - Set internal_transactions_indexed_at for empty blocks
 - [#1647](https://github.com/poanetwork/blockscout/pull/1647) - Fix typo in view
 - [#1650](https://github.com/poanetwork/blockscout/pull/1650) - Add petersburg evm version to smart contract verifier
 - [#1657](https://github.com/poanetwork/blockscout/pull/1657) - Force consensus loss for parent block if its hash mismatches parent_hash

### Chore


## 1.3.7-beta

### Features

### Fixes

 - [#1615](https://github.com/poanetwork/blockscout/pull/1615) - Add more logging to code fixer process
 - [#1613](https://github.com/poanetwork/blockscout/pull/1613) - Fix USD fee value
 - [#1577](https://github.com/poanetwork/blockscout/pull/1577) - Add process to fix contract with code
 - [#1583](https://github.com/poanetwork/blockscout/pull/1583) - Chunk JSON-RPC batches in case connection times out

### Chore

 - [#1610](https://github.com/poanetwork/blockscout/pull/1610) - Add PIRL to Readme

## 1.3.6-beta

### Features

 - [#1589](https://github.com/poanetwork/blockscout/pull/1589) - RPC endpoint to list addresses
 - [#1567](https://github.com/poanetwork/blockscout/pull/1567) - Allow setting different configuration just for realtime fetcher
 - [#1562](https://github.com/poanetwork/blockscout/pull/1562) - Add incoming transactions count to contract view
 - [#1608](https://github.com/poanetwork/blockscout/pull/1608) - Add listcontracts RPC Endpoint

### Fixes

 - [#1595](https://github.com/poanetwork/blockscout/pull/1595) - Reduce block_rewards in the catchup fetcher
 - [#1590](https://github.com/poanetwork/blockscout/pull/1590) - Added guard for fetching blocks with invalid number
 - [#1588](https://github.com/poanetwork/blockscout/pull/1588) - Fix usd value on address page
 - [#1586](https://github.com/poanetwork/blockscout/pull/1586) - Exact timestamp display
 - [#1581](https://github.com/poanetwork/blockscout/pull/1581) - Consider `creates` param when fetching transactions
 - [#1559](https://github.com/poanetwork/blockscout/pull/1559) - Change v column type for Transactions table

### Chore

 - [#1579](https://github.com/poanetwork/blockscout/pull/1579) - Add SpringChain to the list of Additional Chains Utilizing BlockScout
 - [#1578](https://github.com/poanetwork/blockscout/pull/1578) - Refine contributing procedure
 - [#1572](https://github.com/poanetwork/blockscout/pull/1572) - Add option to disable block rewards in indexer config


## 1.3.5-beta

### Features

 - [#1560](https://github.com/poanetwork/blockscout/pull/1560) - Allow executing smart contract functions in arbitrarily sized batches
 - [#1543](https://github.com/poanetwork/blockscout/pull/1543) - Use trace_replayBlockTransactions API for faster tracing
 - [#1558](https://github.com/poanetwork/blockscout/pull/1558) - Allow searching by token symbol
 - [#1551](https://github.com/poanetwork/blockscout/pull/1551) Exact date and time for Transaction details page
 - [#1547](https://github.com/poanetwork/blockscout/pull/1547) - Verify smart contracts with evm versions
 - [#1540](https://github.com/poanetwork/blockscout/pull/1540) - Fetch ERC721 token balances if sender is '0x0..0'
 - [#1539](https://github.com/poanetwork/blockscout/pull/1539) - Add the link to release in the footer
 - [#1519](https://github.com/poanetwork/blockscout/pull/1519) - Create contract methods
 - [#1496](https://github.com/poanetwork/blockscout/pull/1496) - Remove dropped/replaced transactions in pending transactions list
 - [#1492](https://github.com/poanetwork/blockscout/pull/1492) - Disable usd value for an empty exchange rate
 - [#1466](https://github.com/poanetwork/blockscout/pull/1466) - Decoding candidates for unverified contracts

### Fixes
 - [#1545](https://github.com/poanetwork/blockscout/pull/1545) - Fix scheduling of latest block polling in Realtime Fetcher
 - [#1554](https://github.com/poanetwork/blockscout/pull/1554) - Encode integer parameters when calling smart contract functions
 - [#1537](https://github.com/poanetwork/blockscout/pull/1537) - Fix test that depended on date
 - [#1534](https://github.com/poanetwork/blockscout/pull/1534) - Render a nicer error when creator cannot be determined
 - [#1527](https://github.com/poanetwork/blockscout/pull/1527) - Add index to value_fetched_at
 - [#1518](https://github.com/poanetwork/blockscout/pull/1518) - Select only distinct failed transactions
 - [#1516](https://github.com/poanetwork/blockscout/pull/1516) - Fix coin balance params reducer for pending transaction
 - [#1511](https://github.com/poanetwork/blockscout/pull/1511) - Set correct log level for production
 - [#1510](https://github.com/poanetwork/blockscout/pull/1510) - Fix test that fails every 1st day of the month
 - [#1509](https://github.com/poanetwork/blockscout/pull/1509) - Add index to blocks' consensus
 - [#1508](https://github.com/poanetwork/blockscout/pull/1508) - Remove duplicated indexes
 - [#1505](https://github.com/poanetwork/blockscout/pull/1505) - Use https instead of ssh for absinthe libs
 - [#1501](https://github.com/poanetwork/blockscout/pull/1501) - Constructor_arguments must be type `text`
 - [#1498](https://github.com/poanetwork/blockscout/pull/1498) - Add index for created_contract_address_hash in transactions
 - [#1493](https://github.com/poanetwork/blockscout/pull/1493) - Do not do work in process initialization
 - [#1487](https://github.com/poanetwork/blockscout/pull/1487) - Limit geth sync to 128 blocks
 - [#1484](https://github.com/poanetwork/blockscout/pull/1484) - Allow decoding input as utf-8
 - [#1479](https://github.com/poanetwork/blockscout/pull/1479) - Remove smoothing from coin balance chart

### Chore
 - [https://github.com/poanetwork/blockscout/pull/1532](https://github.com/poanetwork/blockscout/pull/1532) - Upgrade elixir to 1.8.1
 - [https://github.com/poanetwork/blockscout/pull/1553](https://github.com/poanetwork/blockscout/pull/1553) - Dockerfile: remove 1.7.1 version pin FROM bitwalker/alpine-elixir-phoenix
 - [https://github.com/poanetwork/blockscout/pull/1465](https://github.com/poanetwork/blockscout/pull/1465) - Resolve lodash security alert<|MERGE_RESOLUTION|>--- conflicted
+++ resolved
@@ -44,12 +44,8 @@
 - [#1898](https://github.com/poanetwork/blockscout/pull/1898) - check if the constructor has arguments before verifying constructor arguments
 - [#1915](https://github.com/poanetwork/blockscout/pull/1915) - fallback to 2 latest evm versions
 - [#1937](https://github.com/poanetwork/blockscout/pull/1937) - Check the presence of overlap[i] object before retrieving properties from it
-<<<<<<< HEAD
 - [#1960](https://github.com/poanetwork/blockscout/pull/1960) - do not remove bold text in decompiled contacts
-
-=======
 - [#1917](https://github.com/poanetwork/blockscout/pull/1917) - Force block refetch if transaction is re-collated in a different block
->>>>>>> dfec1405
 
 ### Chore
 
