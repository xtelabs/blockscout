--- conflicted
+++ resolved
@@ -791,11 +791,7 @@
         end)
       end
 
-<<<<<<< HEAD
-      assert {:ok, %{errors: [], inserted: _}} =
-=======
       assert {:ok, %{errors: [], inserted: %{block_rewards: _block_rewards}}} =
->>>>>>> 11b1ab16
                Fetcher.fetch_and_import_range(block_fetcher, block_number..block_number)
 
       Process.sleep(1000)
