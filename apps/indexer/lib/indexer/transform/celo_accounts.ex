defmodule Indexer.Transform.CeloAccounts do
  @moduledoc """
  Helper functions for transforming data for Celo accounts.
  """

  require Logger

  alias ABI.TypeDecoder
  alias Explorer.Chain.{CeloAccount, CeloSigners}

  @doc """
  Returns a list of account addresses given a list of logs.
  """
  def parse(logs) do
    %{
      accounts: get_addresses(logs, CeloAccount.account_events()),
<<<<<<< HEAD
      validators:
        get_addresses(logs, CeloAccount.validator_events()) ++
          get_addresses(logs, CeloAccount.membership_events(), fn a -> a.third_topic end),
=======
      account_names: get_names(logs),
      validators: get_addresses(logs, CeloAccount.validator_events()),
>>>>>>> 7bf81298
      validator_groups: get_addresses(logs, CeloAccount.validator_group_events()),
      withdrawals: get_addresses(logs, CeloAccount.withdrawal_events()),
      signers: get_signers(logs, CeloSigners.signer_events()),
      attestations_fulfilled:
        get_addresses(logs, [CeloAccount.attestation_completed_event()], fn a -> a.fourth_topic end),
      attestations_requested:
        get_addresses(logs, [CeloAccount.attestation_issuer_selected_event()], fn a -> a.fourth_topic end),
      exchange_rates: get_rates(logs)
    }
  end

  defp get_rates(logs) do
    logs
    |> Enum.filter(fn log -> log.first_topic == CeloAccount.oracle_reported_event() end)
    |> Enum.reduce([], fn log, rates -> do_parse_rate(log, rates) end)
  end

  defp get_names(logs) do
    logs
    |> Enum.filter(fn log -> log.first_topic == CeloAccount.account_name_event() end)
    |> Enum.reduce([], fn log, names -> do_parse_name(log, names) end)
  end

  #    defp get_rates(logs) do
  #    logs
  #    |> Enum.filter(fn log -> log.first_topic == CeloAccount.median_updated_event() end)
  #    |> Enum.reduce([], fn log, rates -> do_parse_rate(log, rates) end)
  #  end

  defp get_addresses(logs, topics, get_topic \\ fn a -> a.second_topic end) do
    logs
    |> Enum.filter(fn log -> Enum.member?(topics, log.first_topic) end)
    |> Enum.reduce([], fn log, accounts -> do_parse(log, accounts, get_topic) end)
    |> Enum.map(fn address -> %{address: address} end)
  end

  defp get_signers(logs, topics) do
    logs
    |> Enum.filter(fn log -> Enum.member?(topics, log.first_topic) end)
    |> Enum.reduce([], fn log, accounts -> do_parse_signers(log, accounts) end)
  end

  defp do_parse(log, accounts, get_topic) do
    account_address = parse_params(log, get_topic)

    if Enum.member?(accounts, account_address) do
      accounts
    else
      [account_address | accounts]
    end
  rescue
    _ in [FunctionClauseError, MatchError] ->
      Logger.error(fn -> "Unknown account event format: #{inspect(log)}" end)
      accounts
  end

  defp do_parse_signers(log, accounts) do
    signer_pair = parse_signer_params(log)
    [signer_pair | accounts]
  rescue
    _ in [FunctionClauseError, MatchError] ->
      Logger.error(fn -> "Unknown signer authorization event format: #{inspect(log)}" end)
      accounts
  end

  defp do_parse_rate(log, rates) do
    {token, numerator, denumerator, stamp} = parse_rate_params(log.data)
    numerator = Decimal.new(numerator)
    denumerator = Decimal.new(denumerator)

    if Decimal.new(0) == denumerator do
      rates
    else
      rate = Decimal.to_float(Decimal.div(numerator, denumerator))
      res = %{token: token, rate: rate, stamp: stamp}
      [res | rates]
    end
  rescue
    _ in [FunctionClauseError, MatchError] ->
      Logger.error(fn -> "Unknown oracle event format: #{inspect(log)}" end)
      rates
  end

  defp do_parse_name(log, names) do
    [{name}] = decode_data(log.data, [{:tuple, [:string]}])
    entry = %{name: String.slice(name, 0..30), address_hash: truncate_address_hash(log.second_topic), primary: true}
    [entry | names]
  rescue
    _ in [FunctionClauseError, MatchError] ->
      Logger.error(fn -> "Unknown account name event format: #{inspect(log)}" end)
      names
  end

  defp parse_rate_params(data) do
    [token, _oracle, timestamp, num, denum] =
      decode_data(data, [:address, :address, {:uint, 256}, {:uint, 256}, {:uint, 256}])

    {token, num, denum, timestamp}
  end

  defp parse_params(log, get_topic) do
    truncate_address_hash(get_topic.(log))
  end

  defp parse_signer_params(log) do
    address = truncate_address_hash(log.second_topic)
    [signer] = decode_data(log.data, [:address])
    %{address: address, signer: signer}
  end

  defp truncate_address_hash(nil), do: "0x0000000000000000000000000000000000000000"

  defp truncate_address_hash("0x000000000000000000000000" <> truncated_hash) do
    "0x#{truncated_hash}"
  end

  defp decode_data("0x", types) do
    for _ <- types, do: nil
  end

  defp decode_data("0x" <> encoded_data, types) do
    encoded_data
    |> Base.decode16!(case: :mixed)
    |> TypeDecoder.decode_raw(types)
  end
end<|MERGE_RESOLUTION|>--- conflicted
+++ resolved
@@ -14,14 +14,10 @@
   def parse(logs) do
     %{
       accounts: get_addresses(logs, CeloAccount.account_events()),
-<<<<<<< HEAD
       validators:
         get_addresses(logs, CeloAccount.validator_events()) ++
           get_addresses(logs, CeloAccount.membership_events(), fn a -> a.third_topic end),
-=======
       account_names: get_names(logs),
-      validators: get_addresses(logs, CeloAccount.validator_events()),
->>>>>>> 7bf81298
       validator_groups: get_addresses(logs, CeloAccount.validator_group_events()),
       withdrawals: get_addresses(logs, CeloAccount.withdrawal_events()),
       signers: get_signers(logs, CeloSigners.signer_events()),
