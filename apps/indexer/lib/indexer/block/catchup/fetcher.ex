defmodule Indexer.Block.Catchup.Fetcher do
  @moduledoc """
  Fetches and indexes block ranges from the block before the latest block to genesis (0) that are missing.
  """

  use Spandex.Decorators

  require Logger

  import Indexer.Block.Fetcher,
    only: [
      async_import_block_rewards: 1,
      async_import_coin_balances: 2,
      async_import_created_contract_codes: 1,
      async_import_internal_transactions: 1,
      async_import_replaced_transactions: 1,
      async_import_tokens: 1,
      async_import_token_balances: 1,
      async_import_token_instances: 1,
      async_import_uncles: 1,
      fetch_and_import_range: 2
    ]

  alias Ecto.Changeset
  alias Explorer.Chain
  alias Explorer.Utility.MissingBlockRange
  alias Indexer.{Block, Tracer}
  alias Indexer.Block.Catchup.{MissingRangesCollector, Sequence}
  alias Indexer.Memory.Shrinkable
  alias Indexer.Prometheus

  @behaviour Block.Fetcher

  @sequence_name :block_catchup_sequencer

  defstruct block_fetcher: nil,
            memory_monitor: nil

  @doc """
  Required named arguments

    * `:json_rpc_named_arguments` - `t:EthereumJSONRPC.json_rpc_named_arguments/0` passed to
        `EthereumJSONRPC.json_rpc/2`.
  """
  def task(state) do
    Logger.metadata(fetcher: :block_catchup)

<<<<<<< HEAD
    case MissingRangesCollector.get_latest_batch() do
=======
    case MissingBlockRange.get_latest_batch() do
>>>>>>> 48633806
      [] ->
        %{
          first_block_number: nil,
          last_block_number: nil,
          missing_block_count: 0,
          shrunk: false
        }

      missing_ranges ->
        first.._ = List.first(missing_ranges)
        _..last = List.last(missing_ranges)

        Logger.metadata(first_block_number: first, last_block_number: last)

        missing_block_count =
          missing_ranges
          |> Stream.map(&Enum.count/1)
          |> Enum.sum()

        step = step(first, last, blocks_batch_size())
        sequence_opts = put_memory_monitor([ranges: missing_ranges, step: step], state)
        gen_server_opts = [name: @sequence_name]
        {:ok, sequence} = Sequence.start_link(sequence_opts, gen_server_opts)
        Sequence.cap(sequence)

        stream_fetch_and_import(state, sequence)

        shrunk = Shrinkable.shrunk?(sequence)

<<<<<<< HEAD
=======
        MissingBlockRange.clear_batch(missing_ranges)

>>>>>>> 48633806
        %{
          first_block_number: first,
          last_block_number: last,
          missing_block_count: missing_block_count,
          shrunk: shrunk
        }
    end
  end

  @doc """
  The number of blocks to request in one call to the JSONRPC.  Defaults to
  10.  Block requests also include the transactions for those blocks.  *These transactions
  are not paginated.
  """
  def blocks_batch_size do
    Application.get_env(:indexer, __MODULE__)[:batch_size]
  end

  @doc """
  The number of concurrent requests of `blocks_batch_size` to allow against the JSONRPC.
  Defaults to 10.  So, up to `blocks_concurrency * block_batch_size` (defaults to
  `10 * 10`) blocks can be requested from the JSONRPC at once over all
  connections.  Up to `block_concurrency * receipts_batch_size * receipts_concurrency` (defaults to
  `#{10 * Block.Fetcher.default_receipts_batch_size() * Block.Fetcher.default_receipts_concurrency()}`
  ) receipts can be requested from the JSONRPC at once over all connections.
  """
  def blocks_concurrency do
    Application.get_env(:indexer, __MODULE__)[:concurrency]
  end

  defp step(first, last, blocks_batch_size) do
    if first < last, do: blocks_batch_size, else: -1 * blocks_batch_size
  end

  @async_import_remaining_block_data_options ~w(address_hash_to_fetched_balance_block_number)a

  @impl Block.Fetcher
  def import(_block_fetcher, options) when is_map(options) do
    {async_import_remaining_block_data_options, options_with_block_rewards_errors} =
      Map.split(options, @async_import_remaining_block_data_options)

    {block_reward_errors, options_without_block_rewards_errors} =
      pop_in(options_with_block_rewards_errors[:block_rewards][:errors])

    full_chain_import_options =
      put_in(options_without_block_rewards_errors, [:blocks, :params, Access.all(), :consensus], true)

    with {:import, {:ok, imported} = ok} <- {:import, Chain.import(full_chain_import_options)} do
      async_import_remaining_block_data(
        imported,
        Map.put(async_import_remaining_block_data_options, :block_rewards, %{errors: block_reward_errors})
      )

      ok
    end
  end

  defp async_import_remaining_block_data(
         imported,
         %{block_rewards: %{errors: block_reward_errors}} = options
       ) do
    async_import_block_rewards(block_reward_errors)
    async_import_coin_balances(imported, options)
    async_import_created_contract_codes(imported)
    async_import_internal_transactions(imported)
    async_import_tokens(imported)
    async_import_token_balances(imported)
    async_import_uncles(imported)
    async_import_replaced_transactions(imported)
    async_import_token_instances(imported)
  end

  defp stream_fetch_and_import(state, sequence)
       when is_pid(sequence) do
    sequence
    |> Sequence.build_stream()
    |> Task.async_stream(
      &fetch_and_import_range_from_sequence(state, &1, sequence),
      max_concurrency: blocks_concurrency(),
      timeout: :infinity
    )
    |> Stream.run()
  end

  # Run at state.blocks_concurrency max_concurrency when called by `stream_import/1`
  @decorate trace(
              name: "fetch",
              resource: "Indexer.Block.Catchup.Fetcher.fetch_and_import_range_from_sequence/3",
              tracer: Tracer
            )
  defp fetch_and_import_range_from_sequence(
         %__MODULE__{block_fetcher: %Block.Fetcher{} = block_fetcher},
         first..last = range,
         sequence
       ) do
    Logger.metadata(fetcher: :block_catchup, first_block_number: first, last_block_number: last)

    {fetch_duration, result} = :timer.tc(fn -> fetch_and_import_range(block_fetcher, range) end)

    Prometheus.Instrumenter.block_full_process(fetch_duration, __MODULE__)

    case result do
      {:ok, %{inserted: inserted, errors: errors}} ->
        errors = cap_seq(sequence, errors)
        retry(sequence, errors)

        {:ok, inserted: inserted}

      {:error, {:import = step, [%Changeset{} | _] = changesets}} = error ->
        Prometheus.Instrumenter.import_errors()
        Logger.error(fn -> ["failed to validate: ", inspect(changesets), ". Retrying."] end, step: step)

        push_back(sequence, range)

        error

      {:error, {:import = step, reason}} = error ->
        Prometheus.Instrumenter.import_errors()
        Logger.error(fn -> [inspect(reason), ". Retrying."] end, step: step)

        push_back(sequence, range)

        error

      {:error, {step, reason}} = error ->
        Logger.error(
          fn ->
            ["failed to fetch: ", inspect(reason), ". Retrying."]
          end,
          step: step
        )

        push_back(sequence, range)

        error

      {:error, {step, failed_value, _changes_so_far}} = error ->
        Logger.error(
          fn ->
            ["failed to insert: ", inspect(failed_value), ". Retrying."]
          end,
          step: step
        )

        push_back(sequence, range)

        error
    end
  rescue
    exception ->
      Logger.error(fn -> [Exception.format(:error, exception, __STACKTRACE__), ?\n, ?\n, "Retrying."] end)

      push_back(sequence, range)

      {:error, exception}
  end

  defp cap_seq(seq, errors) do
    {not_founds, other_errors} =
      Enum.split_with(errors, fn
        %{code: 404, data: %{number: _}} -> true
        _ -> false
      end)

    case not_founds do
      [] ->
        Logger.debug("got blocks")

        other_errors

      _ ->
        Sequence.cap(seq)
    end

    other_errors
  end

  defp push_back(sequence, range) do
    case Sequence.push_back(sequence, range) do
      :ok -> :ok
      {:error, reason} -> Logger.error(fn -> ["Could not push back to Sequence: ", inspect(reason)] end)
    end
  end

  defp retry(sequence, block_errors) when is_list(block_errors) do
    block_errors
    |> block_errors_to_block_number_ranges()
    |> Enum.map(&push_back(sequence, &1))
  end

  defp block_errors_to_block_number_ranges(block_errors) when is_list(block_errors) do
    block_errors
    |> Enum.map(&block_error_to_number/1)
    |> numbers_to_ranges()
  end

  defp block_error_to_number(%{data: %{number: number}}) when is_integer(number), do: number

  defp numbers_to_ranges([]), do: []

  defp numbers_to_ranges(numbers) when is_list(numbers) do
    numbers
    |> Enum.sort()
    |> Enum.chunk_while(
      nil,
      fn
        number, nil ->
          {:cont, number..number}

        number, first..last when number == last + 1 ->
          {:cont, first..number}

        number, range ->
          {:cont, range, number..number}
      end,
      fn range -> {:cont, range} end
    )
  end

  defp put_memory_monitor(sequence_options, %__MODULE__{memory_monitor: nil}) when is_list(sequence_options),
    do: sequence_options

  defp put_memory_monitor(sequence_options, %__MODULE__{memory_monitor: memory_monitor})
       when is_list(sequence_options) do
    Keyword.put(sequence_options, :memory_monitor, memory_monitor)
  end

  @doc """
  Puts a list of block numbers to the front of the sequencing queue.
  """
  @spec push_front([non_neg_integer()]) :: :ok | {:error, :queue_unavailable | :maximum_size | String.t()}
  def push_front(block_numbers) do
    if Process.whereis(@sequence_name) do
      Enum.reduce_while(block_numbers, :ok, fn block_number, :ok ->
        if is_integer(block_number) do
          case Sequence.push_front(@sequence_name, block_number..block_number) do
            :ok -> {:cont, :ok}
            {:error, _} = error -> {:halt, error}
          end
        else
          Logger.warn(fn -> ["Received a non-integer block number: ", inspect(block_number)] end)
        end
      end)
    else
      {:error, :queue_unavailable}
    end
  end
end<|MERGE_RESOLUTION|>--- conflicted
+++ resolved
@@ -25,7 +25,7 @@
   alias Explorer.Chain
   alias Explorer.Utility.MissingBlockRange
   alias Indexer.{Block, Tracer}
-  alias Indexer.Block.Catchup.{MissingRangesCollector, Sequence}
+  alias Indexer.Block.Catchup.Sequence
   alias Indexer.Memory.Shrinkable
   alias Indexer.Prometheus
 
@@ -45,11 +45,7 @@
   def task(state) do
     Logger.metadata(fetcher: :block_catchup)
 
-<<<<<<< HEAD
-    case MissingRangesCollector.get_latest_batch() do
-=======
     case MissingBlockRange.get_latest_batch() do
->>>>>>> 48633806
       [] ->
         %{
           first_block_number: nil,
@@ -79,11 +75,8 @@
 
         shrunk = Shrinkable.shrunk?(sequence)
 
-<<<<<<< HEAD
-=======
         MissingBlockRange.clear_batch(missing_ranges)
 
->>>>>>> 48633806
         %{
           first_block_number: first,
           last_block_number: last,
