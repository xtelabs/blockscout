defmodule Indexer.Supervisor do
  @moduledoc """
  Supervisor of all indexer worker supervision trees
  """

  use Supervisor

  alias Indexer.{
    Block,
    PendingOpsCleaner,
    PendingTransactionsSanitizer
  }

  alias Indexer.Block.{Catchup, Realtime}

  alias Indexer.Fetcher.{
    BlockReward,
    CoinBalance,
    ContractCode,
    EmptyBlocksSanitizer,
    InternalTransaction,
    PendingBlockOperationsSanitizer,
    PendingTransaction,
    ReplacedTransaction,
    Token,
    TokenBalance,
    TokenInstance,
    TokenUpdater,
    TransactionAction,
    UncleBlock,
    Withdrawal
  }

  alias Indexer.Temporary.{
    BlocksTransactionsMismatch,
    UncatalogedTokenTransfers,
    UnclesWithoutIndex
  }

  def child_spec([]) do
    child_spec([[]])
  end

  def child_spec([init_arguments]) do
    child_spec([init_arguments, []])
  end

  def child_spec([_init_arguments, _gen_server_options] = start_link_arguments) do
    default = %{
      id: __MODULE__,
      start: {__MODULE__, :start_link, start_link_arguments},
      type: :supervisor
    }

    Supervisor.child_spec(default, [])
  end

  def start_link(arguments, gen_server_options \\ []) do
    Supervisor.start_link(__MODULE__, arguments, Keyword.put_new(gen_server_options, :name, __MODULE__))
  end

  @impl Supervisor
  def init(%{memory_monitor: memory_monitor}) do
    json_rpc_named_arguments = Application.fetch_env!(:indexer, :json_rpc_named_arguments)

    named_arguments =
      :indexer
      |> Application.get_all_env()
      |> Keyword.take(
        ~w(blocks_batch_size blocks_concurrency block_interval json_rpc_named_arguments receipts_batch_size
           receipts_concurrency subscribe_named_arguments realtime_overrides)a
      )
      |> Enum.into(%{})
      |> Map.put(:memory_monitor, memory_monitor)
      |> Map.put_new(:realtime_overrides, %{})

    %{
      block_interval: block_interval,
      realtime_overrides: realtime_overrides,
      subscribe_named_arguments: subscribe_named_arguments
    } = named_arguments

    block_fetcher =
      named_arguments
      |> Map.drop(~w(block_interval blocks_concurrency memory_monitor subscribe_named_arguments realtime_overrides)a)
      |> Block.Fetcher.new()

    realtime_block_fetcher =
      named_arguments
      |> Map.drop(~w(block_interval blocks_concurrency memory_monitor subscribe_named_arguments realtime_overrides)a)
      |> Map.merge(Enum.into(realtime_overrides, %{}))
      |> Block.Fetcher.new()

    realtime_subscribe_named_arguments = realtime_overrides[:subscribe_named_arguments] || subscribe_named_arguments

    basic_fetchers =
      [
        # Root fetchers
        {PendingTransaction.Supervisor, [[json_rpc_named_arguments: json_rpc_named_arguments]]},

        # Async catchup fetchers
        {UncleBlock.Supervisor, [[block_fetcher: block_fetcher, memory_monitor: memory_monitor]]},
        {BlockReward.Supervisor,
         [[json_rpc_named_arguments: json_rpc_named_arguments, memory_monitor: memory_monitor]]},
        {InternalTransaction.Supervisor,
         [[json_rpc_named_arguments: json_rpc_named_arguments, memory_monitor: memory_monitor]]},
        {CoinBalance.Supervisor,
         [[json_rpc_named_arguments: json_rpc_named_arguments, memory_monitor: memory_monitor]]},
        {Token.Supervisor, [[json_rpc_named_arguments: json_rpc_named_arguments, memory_monitor: memory_monitor]]},
        {TokenInstance.Supervisor,
         [
           [json_rpc_named_arguments: json_rpc_named_arguments, memory_monitor: memory_monitor]
         ]},
        configure(TransactionAction.Supervisor, [[memory_monitor: memory_monitor]]),
        {ContractCode.Supervisor,
         [[json_rpc_named_arguments: json_rpc_named_arguments, memory_monitor: memory_monitor]]},
        {TokenBalance.Supervisor,
         [[json_rpc_named_arguments: json_rpc_named_arguments, memory_monitor: memory_monitor]]},
        {TokenUpdater.Supervisor,
         [[json_rpc_named_arguments: json_rpc_named_arguments, memory_monitor: memory_monitor]]},
        {ReplacedTransaction.Supervisor, [[memory_monitor: memory_monitor]]},

        # Out-of-band fetchers
        {EmptyBlocksSanitizer.Supervisor, [[json_rpc_named_arguments: json_rpc_named_arguments]]},
        {PendingTransactionsSanitizer, [[json_rpc_named_arguments: json_rpc_named_arguments]]},

        # Temporary workers
        {UncatalogedTokenTransfers.Supervisor, [[]]},
        {UnclesWithoutIndex.Supervisor,
         [[json_rpc_named_arguments: json_rpc_named_arguments, memory_monitor: memory_monitor]]},
        {BlocksTransactionsMismatch.Supervisor,
         [[json_rpc_named_arguments: json_rpc_named_arguments, memory_monitor: memory_monitor]]},
        {PendingOpsCleaner, [[], []]},
        {PendingBlockOperationsSanitizer, [[]]},
<<<<<<< HEAD
        {Withdrawal.Supervisor, [[json_rpc_named_arguments: json_rpc_named_arguments]]}
=======

        # Block fetchers
        configure(Realtime.Supervisor, [
          %{block_fetcher: realtime_block_fetcher, subscribe_named_arguments: realtime_subscribe_named_arguments},
          [name: Realtime.Supervisor]
        ]),
        {Catchup.Supervisor,
         [
           %{block_fetcher: block_fetcher, block_interval: block_interval, memory_monitor: memory_monitor},
           [name: Catchup.Supervisor]
         ]}
>>>>>>> 00bfb60f
      ]
      |> List.flatten()

    Supervisor.init(
      basic_fetchers,
      strategy: :one_for_one
    )
  end

  defp configure(process, opts) do
    if Application.get_env(:indexer, process)[:enabled] do
      [{process, opts}]
    else
      []
    end
  end
end<|MERGE_RESOLUTION|>--- conflicted
+++ resolved
@@ -132,9 +132,7 @@
          [[json_rpc_named_arguments: json_rpc_named_arguments, memory_monitor: memory_monitor]]},
         {PendingOpsCleaner, [[], []]},
         {PendingBlockOperationsSanitizer, [[]]},
-<<<<<<< HEAD
-        {Withdrawal.Supervisor, [[json_rpc_named_arguments: json_rpc_named_arguments]]}
-=======
+        {Withdrawal.Supervisor, [[json_rpc_named_arguments: json_rpc_named_arguments]]},
 
         # Block fetchers
         configure(Realtime.Supervisor, [
@@ -146,7 +144,6 @@
            %{block_fetcher: block_fetcher, block_interval: block_interval, memory_monitor: memory_monitor},
            [name: Catchup.Supervisor]
          ]}
->>>>>>> 00bfb60f
       ]
       |> List.flatten()
 
