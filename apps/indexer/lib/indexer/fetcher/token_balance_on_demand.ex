--- conflicted
+++ resolved
@@ -72,11 +72,7 @@
           |> Map.put(:address_hash, stale_current_token_balance.address_hash)
           |> Map.put(:token_contract_address_hash, token.contract_address_hash)
           |> Map.put(:token_type, token.type)
-<<<<<<< HEAD
-          |> Map.put(:token_id, stale_current_token_balance.token_id)
-=======
           |> Map.put(:token_id, token_id)
->>>>>>> 15cc06e9
           |> Map.put(:block_number, block_number)
           |> Map.put(:value, Decimal.new(updated_balance))
           |> Map.put(:value_fetched_at, DateTime.utc_now())
