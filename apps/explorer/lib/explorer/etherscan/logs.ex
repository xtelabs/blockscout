defmodule Explorer.Etherscan.Logs do
  @moduledoc """
  This module contains functions for working with logs, as they pertain to the
  `Explorer.Etherscan` context.

  """

  import Ecto.Query, only: [from: 2, where: 3, subquery: 1, order_by: 3, union: 2]

  alias Explorer.{Chain, Repo}
  alias Explorer.Chain.{Block, InternalTransaction, Log, Transaction}

  @base_filter %{
    from_block: nil,
    to_block: nil,
    address_hash: nil,
    first_topic: nil,
    second_topic: nil,
    third_topic: nil,
    fourth_topic: nil,
    topic0_1_opr: nil,
    topic0_2_opr: nil,
    topic0_3_opr: nil,
    topic1_2_opr: nil,
    topic1_3_opr: nil,
    topic2_3_opr: nil
  }

  @log_fields [
    :data,
    :first_topic,
    :second_topic,
    :third_topic,
    :fourth_topic,
    :index,
    :address_hash,
    :transaction_hash,
    :type
  ]

  @default_paging_options %{block_number: nil, transaction_index: nil, log_index: nil}

  @doc """
  Gets a list of logs that meet the criteria in a given filter map.

  Required filter parameters:

  * `from_block`
  * `to_block`
  * `address_hash` and/or `{x}_topic`
  * When multiple `{x}_topic` params are provided, then the corresponding
  `topic{x}_{x}_opr` param is required. For example, if "first_topic" and
  "second_topic" are provided, then "topic0_1_opr" is required.

  Supported `{x}_topic`s:

  * first_topic
  * second_topic
  * third_topic
  * fourth_topic

  Supported `topic{x}_{x}_opr`s:

  * topic0_1_opr
  * topic0_2_opr
  * topic0_3_opr
  * topic1_2_opr
  * topic1_3_opr
  * topic2_3_opr

  """
  @spec list_logs(map()) :: [map()]
  def list_logs(filter, paging_options \\ @default_paging_options)

  def list_logs(%{address_hash: address_hash} = filter, paging_options) when not is_nil(address_hash) do
    paging_options = if is_nil(paging_options), do: @default_paging_options, else: paging_options
    prepared_filter = Map.merge(@base_filter, filter)

    logs_query = where_topic_match(Log, prepared_filter)

    query_to_address_hash_wrapped =
      logs_query
      |> internal_transaction_query(:to_address_hash, prepared_filter, address_hash)
      |> Chain.wrapped_union_subquery()

    query_from_address_hash_wrapped =
      logs_query
      |> internal_transaction_query(:from_address_hash, prepared_filter, address_hash)
      |> Chain.wrapped_union_subquery()

    query_created_contract_address_hash_wrapped =
      logs_query
      |> internal_transaction_query(:created_contract_address_hash, prepared_filter, address_hash)
      |> Chain.wrapped_union_subquery()

    internal_transaction_log_query =
<<<<<<< HEAD
      from(internal_transaction in InternalTransaction,
        join: transaction in assoc(internal_transaction, :transaction),
        join: log in ^logs_query,
        on: log.transaction_hash == internal_transaction.transaction_hash,
        where: internal_transaction.block_number >= ^prepared_filter.from_block,
        where: internal_transaction.block_number <= ^prepared_filter.to_block,
        where:
          internal_transaction.to_address_hash == ^address_hash or
            internal_transaction.from_address_hash == ^address_hash or
            internal_transaction.created_contract_address_hash == ^address_hash,
        select:
          merge(map(log, ^@log_fields), %{
            gas_price: transaction.gas_price,
            gas_currency_hash: transaction.gas_currency_hash,
            gas_fee_recipient_hash: transaction.gas_fee_recipient_hash,
            gas_used: transaction.gas_used,
            transaction_index: transaction.index,
            block_number: transaction.block_number
          })
      )
=======
      query_to_address_hash_wrapped
      |> union(^query_from_address_hash_wrapped)
      |> union(^query_created_contract_address_hash_wrapped)
>>>>>>> 813d42a0

    all_transaction_logs_query =
      from(transaction in Transaction,
        join: log in ^logs_query,
        on: log.transaction_hash == transaction.hash,
        where: transaction.block_number >= ^prepared_filter.from_block,
        where: transaction.block_number <= ^prepared_filter.to_block,
        where:
          transaction.to_address_hash == ^address_hash or
            transaction.from_address_hash == ^address_hash or
            transaction.created_contract_address_hash == ^address_hash,
        select: map(log, ^@log_fields),
        select_merge:
          map(transaction, [:gas_price, :gas_currency_hash, :gas_fee_recipient_hash, :gas_used, :block_number]),
        select_merge: %{
          transaction_index: transaction.index
        },
        union: ^internal_transaction_log_query
      )

    query_with_blocks =
      from(log_transaction_data in subquery(all_transaction_logs_query),
        join: block in Block,
        on: block.number == log_transaction_data.block_number,
        where: log_transaction_data.address_hash == ^address_hash,
        order_by: block.number,
        limit: 1000,
        select_merge: %{
          block_timestamp: block.timestamp,
          block_consensus: block.consensus,
          block_hash: block.hash
        }
      )

    query_with_consensus =
      if Map.get(filter, :allow_non_consensus) do
        query_with_blocks
      else
        from([_, block] in query_with_blocks,
          where: block.consensus == true
        )
      end

    query_with_consensus
    |> order_by([log], asc: log.index)
    |> page_logs(paging_options)
    |> Repo.all()
  end

  # Since address_hash was not present, we know that a
  # topic filter has been applied, so we use a different
  # query that is optimized for a logs filter over an
  # address_hash
  def list_logs(filter, paging_options) do
    paging_options = if is_nil(paging_options), do: @default_paging_options, else: paging_options
    prepared_filter = Map.merge(@base_filter, filter)

    logs_query = where_topic_match(Log, prepared_filter)

    block_transaction_query =
      from(transaction in Transaction,
        join: block in assoc(transaction, :block),
        where: block.number >= ^prepared_filter.from_block,
        where: block.number <= ^prepared_filter.to_block,
        select: %{
          transaction_hash: transaction.hash,
          gas_price: transaction.gas_price,
          gas_currency_hash: transaction.gas_currency_hash,
          gas_fee_recipient_hash: transaction.gas_fee_recipient_hash,
          gas_used: transaction.gas_used,
          transaction_index: transaction.index,
          block_hash: block.hash,
          block_number: block.number,
          block_timestamp: block.timestamp,
          block_consensus: block.consensus
        }
      )

    query_with_consensus =
      if Map.get(filter, :allow_non_consensus) do
        block_transaction_query
      else
        from([_, block] in block_transaction_query,
          where: block.consensus == true
        )
      end

    query_with_block_transaction_data =
      from(log in logs_query,
        join: block_transaction_data in subquery(query_with_consensus),
        on: block_transaction_data.transaction_hash == log.transaction_hash,
        order_by: block_transaction_data.block_number,
        limit: 1000,
        select: block_transaction_data,
        select_merge: map(log, ^@log_fields)
      )

    query_with_block_transaction_data
    |> order_by([log], asc: log.index)
    |> page_logs(paging_options)
    |> Repo.all()
  end

  @topics [
    :first_topic,
    :second_topic,
    :third_topic,
    :fourth_topic
  ]

  @topic_operations %{
    topic0_1_opr: {:first_topic, :second_topic},
    topic0_2_opr: {:first_topic, :third_topic},
    topic0_3_opr: {:first_topic, :fourth_topic},
    topic1_2_opr: {:second_topic, :third_topic},
    topic1_3_opr: {:second_topic, :fourth_topic},
    topic2_3_opr: {:third_topic, :fourth_topic}
  }

  defp where_topic_match(query, filter) do
    case Enum.filter(@topics, &filter[&1]) do
      [] ->
        query

      [topic] ->
        where(query, [l], field(l, ^topic) in ^List.wrap(filter[topic]))

      _ ->
        where_multiple_topics_match(query, filter)
    end
  end

  defp where_multiple_topics_match(query, filter) do
    Enum.reduce(Map.keys(@topic_operations), query, fn topic_operation, acc_query ->
      where_multiple_topics_match(acc_query, filter, topic_operation, filter[topic_operation])
    end)
  end

  defp where_multiple_topics_match(query, filter, topic_operation, "and") do
    {topic_a, topic_b} = @topic_operations[topic_operation]
    where(query, [l], field(l, ^topic_a) == ^filter[topic_a] and field(l, ^topic_b) in ^List.wrap(filter[topic_b]))
  end

  defp where_multiple_topics_match(query, filter, topic_operation, "or") do
    {topic_a, topic_b} = @topic_operations[topic_operation]
    where(query, [l], field(l, ^topic_a) == ^filter[topic_a] or field(l, ^topic_b) in ^List.wrap(filter[topic_b]))
  end

  defp where_multiple_topics_match(query, _, _, _), do: query

  defp page_logs(query, %{block_number: nil, transaction_index: nil, log_index: nil}) do
    query
  end

  defp page_logs(query, %{block_number: block_number, transaction_index: transaction_index, log_index: log_index}) do
    from(
      data in query,
      where:
        data.index > ^log_index and data.block_number >= ^block_number and
          data.transaction_index >= ^transaction_index
    )
  end

  defp internal_transaction_query(logs_query, direction, prepared_filter, address_hash) do
    query =
      from(internal_transaction in InternalTransaction.where_nonpending_block(),
        join: transaction in assoc(internal_transaction, :transaction),
        join: log in ^logs_query,
        on: log.transaction_hash == internal_transaction.transaction_hash,
        where: internal_transaction.block_number >= ^prepared_filter.from_block,
        where: internal_transaction.block_number <= ^prepared_filter.to_block,
        select:
          merge(map(log, ^@log_fields), %{
            gas_price: transaction.gas_price,
            gas_used: transaction.gas_used,
            transaction_index: transaction.index,
            block_number: transaction.block_number
          })
      )

    query
    |> InternalTransaction.where_address_fields_match(address_hash, direction)
  end
end<|MERGE_RESOLUTION|>--- conflicted
+++ resolved
@@ -9,6 +9,7 @@
 
   alias Explorer.{Chain, Repo}
   alias Explorer.Chain.{Block, InternalTransaction, Log, Transaction}
+  alias Explorer.Repo
 
   @base_filter %{
     from_block: nil,
@@ -94,7 +95,6 @@
       |> Chain.wrapped_union_subquery()
 
     internal_transaction_log_query =
-<<<<<<< HEAD
       from(internal_transaction in InternalTransaction,
         join: transaction in assoc(internal_transaction, :transaction),
         join: log in ^logs_query,
@@ -115,11 +115,9 @@
             block_number: transaction.block_number
           })
       )
-=======
-      query_to_address_hash_wrapped
-      |> union(^query_from_address_hash_wrapped)
-      |> union(^query_created_contract_address_hash_wrapped)
->>>>>>> 813d42a0
+      #query_to_address_hash_wrapped
+      #|> union(^query_from_address_hash_wrapped)
+      #|> union(^query_created_contract_address_hash_wrapped)
 
     all_transaction_logs_query =
       from(transaction in Transaction,
