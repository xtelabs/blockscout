defmodule Explorer.ExchangeRates.Source.TransactionAndLog do
  @moduledoc """
  Adapter for calculating the market cap and total supply from logs and transactions
  while still getting other info like price in dollars and bitcoin from a secondary source
  """
  require Logger

  alias Explorer.Chain
  alias Explorer.ExchangeRates.{Source, Token}

  @behaviour Source

  @impl Source
  def format_data(data) do
    data = secondary_source().format_data(data)
    
    token_data =
      data
      |> Enum.find(fn token -> token.symbol == Explorer.coin() end)
      |> build_struct

    [token_data]
  end

  defp build_struct(original_token) do
    %Token{
<<<<<<< HEAD
      available_supply: to_decimal_fix(Chain.circulating_supply()),
=======
      available_supply: to_decimal(Chain.circulating_supply()),
      total_supply: 0,
>>>>>>> 4862f9dd
      btc_value: original_token.btc_value,
      id: original_token.id,
      last_updated: original_token.last_updated,
      market_cap_usd: Decimal.mult(to_decimal_fix(Chain.circulating_supply()), original_token.usd_value),
      name: original_token.name,
      symbol: original_token.symbol,
      usd_value: original_token.usd_value,
      volume_24h_usd: original_token.volume_24h_usd
    }
  end

  defp to_decimal_fix(value) do
    Decimal.new(value)
  end

  @impl Source
  def source_url do
    secondary_source().source_url()
  end

  @spec secondary_source() :: module()
  defp secondary_source do
    config(:secondary_source) || Explorer.ExchangeRates.Source.CoinMarketCap
  end

  @spec config(atom()) :: term
  defp config(key) do
    Application.get_env(:explorer, __MODULE__, [])[key]
  end
end<|MERGE_RESOLUTION|>--- conflicted
+++ resolved
@@ -24,12 +24,8 @@
 
   defp build_struct(original_token) do
     %Token{
-<<<<<<< HEAD
       available_supply: to_decimal_fix(Chain.circulating_supply()),
-=======
-      available_supply: to_decimal(Chain.circulating_supply()),
       total_supply: 0,
->>>>>>> 4862f9dd
       btc_value: original_token.btc_value,
       id: original_token.id,
       last_updated: original_token.last_updated,
