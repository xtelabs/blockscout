defmodule Explorer.Chain do
  @moduledoc """
  The chain context.
  """

  import Ecto.Query,
    only: [
      from: 2,
      join: 4,
      limit: 2,
      lock: 2,
      order_by: 2,
      order_by: 3,
      offset: 2,
      preload: 2,
      select: 2,
      subquery: 1,
      union: 2,
      union_all: 2,
      where: 2,
      where: 3,
      select: 3
    ]

  import EthereumJSONRPC, only: [integer_to_quantity: 1, fetch_block_internal_transactions: 2]

  alias ABI.TypeDecoder
  alias Ecto.Adapters.SQL
  alias Ecto.{Changeset, Multi}

  alias Explorer.Counters.LastFetchedCounter

  alias Explorer.Chain

  alias Explorer.Chain.{
    Address,
    Address.CoinBalance,
    Address.CoinBalanceDaily,
    Address.CurrentTokenBalance,
    Address.TokenBalance,
    Block,
    Data,
    DecompiledSmartContract,
    Hash,
    Import,
    InternalTransaction,
    Log,
    PendingBlockOperation,
    SmartContract,
    StakingPool,
    Token,
    Token.Instance,
    TokenTransfer,
    Transaction,
    Wei
  }

  alias Explorer.Chain.Block.{EmissionReward, Reward}

  alias Explorer.Chain.Cache.{
    Accounts,
    BlockCount,
    BlockNumber,
    Blocks,
    TransactionCount,
    Transactions,
    Uncles
  }

  alias Explorer.Chain.Import.Runner
  alias Explorer.Chain.InternalTransaction.{CallType, Type}
  alias Explorer.Counters.{AddressesCounter, AddressesWithBalanceCounter}
  alias Explorer.Market.MarketHistoryCache
  alias Explorer.{PagingOptions, Repo}

  alias Dataloader.Ecto, as: DataloaderEcto

  @default_paging_options %PagingOptions{page_size: 50}

  @max_incoming_transactions_count 10_000

  @typedoc """
  The name of an association on the `t:Ecto.Schema.t/0`
  """
  @type association :: atom()

  @typedoc """
  The max `t:Explorer.Chain.Block.block_number/0` for `consensus` `true` `t:Explorer.Chain.Block.t/0`s.
  """
  @type block_height :: Block.block_number()

  @typedoc """
  Event type where data is broadcasted whenever data is inserted from chain indexing.
  """
  @type chain_event ::
          :addresses
          | :address_coin_balances
          | :blocks
          | :block_rewards
          | :exchange_rate
          | :internal_transactions
          | :logs
          | :transactions
          | :token_transfers

  @type direction :: :from | :to

  @typedoc """
   * `:optional` - the association is optional and only needs to be loaded if available
   * `:required` - the association is required and MUST be loaded.  If it is not available, then the parent struct
     SHOULD NOT be returned.
  """
  @type necessity :: :optional | :required

  @typedoc """
  The `t:necessity/0` of each association that should be loaded
  """
  @type necessity_by_association :: %{association => necessity}

  @typep necessity_by_association_option :: {:necessity_by_association, necessity_by_association}
  @typep paging_options :: {:paging_options, PagingOptions.t()}
  @typep balance_by_day :: %{date: String.t(), value: Wei.t()}

  @doc """
  Gets from the cache the count of `t:Explorer.Chain.Address.t/0`'s where the `fetched_coin_balance` is > 0
  """
  @spec count_addresses_with_balance_from_cache :: non_neg_integer()
  def count_addresses_with_balance_from_cache do
    AddressesWithBalanceCounter.fetch()
  end

  @doc """
  Estimated count of `t:Explorer.Chain.Address.t/0`.

  Estimated count of addresses.
  """
  @spec address_estimated_count() :: non_neg_integer()
  def address_estimated_count do
    cached_value = AddressesCounter.fetch()

    if is_nil(cached_value) do
      %Postgrex.Result{rows: [[count]]} = Repo.query!("SELECT reltuples FROM pg_class WHERE relname = 'addresses';")

      count
    else
      cached_value
    end
  end

  @doc """
  Counts the number of addresses with fetched coin balance > 0.

  This function should be used with caution. In larger databases, it may take a
  while to have the return back.
  """
  def count_addresses_with_balance do
    Repo.one(
      Address.count_with_fetched_coin_balance(),
      timeout: :infinity
    )
  end

  @doc """
  Counts the number of all addresses.

  This function should be used with caution. In larger databases, it may take a
  while to have the return back.
  """
  def count_addresses do
    Repo.one(
      Address.count(),
      timeout: :infinity
    )
  end

  @doc """
  `t:Explorer.Chain.InternalTransaction/0`s from the address with the given `hash`.

  This function excludes any internal transactions in the results where the
  internal transaction has no siblings within the parent transaction.

  ## Options

    * `:direction` - if specified, will filter internal transactions by address type. If `:to` is specified, only
      internal transactions where the "to" address matches will be returned. Likewise, if `:from` is specified, only
      internal transactions where the "from" address matches will be returned. If `:direction` is omitted, internal
      transactions either to or from the address will be returned.
    * `:necessity_by_association` - use to load `t:association/0` as `:required` or `:optional`. If an association is
      `:required`, and the `t:Explorer.Chain.InternalTransaction.t/0` has no associated record for that association,
      then the `t:Explorer.Chain.InternalTransaction.t/0` will not be included in the page `entries`.
    * `:paging_options` - a `t:Explorer.PagingOptions.t/0` used to specify the `:page_size` and
      `:key` (a tuple of the lowest/oldest `{block_number, transaction_index, index}`) and. Results will be the internal
      transactions older than the `block_number`, `transaction index`, and `index` that are passed.

  """
  @spec address_to_internal_transactions(Hash.Address.t(), [paging_options | necessity_by_association_option]) :: [
          InternalTransaction.t()
        ]
  def address_to_internal_transactions(hash, options \\ []) do
    necessity_by_association = Keyword.get(options, :necessity_by_association, %{})
    direction = Keyword.get(options, :direction)
    paging_options = Keyword.get(options, :paging_options, @default_paging_options)

    if direction == nil do
      query_to_address_hash_wrapped =
        InternalTransaction
        |> InternalTransaction.where_address_fields_match(hash, :to_address_hash)
        |> common_where_limit_order(paging_options)
        |> wrapped_union_subquery()

      query_from_address_hash_wrapped =
        InternalTransaction
        |> InternalTransaction.where_address_fields_match(hash, :from_address_hash)
        |> common_where_limit_order(paging_options)
        |> wrapped_union_subquery()

      query_created_contract_address_hash_wrapped =
        InternalTransaction
        |> InternalTransaction.where_address_fields_match(hash, :created_contract_address_hash)
        |> common_where_limit_order(paging_options)
        |> wrapped_union_subquery()

      full_query =
        query_to_address_hash_wrapped
        |> union(^query_from_address_hash_wrapped)
        |> union(^query_created_contract_address_hash_wrapped)

      full_wrapped_query =
        from(
          q in subquery(full_query),
          select: q
        )

      full_wrapped_query
      |> order_by(
        [q],
        desc: q.block_number,
        desc: q.transaction_index,
        desc: q.index
      )
      |> preload(transaction: :block)
      |> join_associations(necessity_by_association)
      |> Repo.all()
    else
      InternalTransaction
      |> InternalTransaction.where_nonpending_block()
      |> InternalTransaction.where_address_fields_match(hash, direction)
      |> common_where_limit_order(paging_options)
      |> preload(transaction: :block)
      |> join_associations(necessity_by_association)
      |> Repo.all()
    end
  end

  def wrapped_union_subquery(query) do
    from(
      q in subquery(query),
      select: q
    )
  end

  defp common_where_limit_order(query, paging_options) do
    query
    |> InternalTransaction.where_is_different_from_parent_transaction()
    |> InternalTransaction.where_block_number_is_not_null()
    |> page_internal_transaction(paging_options)
    |> limit(^paging_options.page_size)
    |> order_by(
      [it],
      desc: it.block_number,
      desc: it.transaction_index,
      desc: it.index
    )
  end

  @doc """
  Get the total number of transactions sent by the address with the given hash according to the last block indexed.

  We have to increment +1 in the last nonce result because it works like an array position, the first
  nonce has the value 0. When last nonce is nil, it considers that the given address has 0 transactions.
  """
  @spec total_transactions_sent_by_address(Hash.Address.t()) :: non_neg_integer()
  def total_transactions_sent_by_address(address_hash) do
    last_nonce =
      address_hash
      |> Transaction.last_nonce_by_address_query()
      |> Repo.one(timeout: :infinity)

    case last_nonce do
      nil -> 0
      value -> value + 1
    end
  end

  @doc """
  Fetches the transactions related to the address with the given hash, including
  transactions that only have the address in the `token_transfers` related table
  and rewards for block validation.

  This query is divided into multiple subqueries intentionally in order to
  improve the listing performance.

  The `token_trasfers` table tends to grow exponentially, and the query results
  with a `transactions` `join` statement takes too long.

  To solve this the `transaction_hashes` are fetched in a separate query, and
  paginated through the `block_number` already present in the `token_transfers`
  table.

  ## Options

    * `:necessity_by_association` - use to load `t:association/0` as `:required` or `:optional`.  If an association is
      `:required`, and the `t:Explorer.Chain.Transaction.t/0` has no associated record for that association, then the
      `t:Explorer.Chain.Transaction.t/0` will not be included in the page `entries`.
    * `:paging_options` - a `t:Explorer.PagingOptions.t/0` used to specify the `:page_size` and
      `:key` (a tuple of the lowest/oldest `{block_number, index}`) and. Results will be the transactions older than
      the `block_number` and `index` that are passed.

  """
  @spec address_to_mined_transactions_with_rewards(Hash.Address.t(), [paging_options | necessity_by_association_option]) ::
          [
            Transaction.t()
          ]
  def address_to_mined_transactions_with_rewards(address_hash, options \\ []) when is_list(options) do
    paging_options = Keyword.get(options, :paging_options, @default_paging_options)

    if Application.get_env(:block_scout_web, BlockScoutWeb.Chain)[:has_emission_funds] do
      cond do
        Keyword.get(options, :direction) == :from ->
          address_to_mined_transactions_without_rewards(address_hash, options)

        address_has_rewards?(address_hash) ->
          %{payout_key: block_miner_payout_address} = Reward.get_validator_payout_key_by_mining(address_hash)

          if block_miner_payout_address && address_hash == block_miner_payout_address do
            transactions_with_rewards_results(address_hash, options, paging_options)
          else
            address_to_mined_transactions_without_rewards(address_hash, options)
          end

        true ->
          address_to_mined_transactions_without_rewards(address_hash, options)
      end
    else
      address_to_mined_transactions_without_rewards(address_hash, options)
    end
  end

  defp transactions_with_rewards_results(address_hash, options, paging_options) do
    blocks_range = address_to_transactions_tasks_range_of_blocks(address_hash, options)

    rewards_task =
      Task.async(fn -> Reward.fetch_emission_rewards_tuples(address_hash, paging_options, blocks_range) end)

    [rewards_task | address_to_mined_transactions_tasks(address_hash, options)]
    |> wait_for_address_transactions()
    |> Enum.sort_by(fn item ->
      case item do
        {%Reward{} = emission_reward, _} ->
          {-emission_reward.block.number, 1}

        item ->
          {-item.block_number, -item.index}
      end
    end)
    |> Enum.dedup_by(fn item ->
      case item do
        {%Reward{} = emission_reward, _} ->
          {emission_reward.block_hash, emission_reward.address_hash, emission_reward.address_type}

        transaction ->
          transaction.hash
      end
    end)
    |> Enum.take(paging_options.page_size)
  end

  def address_to_transactions_without_rewards(address_hash, options) do
    paging_options = Keyword.get(options, :paging_options, @default_paging_options)

    address_hash
    |> address_to_transactions_tasks(options)
    |> wait_for_address_transactions()
    |> Enum.sort_by(&{&1.block_number, &1.index}, &>=/2)
    |> Enum.dedup_by(& &1.hash)
    |> Enum.take(paging_options.page_size)
  end

  def address_to_mined_transactions_without_rewards(address_hash, options) do
    paging_options = Keyword.get(options, :paging_options, @default_paging_options)

    address_hash
    |> address_to_mined_transactions_tasks(options)
    |> wait_for_address_transactions()
    |> Enum.sort_by(&{&1.block_number, &1.index}, &>=/2)
    |> Enum.dedup_by(& &1.hash)
    |> Enum.take(paging_options.page_size)
  end

  defp address_to_transactions_tasks_query(options) do
    options
    |> Keyword.get(:paging_options, @default_paging_options)
    |> fetch_transactions()
  end

  defp transactions_block_numbers_at_address(address_hash, options) do
    direction = Keyword.get(options, :direction)

    options
    |> address_to_transactions_tasks_query()
    |> Transaction.not_pending_transactions()
    |> select([t], t.block_number)
    |> Transaction.matching_address_queries_list(direction, address_hash)
  end

  defp address_to_transactions_tasks(address_hash, options) do
    direction = Keyword.get(options, :direction)
    necessity_by_association = Keyword.get(options, :necessity_by_association, %{})

    options
    |> address_to_transactions_tasks_query()
    |> join_associations(necessity_by_association)
    |> Transaction.matching_address_queries_list(direction, address_hash)
    |> Enum.map(fn query -> Task.async(fn -> Repo.all(query) end) end)
  end

  defp address_to_mined_transactions_tasks(address_hash, options) do
    direction = Keyword.get(options, :direction)
    necessity_by_association = Keyword.get(options, :necessity_by_association, %{})

    options
    |> address_to_transactions_tasks_query()
    |> Transaction.not_pending_transactions()
    |> join_associations(necessity_by_association)
    |> Transaction.matching_address_queries_list(direction, address_hash)
    |> Enum.map(fn query -> Task.async(fn -> Repo.all(query) end) end)
  end

  def address_to_transactions_tasks_range_of_blocks(address_hash, options) do
    extremums_list =
      address_hash
      |> transactions_block_numbers_at_address(options)
      |> Enum.map(fn query ->
        extremum_query =
          from(
            q in subquery(query),
            select: %{min_block_number: min(q.block_number), max_block_number: max(q.block_number)}
          )

        extremum_query
        |> Repo.one!()
      end)

    extremums_list
    |> Enum.reduce(%{min_block_number: nil, max_block_number: 0}, fn %{
                                                                       min_block_number: min_number,
                                                                       max_block_number: max_number
                                                                     },
                                                                     extremums_result ->
      current_min_number = Map.get(extremums_result, :min_block_number)
      current_max_number = Map.get(extremums_result, :max_block_number)

      extremums_result =
        if is_number(current_min_number) do
          if is_number(min_number) and min_number > 0 and min_number < current_min_number do
            extremums_result
            |> Map.put(:min_block_number, min_number)
          else
            extremums_result
          end
        else
          extremums_result
          |> Map.put(:min_block_number, min_number)
        end

      if is_number(max_number) and max_number > 0 and max_number > current_max_number do
        extremums_result
        |> Map.put(:max_block_number, max_number)
      else
        extremums_result
      end
    end)
  end

  defp wait_for_address_transactions(tasks) do
    tasks
    |> Task.yield_many(:timer.seconds(20))
    |> Enum.flat_map(fn {_task, res} ->
      case res do
        {:ok, result} ->
          result

        {:exit, reason} ->
          raise "Query fetching address transactions terminated: #{inspect(reason)}"

        nil ->
          raise "Query fetching address transactions timed out."
      end
    end)
  end

  @spec address_hash_to_token_transfers(Hash.Address.t(), Keyword.t()) :: [Transaction.t()]
  def address_hash_to_token_transfers(address_hash, options \\ []) do
    paging_options = Keyword.get(options, :paging_options, @default_paging_options)
    direction = Keyword.get(options, :direction)

    direction
    |> Transaction.transactions_with_token_transfers_direction(address_hash)
    |> Transaction.preload_token_transfers(address_hash)
    |> handle_paging_options(paging_options)
    |> Repo.all()
  end

  @spec address_to_logs(Hash.Address.t(), Keyword.t()) :: [Log.t()]
  def address_to_logs(address_hash, options \\ []) when is_list(options) do
    paging_options = Keyword.get(options, :paging_options) || %PagingOptions{page_size: 50}

    {block_number, transaction_index, log_index} = paging_options.key || {BlockNumber.get_max(), 0, 0}

    base_query =
      from(log in Log,
        inner_join: transaction in Transaction,
        on: transaction.hash == log.transaction_hash,
        order_by: [desc: log.block_number, desc: log.index],
        where: transaction.block_number < ^block_number,
        or_where: transaction.block_number == ^block_number and transaction.index > ^transaction_index,
        or_where:
          transaction.block_number == ^block_number and transaction.index == ^transaction_index and
            log.index > ^log_index,
        where: log.address_hash == ^address_hash,
        limit: ^paging_options.page_size,
        select: log
      )

    wrapped_query =
      from(
        log in subquery(base_query),
        inner_join: transaction in Transaction,
        preload: [:transaction, transaction: [to_address: :smart_contract]],
        where:
          log.block_hash == transaction.block_hash and
            log.block_number == transaction.block_number and
            log.transaction_hash == transaction.hash,
        select: log
      )

    wrapped_query
    |> filter_topic(options)
    |> Repo.all()
    |> Enum.take(paging_options.page_size)
  end

  defp filter_topic(base_query, topic: topic) do
    from(log in base_query,
      where:
        log.first_topic == ^topic or log.second_topic == ^topic or log.third_topic == ^topic or
          log.fourth_topic == ^topic
    )
  end

  defp filter_topic(base_query, _), do: base_query

  @doc """
  Finds all `t:Explorer.Chain.Transaction.t/0`s given the address_hash and the token contract
  address hash.

  ## Options

    * `:paging_options` - a `t:Explorer.PagingOptions.t/0` used to specify the `:page_size` and
      `:key` (in the form of `%{"inserted_at" => inserted_at}`). Results will be the transactions
      older than the `index` that are passed.
  """
  @spec address_to_transactions_with_token_transfers(Hash.t(), Hash.t(), [paging_options]) :: [Transaction.t()]
  def address_to_transactions_with_token_transfers(address_hash, token_hash, options \\ []) do
    paging_options = Keyword.get(options, :paging_options, @default_paging_options)

    address_hash
    |> Transaction.transactions_with_token_transfers(token_hash)
    |> Transaction.preload_token_transfers(address_hash)
    |> handle_paging_options(paging_options)
    |> Repo.all()
  end

  @doc """
  The `t:Explorer.Chain.Address.t/0` `balance` in `unit`.
  """
  @spec balance(Address.t(), :wei) :: Wei.wei() | nil
  @spec balance(Address.t(), :gwei) :: Wei.gwei() | nil
  @spec balance(Address.t(), :ether) :: Wei.ether() | nil
  def balance(%Address{fetched_coin_balance: balance}, unit) do
    case balance do
      nil -> nil
      _ -> Wei.to(balance, unit)
    end
  end

  @doc """
  The number of `t:Explorer.Chain.Block.t/0`.

      iex> insert_list(2, :block)
      iex> Explorer.Chain.block_count()
      2

  When there are no `t:Explorer.Chain.Block.t/0`.

      iex> Explorer.Chain.block_count()
      0

  """
  def block_count do
    Repo.aggregate(Block, :count, :hash)
  end

  @doc """
  Reward for mining a block.

  The block reward is the sum of the following:

  * Sum of the transaction fees (gas_used * gas_price) for the block
  * A static reward for miner (this value may change during the life of the chain)
  * The reward for uncle blocks (1/32 * static_reward * number_of_uncles)

  *NOTE*

  Uncles are not currently accounted for.
  """
  @spec block_reward(Block.block_number()) :: Wei.t()
  def block_reward(block_number) do
    query =
      from(
        block in Block,
        left_join: transaction in assoc(block, :transactions),
        inner_join: emission_reward in EmissionReward,
        on: fragment("? <@ ?", block.number, emission_reward.block_range),
        where: block.number == ^block_number,
        group_by: emission_reward.reward,
        select: %Wei{
          value: coalesce(sum(transaction.gas_used * transaction.gas_price), 0) + emission_reward.reward
        }
      )

    Repo.one!(query)
  end

  @doc """
  The `t:Explorer.Chain.Wei.t/0` paid to the miners of the `t:Explorer.Chain.Block.t/0`s with `hash`
  `Explorer.Chain.Hash.Full.t/0` by the signers of the transactions in those blocks to cover the gas fee
  (`gas_used * gas_price`).
  """
  @spec gas_payment_by_block_hash([Hash.Full.t()]) :: %{Hash.Full.t() => Wei.t()}
  def gas_payment_by_block_hash(block_hashes) when is_list(block_hashes) do
    query =
      from(
        block in Block,
        left_join: transaction in assoc(block, :transactions),
        where: block.hash in ^block_hashes and block.consensus == true,
        group_by: block.hash,
        select: {block.hash, %Wei{value: coalesce(sum(transaction.gas_used * transaction.gas_price), 0)}}
      )

    query
    |> Repo.all()
    |> Enum.into(%{})
  end

  @doc """
  Finds all `t:Explorer.Chain.Transaction.t/0`s in the `t:Explorer.Chain.Block.t/0`.

  ## Options

    * `:necessity_by_association` - use to load `t:association/0` as `:required` or `:optional`.  If an association is
      `:required`, and the `t:Explorer.Chain.Transaction.t/0` has no associated record for that association, then the
      `t:Explorer.Chain.Transaction.t/0` will not be included in the page `entries`.
    * `:paging_options` - a `t:Explorer.PagingOptions.t/0` used to specify the `:page_size` and
      `:key` (a tuple of the lowest/oldest `{index}`) and. Results will be the transactions older than
      the `index` that are passed.
  """
  @spec block_to_transactions(Hash.Full.t(), [paging_options | necessity_by_association_option]) :: [Transaction.t()]
  def block_to_transactions(block_hash, options \\ []) when is_list(options) do
    necessity_by_association = Keyword.get(options, :necessity_by_association, %{})

    options
    |> Keyword.get(:paging_options, @default_paging_options)
    |> fetch_transactions()
    |> join(:inner, [transaction], block in assoc(transaction, :block))
    |> where([_, block], block.hash == ^block_hash)
    |> join_associations(necessity_by_association)
    |> preload([{:token_transfers, [:token, :from_address, :to_address]}])
    |> Repo.all()
  end

  @doc """
  Counts the number of `t:Explorer.Chain.Transaction.t/0` in the `block`.
  """
  @spec block_to_transaction_count(Hash.Full.t()) :: non_neg_integer()
  def block_to_transaction_count(block_hash) do
    query =
      from(
        transaction in Transaction,
        where: transaction.block_hash == ^block_hash
      )

    Repo.aggregate(query, :count, :hash)
  end

  @spec address_to_incoming_transaction_count(Hash.Address.t()) :: non_neg_integer()
  def address_to_incoming_transaction_count(address_hash) do
    paging_options = %PagingOptions{page_size: @max_incoming_transactions_count}

    base_query =
      paging_options
      |> fetch_transactions()

    to_address_query =
      base_query
      |> where([t], t.to_address_hash == ^address_hash)

    Repo.aggregate(to_address_query, :count, :hash, timeout: :infinity)
  end

  @spec max_incoming_transactions_count() :: non_neg_integer()
  def max_incoming_transactions_count, do: @max_incoming_transactions_count

  @doc """
  How many blocks have confirmed `block` based on the current `max_block_number`

  A consensus block's number of confirmations is the difference between its number and the current block height.

      iex> block = insert(:block, number: 1)
      iex> Explorer.Chain.confirmations(block, block_height: 2)
      {:ok, 1}

  The newest block at the block height has no confirmations.

      iex> block = insert(:block, number: 1)
      iex> Explorer.Chain.confirmations(block, block_height: 1)
      {:ok, 0}

  A non-consensus block has no confirmations and is orphaned even if there are child blocks of it on an orphaned chain.

      iex> parent_block = insert(:block, consensus: false, number: 1)
      iex> insert(
      ...>   :block,
      ...>   parent_hash: parent_block.hash,
      ...>   consensus: false,
      ...>   number: parent_block.number + 1
      ...> )
      iex> Explorer.Chain.confirmations(parent_block, block_height: 3)
      {:error, :non_consensus}

  If you calculate the block height and then get a newer block, the confirmations will be `0` instead of negative.

      iex> block = insert(:block, number: 1)
      iex> Explorer.Chain.confirmations(block, block_height: 0)
      {:ok, 0}
  """
  @spec confirmations(Block.t(), [{:block_height, block_height()}]) ::
          {:ok, non_neg_integer()} | {:error, :non_consensus}

  def confirmations(%Block{consensus: true, number: number}, named_arguments) when is_list(named_arguments) do
    max_consensus_block_number = Keyword.fetch!(named_arguments, :block_height)

    {:ok, max(max_consensus_block_number - number, 0)}
  end

  def confirmations(%Block{consensus: false}, _), do: {:error, :non_consensus}

  @doc """
  Creates an address.

      iex> {:ok, %Explorer.Chain.Address{hash: hash}} = Explorer.Chain.create_address(
      ...>   %{hash: "0xa94f5374fce5edbc8e2a8697c15331677e6ebf0b"}
      ...> )
      ...> to_string(hash)
      "0xa94f5374fce5edbc8e2a8697c15331677e6ebf0b"

  A `String.t/0` value for `Explorer.Chain.Address.t/0` `hash` must have 40 hexadecimal characters after the `0x` prefix
  to prevent short- and long-hash transcription errors.

      iex> {:error, %Ecto.Changeset{errors: errors}} = Explorer.Chain.create_address(
      ...>   %{hash: "0xa94f5374fce5edbc8e2a8697c15331677e6ebf0"}
      ...> )
      ...> errors
      [hash: {"is invalid", [type: Explorer.Chain.Hash.Address, validation: :cast]}]
      iex> {:error, %Ecto.Changeset{errors: errors}} = Explorer.Chain.create_address(
      ...>   %{hash: "0xa94f5374fce5edbc8e2a8697c15331677e6ebf0ba"}
      ...> )
      ...> errors
      [hash: {"is invalid", [type: Explorer.Chain.Hash.Address, validation: :cast]}]

  """
  @spec create_address(map()) :: {:ok, Address.t()} | {:error, Ecto.Changeset.t()}
  def create_address(attrs \\ %{}) do
    %Address{}
    |> Address.changeset(attrs)
    |> Repo.insert()
  end

  @doc """
  Creates a decompiled smart contract.
  """

  @spec create_decompiled_smart_contract(map()) :: {:ok, Address.t()} | {:error, Ecto.Changeset.t()}
  def create_decompiled_smart_contract(attrs) do
    changeset = DecompiledSmartContract.changeset(%DecompiledSmartContract{}, attrs)

    # Enforce ShareLocks tables order (see docs: sharelocks.md)
    Multi.new()
    |> Multi.run(:set_address_decompiled, fn repo, _ ->
      set_address_decompiled(repo, Changeset.get_field(changeset, :address_hash))
    end)
    |> Multi.insert(:decompiled_smart_contract, changeset,
      on_conflict: :replace_all,
      conflict_target: [:decompiler_version, :address_hash]
    )
    |> Repo.transaction()
    |> case do
      {:ok, %{decompiled_smart_contract: decompiled_smart_contract}} -> {:ok, decompiled_smart_contract}
      {:error, _, error_value, _} -> {:error, error_value}
    end
  end

  @doc """
  Converts the `Explorer.Chain.Data.t:t/0` to `iodata` representation that can be written to users efficiently.

      iex> %Explorer.Chain.Data{
      ...>   bytes: <<>>
      ...> } |>
      ...> Explorer.Chain.data_to_iodata() |>
      ...> IO.iodata_to_binary()
      "0x"
      iex> %Explorer.Chain.Data{
      ...>   bytes: <<0, 0, 0, 0, 0, 0, 0, 0, 0, 0, 0, 0, 134, 45, 103, 203, 7,
      ...>     115, 238, 63, 140, 231, 234, 137, 179, 40, 255, 234, 134, 26,
      ...>     179, 239>>
      ...> } |>
      ...> Explorer.Chain.data_to_iodata() |>
      ...> IO.iodata_to_binary()
      "0x000000000000000000000000862d67cb0773ee3f8ce7ea89b328ffea861ab3ef"

  """
  @spec data_to_iodata(Data.t()) :: iodata()
  def data_to_iodata(data) do
    Data.to_iodata(data)
  end

  @doc """
  The fee a `transaction` paid for the `t:Explorer.Transaction.t/0` `gas`

  If the transaction is pending, then the fee will be a range of `unit`

      iex> Explorer.Chain.fee(
      ...>   %Explorer.Chain.Transaction{
      ...>     gas: Decimal.new(3),
      ...>     gas_price: %Explorer.Chain.Wei{value: Decimal.new(2)},
      ...>     gas_used: nil
      ...>   },
      ...>   :wei
      ...> )
      {:maximum, Decimal.new(6)}

  If the transaction has been confirmed in block, then the fee will be the actual fee paid in `unit` for the `gas_used`
  in the `transaction`.

      iex> Explorer.Chain.fee(
      ...>   %Explorer.Chain.Transaction{
      ...>     gas: Decimal.new(3),
      ...>     gas_price: %Explorer.Chain.Wei{value: Decimal.new(2)},
      ...>     gas_used: Decimal.new(2)
      ...>   },
      ...>   :wei
      ...> )
      {:actual, Decimal.new(4)}

  """
  @spec fee(%Transaction{gas_used: nil}, :ether | :gwei | :wei) :: {:maximum, Decimal.t()}
  def fee(%Transaction{gas: gas, gas_price: gas_price, gas_used: nil}, unit) do
    fee =
      gas_price
      |> Wei.to(unit)
      |> Decimal.mult(gas)

    {:maximum, fee}
  end

  @spec fee(%Transaction{gas_used: Decimal.t()}, :ether | :gwei | :wei) :: {:actual, Decimal.t()}
  def fee(%Transaction{gas_price: gas_price, gas_used: gas_used}, unit) do
    fee =
      gas_price
      |> Wei.to(unit)
      |> Decimal.mult(gas_used)

    {:actual, fee}
  end

  @doc """
  Checks to see if the chain is down indexing based on the transaction from the
  oldest block and the `fetch_internal_transactions` pending operation
  """
  @spec finished_indexing?() :: boolean()
  def finished_indexing? do
    json_rpc_named_arguments = Application.fetch_env!(:indexer, :json_rpc_named_arguments)
    variant = Keyword.fetch!(json_rpc_named_arguments, :variant)

    if variant == EthereumJSONRPC.Ganache do
      true
    else
      with {:transactions_exist, true} <- {:transactions_exist, Repo.exists?(Transaction)},
           min_block_number when not is_nil(min_block_number) <- Repo.aggregate(Transaction, :min, :block_number) do
        query =
          from(
            b in Block,
            join: pending_ops in assoc(b, :pending_operations),
            where: pending_ops.fetch_internal_transactions,
            where: b.consensus and b.number == ^min_block_number
          )

        !Repo.exists?(query)
      else
        {:transactions_exist, false} -> true
        nil -> false
      end
    end
  end

  @doc """
  The `t:Explorer.Chain.Transaction.t/0` `gas_price` of the `transaction` in `unit`.
  """
  def gas_price(%Transaction{gas_price: gas_price}, unit) do
    Wei.to(gas_price, unit)
  end

  @doc """
  Converts `t:Explorer.Chain.Address.t/0` `hash` to the `t:Explorer.Chain.Address.t/0` with that `hash`.

  Returns `{:ok, %Explorer.Chain.Address{}}` if found

      iex> {:ok, %Explorer.Chain.Address{hash: hash}} = Explorer.Chain.create_address(
      ...>   %{hash: "0x5aaeb6053f3e94c9b9a09f33669435e7ef1beaed"}
      ...> )
      iex> {:ok, %Explorer.Chain.Address{hash: found_hash}} = Explorer.Chain.hash_to_address(hash)
      iex> found_hash == hash
      true

  Returns `{:error, :not_found}` if not found

      iex> {:ok, hash} = Explorer.Chain.string_to_address_hash("0x5aaeb6053f3e94c9b9a09f33669435e7ef1beaed")
      iex> Explorer.Chain.hash_to_address(hash)
      {:error, :not_found}

  ## Options

    * `:necessity_by_association` - use to load `t:association/0` as `:required` or `:optional`.  If an association is
      `:required`, and the `t:Explorer.Chain.Address.t/0` has no associated record for that association,
      then the `t:Explorer.Chain.Address.t/0` will not be included in the list.

  Optionally it also accepts a boolean to fetch the `has_decompiled_code?` virtual field or not

  """
  @spec hash_to_address(Hash.Address.t(), [necessity_by_association_option], boolean()) ::
          {:ok, Address.t()} | {:error, :not_found}
  def hash_to_address(
        %Hash{byte_count: unquote(Hash.Address.byte_count())} = hash,
        options \\ [
          necessity_by_association: %{
            :contracts_creation_internal_transaction => :optional,
            :names => :optional,
            :smart_contract => :optional,
            :token => :optional,
            :contracts_creation_transaction => :optional
          }
        ],
        query_decompiled_code_flag \\ true
      ) do
    necessity_by_association = Keyword.get(options, :necessity_by_association, %{})

    query =
      from(
        address in Address,
        where: address.hash == ^hash
      )

    query
    |> join_associations(necessity_by_association)
    |> with_decompiled_code_flag(hash, query_decompiled_code_flag)
    |> Repo.one()
    |> case do
      nil -> {:error, :not_found}
      address -> {:ok, address}
    end
  end

  def decompiled_code(address_hash, version) do
    query =
      from(contract in DecompiledSmartContract,
        where: contract.address_hash == ^address_hash and contract.decompiler_version == ^version
      )

    query
    |> Repo.one()
    |> case do
      nil -> {:error, :not_found}
      contract -> {:ok, contract.decompiled_source_code}
    end
  end

  @spec token_contract_address_from_token_name(String.t()) :: {:ok, Hash.Address.t()} | {:error, :not_found}
  def token_contract_address_from_token_name(name) when is_binary(name) do
    query =
      from(token in Token,
        where: ilike(token.symbol, ^name),
        select: token.contract_address_hash
      )

    query
    |> Repo.all()
    |> case do
      [] -> {:error, :not_found}
      hashes -> {:ok, List.first(hashes)}
    end
  end

  @spec search_token(String.t()) :: [Token.t()]
  def search_token(word) do
    term = String.replace(word, ~r/\W/u, "") <> ":*"

    query =
      from(token in Token,
        where: fragment("to_tsvector('english', symbol || ' ' || name ) @@ to_tsquery(?)", ^term),
        limit: 5,
        select: %{contract_address_hash: token.contract_address_hash, symbol: token.symbol, name: token.name}
      )

    Repo.all(query)
  end

  @spec search_contract(String.t()) :: [SmartContract.t()]
  def search_contract(word) do
    term = String.replace(word, ~r/\W/u, "") <> ":*"

    query =
      from(smart_contract in SmartContract,
        where: fragment("to_tsvector('english', name ) @@ to_tsquery(?)", ^term),
        limit: 5,
        select: %{contract_address_hash: smart_contract.address_hash, symbol: smart_contract.name}
      )

    Repo.all(query)
  end

  @doc """
  Converts `t:Explorer.Chain.Address.t/0` `hash` to the `t:Explorer.Chain.Address.t/0` with that `hash`.

  Returns `{:ok, %Explorer.Chain.Address{}}` if found

      iex> {:ok, %Explorer.Chain.Address{hash: hash}} = Explorer.Chain.create_address(
      ...>   %{hash: "0x5aaeb6053f3e94c9b9a09f33669435e7ef1beaed"}
      ...> )
      iex> {:ok, %Explorer.Chain.Address{hash: found_hash}} = Explorer.Chain.hash_to_address(hash)
      iex> found_hash == hash
      true

  Returns `{:error, address}` if not found but created an address

      iex> {:ok, %Explorer.Chain.Address{hash: hash}} = Explorer.Chain.create_address(
      ...>   %{hash: "0x5aaeb6053f3e94c9b9a09f33669435e7ef1beaed"}
      ...> )
      iex> {:ok, %Explorer.Chain.Address{hash: found_hash}} = Explorer.Chain.hash_to_address(hash)
      iex> found_hash == hash
      true


  ## Options

    * `:necessity_by_association` - use to load `t:association/0` as `:required` or `:optional`.  If an association is
      `:required`, and the `t:Explorer.Chain.Address.t/0` has no associated record for that association,
      then the `t:Explorer.Chain.Address.t/0` will not be included in the list.

  Optionally it also accepts a boolean to fetch the `has_decompiled_code?` virtual field or not

  """
  @spec find_or_insert_address_from_hash(Hash.Address.t(), [necessity_by_association_option], boolean()) ::
          {:ok, Address.t()}
  def find_or_insert_address_from_hash(
        %Hash{byte_count: unquote(Hash.Address.byte_count())} = hash,
        options \\ [
          necessity_by_association: %{
            :contracts_creation_internal_transaction => :optional,
            :names => :optional,
            :smart_contract => :optional,
            :token => :optional,
            :contracts_creation_transaction => :optional
          }
        ],
        query_decompiled_code_flag \\ true
      ) do
    case hash_to_address(hash, options, query_decompiled_code_flag) do
      {:ok, address} ->
        {:ok, address}

      {:error, :not_found} ->
        create_address(%{hash: to_string(hash)})
        hash_to_address(hash, options, query_decompiled_code_flag)
    end
  end

  @doc """
  Converts list of `t:Explorer.Chain.Address.t/0` `hash` to the `t:Explorer.Chain.Address.t/0` with that `hash`.

  Returns `[%Explorer.Chain.Address{}]}` if found

  """
  @spec hashes_to_addresses([Hash.Address.t()]) :: [Address.t()]
  def hashes_to_addresses(hashes) when is_list(hashes) do
    query =
      from(
        address in Address,
        where: address.hash in ^hashes,
        # https://stackoverflow.com/a/29598910/470451
        order_by: fragment("array_position(?, ?)", type(^hashes, {:array, Hash.Address}), address.hash)
      )

    Repo.all(query)
  end

  @doc """
  Returns the balance of the given address and block combination.

  Returns `{:error, :not_found}` if there is no address by that hash present.
  Returns `{:error, :no_balance}` if there is no balance for that address at that block.
  """
  @spec get_balance_as_of_block(Hash.Address.t(), Block.block_number() | :earliest | :latest | :pending) ::
          {:ok, Wei.t()} | {:error, :no_balance} | {:error, :not_found}
  def get_balance_as_of_block(address, block) when is_integer(block) do
    coin_balance_query =
      from(coin_balance in CoinBalance,
        where: coin_balance.address_hash == ^address,
        where: not is_nil(coin_balance.value),
        where: coin_balance.block_number <= ^block,
        order_by: [desc: coin_balance.block_number],
        limit: 1,
        select: coin_balance.value
      )

    case Repo.one(coin_balance_query) do
      nil -> {:error, :not_found}
      coin_balance -> {:ok, coin_balance}
    end
  end

  def get_balance_as_of_block(address, :latest) do
    case max_consensus_block_number() do
      {:ok, latest_block_number} ->
        get_balance_as_of_block(address, latest_block_number)

      {:error, :not_found} ->
        {:error, :not_found}
    end
  end

  def get_balance_as_of_block(address, :earliest) do
    query =
      from(coin_balance in CoinBalance,
        where: coin_balance.address_hash == ^address,
        where: not is_nil(coin_balance.value),
        where: coin_balance.block_number == 0,
        limit: 1,
        select: coin_balance.value
      )

    case Repo.one(query) do
      nil -> {:error, :not_found}
      coin_balance -> {:ok, coin_balance}
    end
  end

  def get_balance_as_of_block(address, :pending) do
    query =
      case max_consensus_block_number() do
        {:ok, latest_block_number} ->
          from(coin_balance in CoinBalance,
            where: coin_balance.address_hash == ^address,
            where: not is_nil(coin_balance.value),
            where: coin_balance.block_number > ^latest_block_number,
            order_by: [desc: coin_balance.block_number],
            limit: 1,
            select: coin_balance.value
          )

        {:error, :not_found} ->
          from(coin_balance in CoinBalance,
            where: coin_balance.address_hash == ^address,
            where: not is_nil(coin_balance.value),
            order_by: [desc: coin_balance.block_number],
            limit: 1,
            select: coin_balance.value
          )
      end

    case Repo.one(query) do
      nil -> {:error, :not_found}
      coin_balance -> {:ok, coin_balance}
    end
  end

  @spec list_ordered_addresses(non_neg_integer(), non_neg_integer()) :: [Address.t()]
  def list_ordered_addresses(offset, limit) do
    query =
      from(
        address in Address,
        order_by: [asc: address.inserted_at],
        offset: ^offset,
        limit: ^limit
      )

    Repo.all(query)
  end

  @doc """
  Finds an `t:Explorer.Chain.Address.t/0` that has the provided `t:Explorer.Chain.Address.t/0` `hash` and a contract.

  ## Options

    * `:necessity_by_association` - use to load `t:association/0` as `:required` or `:optional`.  If an association is
      `:required`, and the `t:Explorer.Chain.Address.t/0` has no associated record for that association,
      then the `t:Explorer.Chain.Address.t/0` will not be included in the list.

  Optionally it also accepts a boolean to fetch the `has_decompiled_code?` virtual field or not

  """
  @spec find_contract_address(Hash.Address.t(), [necessity_by_association_option], boolean()) ::
          {:ok, Address.t()} | {:error, :not_found}
  def find_contract_address(
        %Hash{byte_count: unquote(Hash.Address.byte_count())} = hash,
        options \\ [],
        query_decompiled_code_flag \\ false
      ) do
    necessity_by_association = Keyword.get(options, :necessity_by_association, %{})

    query =
      from(
        address in Address,
        where: address.hash == ^hash and not is_nil(address.contract_code)
      )

    query
    |> join_associations(necessity_by_association)
    |> with_decompiled_code_flag(hash, query_decompiled_code_flag)
    |> Repo.one()
    |> case do
      nil -> {:error, :not_found}
      address -> {:ok, address}
    end
  end

  @spec find_decompiled_contract_address(Hash.Address.t()) :: {:ok, Address.t()} | {:error, :not_found}
  def find_decompiled_contract_address(%Hash{byte_count: unquote(Hash.Address.byte_count())} = hash) do
    query =
      from(
        address in Address,
        preload: [
          :contracts_creation_internal_transaction,
          :names,
          :smart_contract,
          :token,
          :contracts_creation_transaction,
          :decompiled_smart_contracts
        ],
        where: address.hash == ^hash
      )

    address = Repo.one(query)

    if address do
      {:ok, address}
    else
      {:error, :not_found}
    end
  end

  @doc """
  Converts `t:Explorer.Chain.Block.t/0` `hash` to the `t:Explorer.Chain.Block.t/0` with that `hash`.

  Unlike `number_to_block/1`, both consensus and non-consensus blocks can be returned when looked up by `hash`.

  Returns `{:ok, %Explorer.Chain.Block{}}` if found

      iex> %Block{hash: hash} = insert(:block, consensus: false)
      iex> {:ok, %Explorer.Chain.Block{hash: found_hash}} = Explorer.Chain.hash_to_block(hash)
      iex> found_hash == hash
      true

  Returns `{:error, :not_found}` if not found

      iex> {:ok, hash} = Explorer.Chain.string_to_block_hash(
      ...>   "0x9fc76417374aa880d4449a1f7f31ec597f00b1f6f3dd2d66f4c9c6c445836d8b"
      ...> )
      iex> Explorer.Chain.hash_to_block(hash)
      {:error, :not_found}

  ## Options

    * `:necessity_by_association` - use to load `t:association/0` as `:required` or `:optional`.  If an association is
      `:required`, and the `t:Explorer.Chain.Block.t/0` has no associated record for that association, then the
      `t:Explorer.Chain.Block.t/0` will not be included in the page `entries`.

  """
  @spec hash_to_block(Hash.Full.t(), [necessity_by_association_option]) :: {:ok, Block.t()} | {:error, :not_found}
  def hash_to_block(%Hash{byte_count: unquote(Hash.Full.byte_count())} = hash, options \\ []) when is_list(options) do
    necessity_by_association = Keyword.get(options, :necessity_by_association, %{})

    Block
    |> where(hash: ^hash)
    |> join_associations(necessity_by_association)
    |> Repo.one()
    |> case do
      nil ->
        {:error, :not_found}

      block ->
        {:ok, block}
    end
  end

  @doc """
  Converts the `Explorer.Chain.Hash.t:t/0` to `iodata` representation that can be written efficiently to users.

      iex> %Explorer.Chain.Hash{
      ...>   byte_count: 32,
      ...>   bytes: <<0x9fc76417374aa880d4449a1f7f31ec597f00b1f6f3dd2d66f4c9c6c445836d8b ::
      ...>            big-integer-size(32)-unit(8)>>
      ...> } |>
      ...> Explorer.Chain.hash_to_iodata() |>
      ...> IO.iodata_to_binary()
      "0x9fc76417374aa880d4449a1f7f31ec597f00b1f6f3dd2d66f4c9c6c445836d8b"

  Always pads number, so that it is a valid format for casting.

      iex> %Explorer.Chain.Hash{
      ...>   byte_count: 32,
      ...>   bytes: <<0x1234567890abcdef :: big-integer-size(32)-unit(8)>>
      ...> } |>
      ...> Explorer.Chain.hash_to_iodata() |>
      ...> IO.iodata_to_binary()
      "0x0000000000000000000000000000000000000000000000001234567890abcdef"

  """
  @spec hash_to_iodata(Hash.t()) :: iodata()
  def hash_to_iodata(hash) do
    Hash.to_iodata(hash)
  end

  @doc """
  Converts `t:Explorer.Chain.Transaction.t/0` `hash` to the `t:Explorer.Chain.Transaction.t/0` with that `hash`.

  Returns `{:ok, %Explorer.Chain.Transaction{}}` if found

      iex> %Transaction{hash: hash} = insert(:transaction)
      iex> {:ok, %Explorer.Chain.Transaction{hash: found_hash}} = Explorer.Chain.hash_to_transaction(hash)
      iex> found_hash == hash
      true

  Returns `{:error, :not_found}` if not found

      iex> {:ok, hash} = Explorer.Chain.string_to_transaction_hash(
      ...>   "0x9fc76417374aa880d4449a1f7f31ec597f00b1f6f3dd2d66f4c9c6c445836d8b"
      ...> )
      iex> Explorer.Chain.hash_to_transaction(hash)
      {:error, :not_found}

  ## Options

    * `:necessity_by_association` - use to load `t:association/0` as `:required` or `:optional`.  If an association is
      `:required`, and the `t:Explorer.Chain.Transaction.t/0` has no associated record for that association, then the
      `t:Explorer.Chain.Transaction.t/0` will not be included in the page `entries`.
  """
  @spec hash_to_transaction(Hash.Full.t(), [necessity_by_association_option]) ::
          {:ok, Transaction.t()} | {:error, :not_found}
  def hash_to_transaction(
        %Hash{byte_count: unquote(Hash.Full.byte_count())} = hash,
        options \\ []
      )
      when is_list(options) do
    necessity_by_association = Keyword.get(options, :necessity_by_association, %{})

    Transaction
    |> where(hash: ^hash)
    |> join_associations(necessity_by_association)
    |> Repo.one()
    |> case do
      nil ->
        {:error, :not_found}

      transaction ->
        {:ok, transaction}
    end
  end

  @doc """
  Converts list of `t:Explorer.Chain.Transaction.t/0` `hashes` to the list of `t:Explorer.Chain.Transaction.t/0`s for
  those `hashes`.

  Returns list of `%Explorer.Chain.Transaction{}`s if found

      iex> [%Transaction{hash: hash1}, %Transaction{hash: hash2}] = insert_list(2, :transaction)
      iex> [%Explorer.Chain.Transaction{hash: found_hash1}, %Explorer.Chain.Transaction{hash: found_hash2}] =
      ...>   Explorer.Chain.hashes_to_transactions([hash1, hash2])
      iex> found_hash1 in [hash1, hash2]
      true
      iex> found_hash2 in [hash1, hash2]
      true

  Returns `[]` if not found

      iex> {:ok, hash} = Explorer.Chain.string_to_transaction_hash(
      ...>   "0x9fc76417374aa880d4449a1f7f31ec597f00b1f6f3dd2d66f4c9c6c445836d8b"
      ...> )
      iex> Explorer.Chain.hashes_to_transactions([hash])
      []

  ## Options

    * `:necessity_by_association` - use to load `t:association/0` as `:required` or `:optional`.  If an association is
      `:required`, and the `t:Explorer.Chain.Transaction.t/0` has no associated record for that association, then the
      `t:Explorer.Chain.Transaction.t/0` will not be included in the page `entries`.
  """
  @spec hashes_to_transactions([Hash.Full.t()], [necessity_by_association_option]) :: [Transaction.t()] | []
  def hashes_to_transactions(hashes, options \\ []) when is_list(hashes) and is_list(options) do
    necessity_by_association = Keyword.get(options, :necessity_by_association, %{})

    fetch_transactions()
    |> where([transaction], transaction.hash in ^hashes)
    |> join_associations(necessity_by_association)
    |> preload([{:token_transfers, [:token, :from_address, :to_address]}])
    |> Repo.all()
  end

  @doc """
  Bulk insert all data stored in the `Explorer`.

  See `Explorer.Chain.Import.all/1` for options and returns.
  """
  @spec import(Import.all_options()) :: Import.all_result()
  def import(options) do
    Import.all(options)
  end

  @doc """
  The percentage of indexed blocks on the chain.

      iex> for index <- 5..9 do
      ...>   insert(:block, number: index)
      ...> end
      iex> Explorer.Chain.indexed_ratio()
      Decimal.new(1, 50, -2)

  If there are no blocks, the percentage is 0.

      iex> Explorer.Chain.indexed_ratio()
      Decimal.new(0)

  """
  @spec indexed_ratio() :: Decimal.t()
  def indexed_ratio do
    %{min: min, max: max} = BlockNumber.get_all()

    case {min, max} do
      {0, 0} ->
        Decimal.new(0)

      _ ->
        result = Decimal.div(max - min + 1, max + 1)

        Decimal.round(result, 2, :down)
    end
  end

  @spec fetch_min_block_number() :: non_neg_integer
  def fetch_min_block_number do
    query =
      from(block in Block,
        select: block.number,
        where: block.consensus == true,
        order_by: [asc: block.number],
        limit: 1
      )

    Repo.one(query) || 0
  end

  @spec fetch_max_block_number() :: non_neg_integer
  def fetch_max_block_number do
    query =
      from(block in Block,
        select: block.number,
        where: block.consensus == true,
        order_by: [desc: block.number],
        limit: 1
      )

    Repo.one(query) || 0
  end

  @spec fetch_count_consensus_block() :: non_neg_integer
  def fetch_count_consensus_block do
    query =
      from(block in Block,
        select: count(block.hash),
        where: block.consensus == true
      )

    Repo.one!(query)
  end

  @spec fetch_sum_coin_total_supply_minus_burnt() :: non_neg_integer
  def fetch_sum_coin_total_supply_minus_burnt do
    {:ok, burn_address_hash} = string_to_address_hash("0x0000000000000000000000000000000000000000")

    query =
      from(
        a0 in Address,
        select: fragment("SUM(a0.fetched_coin_balance)"),
        where: a0.hash != ^burn_address_hash,
        where: a0.fetched_coin_balance > ^0
      )

    Repo.one!(query) || 0
  end

  @spec fetch_sum_coin_total_supply() :: non_neg_integer
  def fetch_sum_coin_total_supply do
    query =
      from(
        a0 in Address,
        select: fragment("SUM(a0.fetched_coin_balance)"),
        where: a0.fetched_coin_balance > ^0
      )

    Repo.one!(query) || 0
  end

  @doc """
  The number of `t:Explorer.Chain.InternalTransaction.t/0`.

      iex> transaction = :transaction |> insert() |> with_block()
      iex> insert(:internal_transaction, index: 0, transaction: transaction, block_hash: transaction.block_hash, block_index: 0)
      iex> Explorer.Chain.internal_transaction_count()
      1

  If there are none, the count is `0`.

      iex> Explorer.Chain.internal_transaction_count()
      0

  """
  def internal_transaction_count do
    Repo.aggregate(InternalTransaction.where_nonpending_block(), :count, :transaction_hash)
  end

  @doc """
  Finds all `t:Explorer.Chain.Transaction.t/0` in the `t:Explorer.Chain.Block.t/0`.

  ## Options

    * `:necessity_by_association` - use to load `t:association/0` as `:required` or `:optional`.  If an association is
        `:required`, and the `t:Explorer.Chain.Block.t/0` has no associated record for that association, then the
        `t:Explorer.Chain.Block.t/0` will not be included in the page `entries`.
    * `:paging_options` - a `t:Explorer.PagingOptions.t/0` used to specify the `:page_size` and
      `:key` (a tuple of the lowest/oldest `{block_number}`). Results will be the internal
      transactions older than the `block_number` that are passed.
    * ':block_type' - use to filter by type of block; Uncle`, `Reorg`, or `Block` (default).

  """
  @spec list_blocks([paging_options | necessity_by_association_option]) :: [Block.t()]
  def list_blocks(options \\ []) when is_list(options) do
    necessity_by_association = Keyword.get(options, :necessity_by_association, %{})
    paging_options = Keyword.get(options, :paging_options) || @default_paging_options
    block_type = Keyword.get(options, :block_type, "Block")

    cond do
      block_type == "Block" && !paging_options.key ->
        block_from_cache(block_type, paging_options, necessity_by_association)

      block_type == "Uncle" && !paging_options.key ->
        uncles_from_cache(block_type, paging_options, necessity_by_association)

      true ->
        fetch_blocks(block_type, paging_options, necessity_by_association)
    end
  end

  defp block_from_cache(block_type, paging_options, necessity_by_association) do
    case Blocks.take_enough(paging_options.page_size) do
      nil ->
        elements = fetch_blocks(block_type, paging_options, necessity_by_association)

        Blocks.update(elements)

        elements

      blocks ->
        blocks
    end
  end

  def uncles_from_cache(block_type, paging_options, necessity_by_association) do
    case Uncles.take_enough(paging_options.page_size) do
      nil ->
        elements = fetch_blocks(block_type, paging_options, necessity_by_association)

        Uncles.update(elements)

        elements

      blocks ->
        blocks
    end
  end

  defp fetch_blocks(block_type, paging_options, necessity_by_association) do
    Block
    |> Block.block_type_filter(block_type)
    |> page_blocks(paging_options)
    |> limit(^paging_options.page_size)
    |> order_by(desc: :number)
    |> join_associations(necessity_by_association)
    |> Repo.all()
  end

  @doc """
  Map `block_number`s to their `t:Explorer.Chain.Block.t/0` `hash` `t:Explorer.Chain.Hash.Full.t/0`.

  Does not include non-consensus blocks.

      iex> block = insert(:block, consensus: false)
      iex> Explorer.Chain.block_hash_by_number([block.number])
      %{}

  """
  @spec block_hash_by_number([Block.block_number()]) :: %{Block.block_number() => Hash.Full.t()}
  def block_hash_by_number(block_numbers) when is_list(block_numbers) do
    query =
      from(block in Block,
        where: block.consensus == true and block.number in ^block_numbers,
        select: {block.number, block.hash}
      )

    query
    |> Repo.all()
    |> Enum.into(%{})
  end

  @doc """
  Lists the top `t:Explorer.Chain.Address.t/0`'s' in descending order based on coin balance and address hash.

  """
  @spec list_top_addresses :: [{Address.t(), non_neg_integer()}]
  def list_top_addresses(options \\ []) do
    paging_options = Keyword.get(options, :paging_options, @default_paging_options)

    if is_nil(paging_options.key) do
      paging_options.page_size
      |> Accounts.take_enough()
      |> case do
        nil ->
          accounts_with_n = fetch_top_addresses(paging_options)

          accounts_with_n
          |> Enum.map(fn {address, _n} -> address end)
          |> Accounts.update()

          accounts_with_n

        accounts ->
          Enum.map(
            accounts,
            &{&1,
             if is_nil(&1.nonce) do
               0
             else
               &1.nonce + 1
             end}
          )
      end
    else
      fetch_top_addresses(paging_options)
    end
  end

  defp fetch_top_addresses(paging_options) do
    base_query =
      from(a in Address,
        where: a.fetched_coin_balance > ^0,
        order_by: [desc: a.fetched_coin_balance, asc: a.hash],
        preload: [:names],
        select: {a, fragment("coalesce(1 + ?, 0)", a.nonce)}
      )

    base_query
    |> page_addresses(paging_options)
    |> limit(^paging_options.page_size)
    |> Repo.all()
  end

  @doc """
  Calls `reducer` on a stream of `t:Explorer.Chain.Block.t/0` without `t:Explorer.Chain.Block.Reward.t/0`.
  """
  def stream_blocks_without_rewards(initial, reducer) when is_function(reducer, 2) do
    Block.blocks_without_reward_query()
    |> Repo.stream_reduce(initial, reducer)
  end

  @doc """
  Finds all transactions of a certain block number
  """
  def get_transactions_of_block_number(block_number) do
    block_number
    |> Transaction.transactions_with_block_number()
    |> Repo.all()
  end

  @doc """
  Finds all Blocks validated by the address with the given hash.

    ## Options
      * `:necessity_by_association` - use to load `t:association/0` as `:required` or `:optional`.  If an association is
          `:required`, and the `t:Explorer.Chain.Block.t/0` has no associated record for that association, then the
          `t:Explorer.Chain.Block.t/0` will not be included in the page `entries`.
      * `:paging_options` - a `t:Explorer.PagingOptions.t/0` used to specify the `:page_size` and
        `:key` (a tuple of the lowest/oldest `{block_number}`) and. Results will be the internal
        transactions older than the `block_number` that are passed.

  Returns all blocks validated by the address given.
  """
  @spec get_blocks_validated_by_address(
          [paging_options | necessity_by_association_option],
          Hash.Address.t()
        ) :: [Block.t()]
  def get_blocks_validated_by_address(options \\ [], address_hash) when is_list(options) do
    necessity_by_association = Keyword.get(options, :necessity_by_association, %{})
    paging_options = Keyword.get(options, :paging_options, @default_paging_options)

    Block
    |> join_associations(necessity_by_association)
    |> where(miner_hash: ^address_hash)
    |> page_blocks(paging_options)
    |> limit(^paging_options.page_size)
    |> order_by(desc: :number)
    |> Repo.all()
  end

  @doc """
  Counts all of the block validations and groups by the `miner_hash`.
  """
  def each_address_block_validation_count(fun) when is_function(fun, 1) do
    query =
      from(
        b in Block,
        join: addr in Address,
        where: b.miner_hash == addr.hash,
        select: {b.miner_hash, count(b.miner_hash)},
        group_by: b.miner_hash
      )

    Repo.stream_each(query, fun)
  end

  @doc """
  Counts the number of `t:Explorer.Chain.Block.t/0` validated by the address with the given `hash`.
  """
  @spec address_to_validation_count(Hash.Address.t()) :: non_neg_integer()
  def address_to_validation_count(hash) do
    query = from(block in Block, where: block.miner_hash == ^hash, select: fragment("COUNT(*)"))

    Repo.one(query)
  end

  @doc """
  Returns a stream of unfetched `t:Explorer.Chain.Address.CoinBalance.t/0`.

  When there are addresses, the `reducer` is called for each `t:Explorer.Chain.Address.t/0` `hash` and all
  `t:Explorer.Chain.Block.t/0` `block_number` that address is mentioned.

  | Address Hash Schema                        | Address Hash Field              | Block Number Schema                | Block Number Field |
  |--------------------------------------------|---------------------------------|------------------------------------|--------------------|
  | `t:Explorer.Chain.Block.t/0`               | `miner_hash`                    | `t:Explorer.Chain.Block.t/0`       | `number`           |
  | `t:Explorer.Chain.Transaction.t/0`         | `from_address_hash`             | `t:Explorer.Chain.Transaction.t/0` | `block_number`     |
  | `t:Explorer.Chain.Transaction.t/0`         | `to_address_hash`               | `t:Explorer.Chain.Transaction.t/0` | `block_number`     |
  | `t:Explorer.Chain.Log.t/0`                 | `address_hash`                  | `t:Explorer.Chain.Transaction.t/0` | `block_number`     |
  | `t:Explorer.Chain.InternalTransaction.t/0` | `created_contract_address_hash` | `t:Explorer.Chain.Transaction.t/0` | `block_number`     |
  | `t:Explorer.Chain.InternalTransaction.t/0` | `from_address_hash`             | `t:Explorer.Chain.Transaction.t/0` | `block_number`     |
  | `t:Explorer.Chain.InternalTransaction.t/0` | `to_address_hash`               | `t:Explorer.Chain.Transaction.t/0` | `block_number`     |

  Pending `t:Explorer.Chain.Transaction.t/0` `from_address_hash` and `to_address_hash` aren't returned because they
  don't have an associated block number.

  When there are no addresses, the `reducer` is never called and the `initial` is returned in an `:ok` tuple.

  When an `t:Explorer.Chain.Address.t/0` `hash` is used multiple times, all unique `t:Explorer.Chain.Block.t/0` `number`
  will be returned.
  """
  @spec stream_unfetched_balances(
          initial :: accumulator,
          reducer ::
            (entry :: %{address_hash: Hash.Address.t(), block_number: Block.block_number()}, accumulator -> accumulator)
        ) :: {:ok, accumulator}
        when accumulator: term()
  def stream_unfetched_balances(initial, reducer) when is_function(reducer, 2) do
    query =
      from(
        balance in CoinBalance,
        where: is_nil(balance.value_fetched_at),
        select: %{address_hash: balance.address_hash, block_number: balance.block_number}
      )

    Repo.stream_reduce(query, initial, reducer)
  end

  @doc """
  Returns a stream of all token balances that weren't fetched values.
  """
  @spec stream_unfetched_token_balances(
          initial :: accumulator,
          reducer :: (entry :: TokenBalance.t(), accumulator -> accumulator)
        ) :: {:ok, accumulator}
        when accumulator: term()
  def stream_unfetched_token_balances(initial, reducer) when is_function(reducer, 2) do
    TokenBalance.unfetched_token_balances()
    |> Repo.stream_reduce(initial, reducer)
  end

  @doc """
  Returns a stream of all blocks with unfetched internal transactions, using
  the `pending_block_operation` table.

  Only blocks with consensus are returned.

      iex> non_consensus = insert(:block, consensus: false)
      iex> insert(:pending_block_operation, block: non_consensus, fetch_internal_transactions: true)
      iex> unfetched = insert(:block)
      iex> insert(:pending_block_operation, block: unfetched, fetch_internal_transactions: true)
      iex> fetched = insert(:block)
      iex> insert(:pending_block_operation, block: fetched, fetch_internal_transactions: false)
      iex> {:ok, number_set} = Explorer.Chain.stream_blocks_with_unfetched_internal_transactions(
      ...>   MapSet.new(),
      ...>   fn number, acc ->
      ...>     MapSet.put(acc, number)
      ...>   end
      ...> )
      iex> non_consensus.number in number_set
      false
      iex> unfetched.number in number_set
      true
      iex> fetched.hash in number_set
      false

  """
  @spec stream_blocks_with_unfetched_internal_transactions(
          initial :: accumulator,
          reducer :: (entry :: term(), accumulator -> accumulator)
        ) :: {:ok, accumulator}
        when accumulator: term()
  def stream_blocks_with_unfetched_internal_transactions(initial, reducer) when is_function(reducer, 2) do
    query =
      from(
        b in Block,
        join: pending_ops in assoc(b, :pending_operations),
        where: pending_ops.fetch_internal_transactions,
        where: b.consensus,
        select: b.number
      )

    Repo.stream_reduce(query, initial, reducer)
  end

  def remove_nonconsensus_blocks_from_pending_ops(block_hashes) do
    query =
      from(
        po in PendingBlockOperation,
        where: po.block_hash in ^block_hashes
      )

    {_, _} = Repo.delete_all(query)

    :ok
  end

  def remove_nonconsensus_blocks_from_pending_ops do
    query =
      from(
        po in PendingBlockOperation,
        inner_join: block in Block,
        on: block.hash == po.block_hash,
        where: block.consensus == false
      )

    {_, _} = Repo.delete_all(query)

    :ok
  end

  @spec stream_transactions_with_unfetched_created_contract_codes(
          fields :: [
            :block_hash
            | :created_contract_code_indexed_at
            | :from_address_hash
            | :gas
            | :gas_price
            | :hash
            | :index
            | :input
            | :nonce
            | :r
            | :s
            | :to_address_hash
            | :v
            | :value
          ],
          initial :: accumulator,
          reducer :: (entry :: term(), accumulator -> accumulator)
        ) :: {:ok, accumulator}
        when accumulator: term()
  def stream_transactions_with_unfetched_created_contract_codes(fields, initial, reducer)
      when is_function(reducer, 2) do
    query =
      from(t in Transaction,
        where:
          not is_nil(t.block_hash) and not is_nil(t.created_contract_address_hash) and
            is_nil(t.created_contract_code_indexed_at),
        select: ^fields
      )

    Repo.stream_reduce(query, initial, reducer)
  end

  @spec stream_mined_transactions(
          fields :: [
            :block_hash
            | :created_contract_code_indexed_at
            | :from_address_hash
            | :gas
            | :gas_price
            | :hash
            | :index
            | :input
            | :nonce
            | :r
            | :s
            | :to_address_hash
            | :v
            | :value
          ],
          initial :: accumulator,
          reducer :: (entry :: term(), accumulator -> accumulator)
        ) :: {:ok, accumulator}
        when accumulator: term()
  def stream_mined_transactions(fields, initial, reducer) when is_function(reducer, 2) do
    query =
      from(t in Transaction,
        where: not is_nil(t.block_hash) and not is_nil(t.nonce) and not is_nil(t.from_address_hash),
        select: ^fields
      )

    Repo.stream_reduce(query, initial, reducer)
  end

  @spec stream_pending_transactions(
          fields :: [
            :block_hash
            | :created_contract_code_indexed_at
            | :from_address_hash
            | :gas
            | :gas_price
            | :hash
            | :index
            | :input
            | :nonce
            | :r
            | :s
            | :to_address_hash
            | :v
            | :value
          ],
          initial :: accumulator,
          reducer :: (entry :: term(), accumulator -> accumulator)
        ) :: {:ok, accumulator}
        when accumulator: term()
  def stream_pending_transactions(fields, initial, reducer) when is_function(reducer, 2) do
    query =
      Transaction
      |> pending_transactions_query()
      |> select(^fields)

    Repo.stream_reduce(query, initial, reducer)
  end

  @doc """
  Returns a stream of all blocks that are marked as unfetched in `t:Explorer.Chain.Block.SecondDegreeRelation.t/0`.
  For each uncle block a `hash` of nephew block and an `index` of the block in it are returned.

  When a block is fetched, its uncles are transformed into `t:Explorer.Chain.Block.SecondDegreeRelation.t/0` and can be
  returned.  Once the uncle is imported its corresponding `t:Explorer.Chain.Block.SecondDegreeRelation.t/0`
  `uncle_fetched_at` will be set and it won't be returned anymore.
  """
  @spec stream_unfetched_uncles(
          initial :: accumulator,
          reducer :: (entry :: term(), accumulator -> accumulator)
        ) :: {:ok, accumulator}
        when accumulator: term()
  def stream_unfetched_uncles(initial, reducer) when is_function(reducer, 2) do
    query =
      from(bsdr in Block.SecondDegreeRelation,
        where: is_nil(bsdr.uncle_fetched_at) and not is_nil(bsdr.index),
        select: [:nephew_hash, :index]
      )

    Repo.stream_reduce(query, initial, reducer)
  end

  @doc """
  The number of `t:Explorer.Chain.Log.t/0`.

      iex> transaction = :transaction |> insert() |> with_block()
      iex> insert(:log, transaction: transaction, index: 0)
      iex> Explorer.Chain.log_count()
      1

  When there are no `t:Explorer.Chain.Log.t/0`.

      iex> Explorer.Chain.log_count()
      0

  """
  def log_count do
    Repo.one!(from(log in "logs", select: fragment("COUNT(*)")))
  end

  @doc """
  Max consensus block numbers.

  If blocks are skipped and inserted out of number order, the max number is still returned

      iex> insert(:block, number: 2)
      iex> insert(:block, number: 1)
      iex> Explorer.Chain.max_consensus_block_number()
      {:ok, 2}

  Non-consensus blocks are ignored

      iex> insert(:block, number: 3, consensus: false)
      iex> insert(:block, number: 2, consensus: true)
      iex> Explorer.Chain.max_consensus_block_number()
      {:ok, 2}

  If there are no blocks, `{:error, :not_found}` is returned

      iex> Explorer.Chain.max_consensus_block_number()
      {:error, :not_found}

  """
  @spec max_consensus_block_number() :: {:ok, Block.block_number()} | {:error, :not_found}
  def max_consensus_block_number do
    Block
    |> where(consensus: true)
    |> Repo.aggregate(:max, :number)
    |> case do
      nil -> {:error, :not_found}
      number -> {:ok, number}
    end
  end

  @spec max_non_consensus_block_number(integer | nil) :: {:ok, Block.block_number()} | {:error, :not_found}
  def max_non_consensus_block_number(max_consensus_block_number \\ nil) do
    max =
      if max_consensus_block_number do
        {:ok, max_consensus_block_number}
      else
        max_consensus_block_number()
      end

    case max do
      {:ok, number} ->
        query =
          from(block in Block,
            where: block.consensus == false,
            where: block.number > ^number
          )

        query
        |> Repo.aggregate(:max, :number)
        |> case do
          nil -> {:error, :not_found}
          number -> {:ok, number}
        end
    end
  end

  @doc """
  The height of the chain.

      iex> insert(:block, number: 0)
      iex> Explorer.Chain.block_height()
      0
      iex> insert(:block, number: 1)
      iex> Explorer.Chain.block_height()
      1

  If there are no blocks, then the `t:block_height/0` is `0`, unlike `max_consensus_block_chain/0` where it is not found.

      iex> Explorer.Chain.block_height()
      0
      iex> Explorer.Chain.max_consensus_block_number()
      {:error, :not_found}

  It is not possible to differentiate only the genesis block (`number` `0`) and no blocks.  Use
  `max_consensus_block_chain/0` if you need to differentiate those two scenarios.

      iex> Explorer.Chain.block_height()
      0
      iex> insert(:block, number: 0)
      iex> Explorer.Chain.block_height()
      0

  Non-consensus blocks are ignored.

      iex> insert(:block, number: 2, consensus: false)
      iex> insert(:block, number: 1, consensus: true)
      iex> Explorer.Chain.block_height()
      1

  """
  @spec block_height() :: block_height()
  def block_height do
    query = from(block in Block, select: coalesce(max(block.number), 0), where: block.consensus == true)

    Repo.one!(query)
  end

  def last_db_block_status do
    query =
      from(block in Block,
        select: {block.number, block.timestamp},
        where: block.consensus == true,
        order_by: [desc: block.number],
        limit: 1
      )

    query
    |> Repo.one()
    |> block_status()
  end

  def last_cache_block_status do
    [
      paging_options: %PagingOptions{page_size: 1}
    ]
    |> list_blocks()
    |> List.last()
    |> case do
      %{timestamp: timestamp, number: number} ->
        block_status({number, timestamp})

      _ ->
        block_status(nil)
    end
  end

  @spec upsert_last_fetched_counter(map()) :: {:ok, LastFetchedCounter.t()} | {:error, Ecto.Changeset.t()}
  def upsert_last_fetched_counter(params) do
    changeset = LastFetchedCounter.changeset(%LastFetchedCounter{}, params)

    Repo.insert(changeset,
      on_conflict: :replace_all,
      conflict_target: [:counter_type]
    )
  end

  def get_last_fetched_counter(type) do
    query =
      from(
        last_fetched_counter in LastFetchedCounter,
        where: last_fetched_counter.counter_type == ^type,
        select: last_fetched_counter.value
      )

    Repo.one!(query) || 0
  end

  defp block_status({number, timestamp}) do
    now = DateTime.utc_now()
    last_block_period = DateTime.diff(now, timestamp, :millisecond)

    if last_block_period > Application.get_env(:explorer, :healthy_blocks_period) do
      {:error, number, timestamp}
    else
      {:ok, number, timestamp}
    end
  end

  defp block_status(nil), do: {:error, :no_blocks}

  @doc """
  Calculates the ranges of missing consensus blocks in `range`.

  When there are no blocks, the entire range is missing.

      iex> Explorer.Chain.missing_block_number_ranges(0..5)
      [0..5]

  If the block numbers from `0` to `max_block_number/0` are contiguous, then no block numbers are missing

      iex> insert(:block, number: 0)
      iex> insert(:block, number: 1)
      iex> Explorer.Chain.missing_block_number_ranges(0..1)
      []

  If there are gaps between the `first` and `last` of `range`, then the missing numbers are compacted into ranges.
  Single missing numbers become ranges with the single number as the start and end.

      iex> insert(:block, number: 0)
      iex> insert(:block, number: 2)
      iex> insert(:block, number: 5)
      iex> Explorer.Chain.missing_block_number_ranges(0..5)
      [1..1, 3..4]

  Flipping the order of `first` and `last` in the `range` flips the order that the missing ranges are returned.  This
  allows `missing_block_numbers` to be used to generate the sequence down or up from a starting block number.

      iex> insert(:block, number: 0)
      iex> insert(:block, number: 2)
      iex> insert(:block, number: 5)
      iex> Explorer.Chain.missing_block_number_ranges(5..0)
      [4..3, 1..1]

  If only non-consensus blocks exist for a number, the number still counts as missing.

      iex> insert(:block, number: 0)
      iex> insert(:block, number: 1, consensus: false)
      iex> insert(:block, number: 2)
      iex> Explorer.Chain.missing_block_number_ranges(2..0)
      [1..1]

  """
  @spec missing_block_number_ranges(Range.t()) :: [Range.t()]
  def missing_block_number_ranges(range)

  def missing_block_number_ranges(range_start..range_end) do
    range_min = min(range_start, range_end)
    range_max = max(range_start, range_end)

    missing_prefix_query =
      from(block in Block,
        select: %{min: type(^range_min, block.number), max: min(block.number) - 1},
        where: block.consensus == true,
        having: ^range_min < min(block.number) and min(block.number) < ^range_max
      )

    missing_suffix_query =
      from(block in Block,
        select: %{min: max(block.number) + 1, max: type(^range_max, block.number)},
        where: block.consensus == true,
        having: ^range_min < max(block.number) and max(block.number) < ^range_max
      )

    missing_infix_query =
      from(block in Block,
        select: %{min: type(^range_min, block.number), max: type(^range_max, block.number)},
        where: block.consensus == true,
        having:
          (is_nil(min(block.number)) and is_nil(max(block.number))) or
            (^range_max < min(block.number) or max(block.number) < ^range_min)
      )

    # Gaps and Islands is the term-of-art for finding the runs of missing (gaps) and existing (islands) data.  If you
    # Google for `sql missing ranges` you won't find much, but `sql gaps and islands` will get a lot of hits.

    land_query =
      from(block in Block,
        where: block.consensus == true and ^range_min <= block.number and block.number <= ^range_max,
        windows: [w: [order_by: block.number]],
        select: %{last_number: block.number |> lag() |> over(:w), next_number: block.number}
      )

    gap_query =
      from(
        coastline in subquery(land_query),
        where: coastline.last_number != coastline.next_number - 1,
        select: %{min: coastline.last_number + 1, max: coastline.next_number - 1}
      )

    missing_query =
      missing_prefix_query
      |> union_all(^missing_infix_query)
      |> union_all(^gap_query)
      |> union_all(^missing_suffix_query)

    {first, last, direction} =
      if range_start <= range_end do
        {:min, :max, :asc}
      else
        {:max, :min, :desc}
      end

    ordered_missing_query =
      from(missing_range in subquery(missing_query),
        select: %Range{first: field(missing_range, ^first), last: field(missing_range, ^last)},
        order_by: [{^direction, field(missing_range, ^first)}]
      )

    Repo.all(ordered_missing_query, timeout: :infinity)
  end

  @doc """
  Finds consensus `t:Explorer.Chain.Block.t/0` with `number`.

  ## Options

    * `:necessity_by_association` - use to load `t:association/0` as `:required` or `:optional`.  If an association is
      `:required`, and the `t:Explorer.Chain.Block.t/0` has no associated record for that association, then the
      `t:Explorer.Chain.Block.t/0` will not be included in the page `entries`.

  """
  @spec number_to_block(Block.block_number(), [necessity_by_association_option]) ::
          {:ok, Block.t()} | {:error, :not_found}
  def number_to_block(number, options \\ []) when is_list(options) do
    necessity_by_association = Keyword.get(options, :necessity_by_association, %{})

    Block
    |> where(consensus: true, number: ^number)
    |> join_associations(necessity_by_association)
    |> Repo.one()
    |> case do
      nil -> {:error, :not_found}
      block -> {:ok, block}
    end
  end

  @doc """
  Count of pending `t:Explorer.Chain.Transaction.t/0`.

  A count of all pending transactions.

      iex> insert(:transaction)
      iex> :transaction |> insert() |> with_block()
      iex> Explorer.Chain.pending_transaction_count()
      1

  """
  @spec pending_transaction_count() :: non_neg_integer()
  def pending_transaction_count do
    Transaction
    |> pending_transactions_query()
    |> Repo.aggregate(:count, :hash)
  end

  @doc """
  Returns the paged list of collated transactions that occurred recently from newest to oldest using `block_number`
  and `index`.

      iex> newest_first_transactions = 50 |> insert_list(:transaction) |> with_block() |> Enum.reverse()
      iex> oldest_seen = Enum.at(newest_first_transactions, 9)
      iex> paging_options = %Explorer.PagingOptions{page_size: 10, key: {oldest_seen.block_number, oldest_seen.index}}
      iex> recent_collated_transactions = Explorer.Chain.recent_collated_transactions(paging_options: paging_options)
      iex> length(recent_collated_transactions)
      10
      iex> hd(recent_collated_transactions).hash == Enum.at(newest_first_transactions, 10).hash
      true

  ## Options

    * `:necessity_by_association` - use to load `t:association/0` as `:required` or `:optional`.  If an association is
      `:required`, and the `t:Explorer.Chain.Transaction.t/0` has no associated record for that association,
      then the `t:Explorer.Chain.Transaction.t/0` will not be included in the list.
    * `:paging_options` - a `t:Explorer.PagingOptions.t/0` used to specify the `:page_size` and
      `:key` (a tuple of the lowest/oldest `{block_number, index}`) and. Results will be the transactions older than
      the `block_number` and `index` that are passed.

  """
  @spec recent_collated_transactions([paging_options | necessity_by_association_option]) :: [Transaction.t()]
  def recent_collated_transactions(options \\ []) when is_list(options) do
    necessity_by_association = Keyword.get(options, :necessity_by_association, %{})
    paging_options = Keyword.get(options, :paging_options, @default_paging_options)

    if is_nil(paging_options.key) do
      paging_options.page_size
      |> Transactions.take_enough()
      |> case do
        nil ->
          transactions = fetch_recent_collated_transactions(paging_options, necessity_by_association)
          Transactions.update(transactions)
          transactions

        transactions ->
          transactions
      end
    else
      fetch_recent_collated_transactions(paging_options, necessity_by_association)
    end
  end

  def fetch_recent_collated_transactions(paging_options, necessity_by_association) do
    paging_options
    |> fetch_transactions()
    |> where([transaction], not is_nil(transaction.block_number) and not is_nil(transaction.index))
    |> join_associations(necessity_by_association)
    |> preload([{:token_transfers, [:token, :from_address, :to_address]}])
    |> Repo.all()
  end

  @doc """
  Return the list of pending transactions that occurred recently.

      iex> 2 |> insert_list(:transaction)
      iex> :transaction |> insert() |> with_block()
      iex> 8 |> insert_list(:transaction)
      iex> recent_pending_transactions = Explorer.Chain.recent_pending_transactions()
      iex> length(recent_pending_transactions)
      10
      iex> Enum.all?(recent_pending_transactions, fn %Explorer.Chain.Transaction{block_hash: block_hash} ->
      ...>   is_nil(block_hash)
      ...> end)
      true

  ## Options

    * `:necessity_by_association` - use to load `t:association/0` as `:required` or `:optional`.  If an association is
      `:required`, and the `t:Explorer.Chain.Transaction.t/0` has no associated record for that association,
      then the `t:Explorer.Chain.Transaction.t/0` will not be included in the list.
    * `:paging_options` - a `t:Explorer.PagingOptions.t/0` used to specify the `:page_size` (defaults to
      `#{@default_paging_options.page_size}`) and `:key` (a tuple of the lowest/oldest `{inserted_at, hash}`) and.
      Results will be the transactions older than the `inserted_at` and `hash` that are passed.

  """
  @spec recent_pending_transactions([paging_options | necessity_by_association_option]) :: [Transaction.t()]
  def recent_pending_transactions(options \\ []) when is_list(options) do
    necessity_by_association = Keyword.get(options, :necessity_by_association, %{})
    paging_options = Keyword.get(options, :paging_options, @default_paging_options)

    Transaction
    |> page_pending_transaction(paging_options)
    |> limit(^paging_options.page_size)
    |> pending_transactions_query()
    |> order_by([transaction], desc: transaction.inserted_at, desc: transaction.hash)
    |> join_associations(necessity_by_association)
    |> preload([{:token_transfers, [:token, :from_address, :to_address]}])
    |> Repo.all()
  end

  defp pending_transactions_query(query) do
    from(transaction in query,
      where: is_nil(transaction.block_hash) and (is_nil(transaction.error) or transaction.error != "dropped/replaced")
    )
  end

  @doc """
  The `string` must start with `0x`, then is converted to an integer and then to `t:Explorer.Chain.Hash.Address.t/0`.

      iex> Explorer.Chain.string_to_address_hash("0x5aAeb6053F3E94C9b9A09f33669435E7Ef1BeAed")
      {
        :ok,
        %Explorer.Chain.Hash{
          byte_count: 20,
          bytes: <<0x5aAeb6053F3E94C9b9A09f33669435E7Ef1BeAed :: big-integer-size(20)-unit(8)>>
        }
      }

  `String.t` format must always have 40 hexadecimal digits after the `0x` base prefix.

      iex> Explorer.Chain.string_to_address_hash("0x0")
      :error

  """
  @spec string_to_address_hash(String.t()) :: {:ok, Hash.Address.t()} | :error
  def string_to_address_hash(string) when is_binary(string) do
    Hash.Address.cast(string)
  end

  @doc """
  The `string` must start with `0x`, then is converted to an integer and then to `t:Explorer.Chain.Hash.t/0`.

      iex> Explorer.Chain.string_to_block_hash(
      ...>   "0x9fc76417374aa880d4449a1f7f31ec597f00b1f6f3dd2d66f4c9c6c445836d8b"
      ...> )
      {
        :ok,
        %Explorer.Chain.Hash{
          byte_count: 32,
          bytes: <<0x9fc76417374aa880d4449a1f7f31ec597f00b1f6f3dd2d66f4c9c6c445836d8b :: big-integer-size(32)-unit(8)>>
        }
      }

  `String.t` format must always have 64 hexadecimal digits after the `0x` base prefix.

      iex> Explorer.Chain.string_to_block_hash("0x0")
      :error

  """
  @spec string_to_block_hash(String.t()) :: {:ok, Hash.t()} | :error
  def string_to_block_hash(string) when is_binary(string) do
    Hash.Full.cast(string)
  end

  @doc """
  The `string` must start with `0x`, then is converted to an integer and then to `t:Explorer.Chain.Hash.t/0`.

      iex> Explorer.Chain.string_to_transaction_hash(
      ...>  "0x9fc76417374aa880d4449a1f7f31ec597f00b1f6f3dd2d66f4c9c6c445836d8b"
      ...> )
      {
        :ok,
        %Explorer.Chain.Hash{
          byte_count: 32,
          bytes: <<0x9fc76417374aa880d4449a1f7f31ec597f00b1f6f3dd2d66f4c9c6c445836d8b :: big-integer-size(32)-unit(8)>>
        }
      }

  `String.t` format must always have 64 hexadecimal digits after the `0x` base prefix.

      iex> Explorer.Chain.string_to_transaction_hash("0x0")
      :error

  """
  @spec string_to_transaction_hash(String.t()) :: {:ok, Hash.t()} | :error
  def string_to_transaction_hash(string) when is_binary(string) do
    Hash.Full.cast(string)
  end

  @doc """
  Estimated count of `t:Explorer.Chain.Transaction.t/0`.

  Estimated count of both collated and pending transactions using the transactions table statistics.
  """
  @spec transaction_estimated_count() :: non_neg_integer()
  def transaction_estimated_count do
    cached_value = TransactionCount.get_count()

    if is_nil(cached_value) do
      %Postgrex.Result{rows: [[rows]]} =
        SQL.query!(Repo, "SELECT reltuples::BIGINT AS estimate FROM pg_class WHERE relname='transactions'")

      rows
    else
      cached_value
    end
  end

  @doc """
  Estimated count of `t:Explorer.Chain.Block.t/0`.

  Estimated count of consensus blocks.
  """
  @spec block_estimated_count() :: non_neg_integer()
  def block_estimated_count do
    cached_value = BlockCount.get_count()

    if is_nil(cached_value) do
      %Postgrex.Result{rows: [[count]]} = Repo.query!("SELECT reltuples FROM pg_class WHERE relname = 'blocks';")

      trunc(count * 0.90)
    else
      cached_value
    end
  end

  @doc """
  `t:Explorer.Chain.InternalTransaction/0`s in `t:Explorer.Chain.Transaction.t/0` with `hash`.

  ## Options

    * `:necessity_by_association` - use to load `t:association/0` as `:required` or `:optional`.  If an association is
      `:required`, and the `t:Explorer.Chain.InternalTransaction.t/0` has no associated record for that association,
      then the `t:Explorer.Chain.InternalTransaction.t/0` will not be included in the list.
    * `:paging_options` - a `t:Explorer.PagingOptions.t/0` used to specify the `:page_size` and
      `:key` (a tuple of the lowest/oldest `{index}`). Results will be the internal transactions older than
      the `index` that is passed.

  """

  @spec all_transaction_to_internal_transactions(Hash.Full.t(), [paging_options | necessity_by_association_option]) :: [
          InternalTransaction.t()
        ]
  def all_transaction_to_internal_transactions(hash, options \\ []) when is_list(options) do
    necessity_by_association = Keyword.get(options, :necessity_by_association, %{})
    paging_options = Keyword.get(options, :paging_options, @default_paging_options)

    InternalTransaction
    |> for_parent_transaction(hash)
    |> join_associations(necessity_by_association)
    |> InternalTransaction.where_nonpending_block()
    |> page_internal_transaction(paging_options)
    |> limit(^paging_options.page_size)
    |> order_by([internal_transaction], asc: internal_transaction.index)
    |> preload(:transaction)
    |> Repo.all()
  end

  @spec transaction_to_internal_transactions(Hash.Full.t(), [paging_options | necessity_by_association_option]) :: [
          InternalTransaction.t()
        ]
  def transaction_to_internal_transactions(hash, options \\ []) when is_list(options) do
    necessity_by_association = Keyword.get(options, :necessity_by_association, %{})
    paging_options = Keyword.get(options, :paging_options, @default_paging_options)

    InternalTransaction
    |> for_parent_transaction(hash)
    |> join_associations(necessity_by_association)
    |> where_transaction_has_multiple_internal_transactions()
    |> InternalTransaction.where_is_different_from_parent_transaction()
    |> InternalTransaction.where_nonpending_block()
    |> page_internal_transaction(paging_options)
    |> limit(^paging_options.page_size)
    |> order_by([internal_transaction], asc: internal_transaction.index)
    |> preload(:transaction)
    |> Repo.all()
  end

  @doc """
  Finds all `t:Explorer.Chain.Log.t/0`s for `t:Explorer.Chain.Transaction.t/0`.

  ## Options

    * `:necessity_by_association` - use to load `t:association/0` as `:required` or `:optional`.  If an association is
      `:required`, and the `t:Explorer.Chain.Log.t/0` has no associated record for that association, then the
      `t:Explorer.Chain.Log.t/0` will not be included in the page `entries`.
    * `:paging_options` - a `t:Explorer.PagingOptions.t/0` used to specify the `:page_size` and
      `:key` (a tuple of the lowest/oldest `{index}`). Results will be the transactions older than
      the `index` that are passed.

  """
  @spec transaction_to_logs(Hash.Full.t(), [paging_options | necessity_by_association_option]) :: [Log.t()]
  def transaction_to_logs(transaction_hash, options \\ []) when is_list(options) do
    necessity_by_association = Keyword.get(options, :necessity_by_association, %{})
    paging_options = Keyword.get(options, :paging_options, @default_paging_options)

    log_with_transactions =
      from(log in Log,
        inner_join: transaction in Transaction,
        on:
          transaction.block_hash == log.block_hash and transaction.block_number == log.block_number and
            transaction.hash == log.transaction_hash
      )

    log_with_transactions
    |> where([_, transaction], transaction.hash == ^transaction_hash)
    |> page_logs(paging_options)
    |> limit(^paging_options.page_size)
    |> order_by([log], asc: log.index)
    |> join_associations(necessity_by_association)
    |> Repo.all()
  end

  @doc """
  Finds all `t:Explorer.Chain.TokenTransfer.t/0`s for `t:Explorer.Chain.Transaction.t/0`.

  ## Options

    * `:necessity_by_association` - use to load `t:association/0` as `:required` or `:optional`.  If an association is
      `:required`, and the `t:Explorer.Chain.TokenTransfer.t/0` has no associated record for that association, then the
      `t:Explorer.Chain.TokenTransfer.t/0` will not be included in the page `entries`.
    * `:paging_options` - a `t:Explorer.PagingOptions.t/0` used to specify the `:page_size` and
      `:key` (in the form of `%{"inserted_at" => inserted_at}`). Results will be the transactions older than
      the `index` that are passed.

  """
  @spec transaction_to_token_transfers(Hash.Full.t(), [paging_options | necessity_by_association_option]) :: [
          TokenTransfer.t()
        ]
  def transaction_to_token_transfers(transaction_hash, options \\ []) when is_list(options) do
    necessity_by_association = Keyword.get(options, :necessity_by_association, %{})
    paging_options = Keyword.get(options, :paging_options, @default_paging_options)

    TokenTransfer
    |> join(:inner, [token_transfer], transaction in assoc(token_transfer, :transaction))
    |> where(
      [token_transfer, transaction],
      transaction.hash == ^transaction_hash and token_transfer.block_hash == transaction.block_hash and
        token_transfer.block_number == transaction.block_number
    )
    |> TokenTransfer.page_token_transfer(paging_options)
    |> limit(^paging_options.page_size)
    |> order_by([token_transfer], asc: token_transfer.inserted_at)
    |> join_associations(necessity_by_association)
    |> Repo.all()
  end

  @doc """
  Converts `transaction` to the status of the `t:Explorer.Chain.Transaction.t/0` whether pending or collated.

  ## Returns

    * `:pending` - the transaction has not be confirmed in a block yet.
    * `:awaiting_internal_transactions` - the transaction happened in a pre-Byzantium block or on a chain like Ethereum
      Classic (ETC) that never adopted [EIP-658](https://github.com/Arachnid/EIPs/blob/master/EIPS/eip-658.md), which
      add transaction status to transaction receipts, so the status can only be derived whether the first internal
      transaction has an error.
    * `:success` - the transaction has been confirmed in a block
    * `{:error, :awaiting_internal_transactions}` - the transactions happened post-Byzantium, but the error message
       requires the internal transactions.
    * `{:error, reason}` - the transaction failed due to `reason` in its first internal transaction.

  """
  @spec transaction_to_status(Transaction.t()) ::
          :pending
          | :awaiting_internal_transactions
          | :success
          | {:error, :awaiting_internal_transactions}
          | {:error, reason :: String.t()}
  def transaction_to_status(%Transaction{error: "dropped/replaced"}), do: {:error, "dropped/replaced"}
  def transaction_to_status(%Transaction{block_hash: nil, status: nil}), do: :pending
  def transaction_to_status(%Transaction{status: nil}), do: :awaiting_internal_transactions
  def transaction_to_status(%Transaction{status: :ok}), do: :success

  def transaction_to_status(%Transaction{status: :error, error: nil}),
    do: {:error, :awaiting_internal_transactions}

  def transaction_to_status(%Transaction{status: :error, error: error}) when is_binary(error), do: {:error, error}

  @doc """
  The `t:Explorer.Chain.Transaction.t/0` or `t:Explorer.Chain.InternalTransaction.t/0` `value` of the `transaction` in
  `unit`.
  """
  @spec value(InternalTransaction.t(), :wei) :: Wei.wei()
  @spec value(InternalTransaction.t(), :gwei) :: Wei.gwei()
  @spec value(InternalTransaction.t(), :ether) :: Wei.ether()
  @spec value(Transaction.t(), :wei) :: Wei.wei()
  @spec value(Transaction.t(), :gwei) :: Wei.gwei()
  @spec value(Transaction.t(), :ether) :: Wei.ether()
  def value(%type{value: value}, unit) when type in [InternalTransaction, Transaction] do
    Wei.to(value, unit)
  end

  def smart_contract_bytecode(address_hash) do
    query =
      from(
        address in Address,
        where: address.hash == ^address_hash,
        select: address.contract_code
      )

    query
    |> Repo.one()
    |> Data.to_string()
  end

  def smart_contract_creation_tx_bytecode(address_hash) do
    creation_tx_query =
      from(
        tx in Transaction,
        where: tx.created_contract_address_hash == ^address_hash,
        select: tx.input
      )

    tx_input =
      creation_tx_query
      |> Repo.one()

    if tx_input do
      Data.to_string(tx_input)
    else
      creation_int_tx_query =
        from(
          itx in InternalTransaction,
<<<<<<< HEAD
          where: itx.created_contract_address_hash == ^address_hash,
=======
          join: t in assoc(itx, :transaction),
          where: itx.created_contract_address_hash == ^address_hash,
          where: t.status == ^1,
>>>>>>> a2e667f5
          select: itx.init
        )

      itx_init_code =
        creation_int_tx_query
        |> Repo.one()

      if itx_init_code do
        Data.to_string(itx_init_code)
      else
        nil
      end
    end
  end

  @doc """
  Checks if an address is a contract
  """
  @spec contract_address?(String.t(), non_neg_integer(), Keyword.t()) :: boolean() | :json_rpc_error
  def contract_address?(address_hash, block_number, json_rpc_named_arguments \\ []) do
    {:ok, binary_hash} = Explorer.Chain.Hash.Address.cast(address_hash)

    query =
      from(
        address in Address,
        where: address.hash == ^binary_hash
      )

    address = Repo.one(query)

    cond do
      is_nil(address) ->
        block_quantity = integer_to_quantity(block_number)

        case EthereumJSONRPC.fetch_codes(
               [%{block_quantity: block_quantity, address: address_hash}],
               json_rpc_named_arguments
             ) do
          {:ok, %EthereumJSONRPC.FetchedCodes{params_list: fetched_codes}} ->
            result = List.first(fetched_codes)

            result && !(is_nil(result[:code]) || result[:code] == "" || result[:code] == "0x")

          _ ->
            :json_rpc_error
        end

      is_nil(address.contract_code) ->
        false

      true ->
        true
    end
  end

  @doc """
  Fetches contract creation input data.
  """
  @spec contract_creation_input_data(String.t()) :: nil | String.t()
  def contract_creation_input_data(address_hash) do
    query =
      from(
        address in Address,
        where: address.hash == ^address_hash,
        preload: [:contracts_creation_internal_transaction, :contracts_creation_transaction]
      )

    transaction = Repo.one(query)

    cond do
      is_nil(transaction) ->
        ""

      transaction.contracts_creation_internal_transaction && transaction.contracts_creation_internal_transaction.input ->
        Data.to_string(transaction.contracts_creation_internal_transaction.input)

      transaction.contracts_creation_internal_transaction && transaction.contracts_creation_internal_transaction.init ->
        Data.to_string(transaction.contracts_creation_internal_transaction.init)

      transaction.contracts_creation_transaction && transaction.contracts_creation_transaction.input ->
        Data.to_string(transaction.contracts_creation_transaction.input)

      true ->
        ""
    end
  end

  @doc """
  Inserts a `t:SmartContract.t/0`.

  As part of inserting a new smart contract, an additional record is inserted for
  naming the address for reference.
  """
  @spec create_smart_contract(map()) :: {:ok, SmartContract.t()} | {:error, Ecto.Changeset.t()}
  def create_smart_contract(attrs \\ %{}, external_libraries \\ []) do
    new_contract = %SmartContract{}

    smart_contract_changeset =
      new_contract
      |> SmartContract.changeset(attrs)
      |> Changeset.put_change(:external_libraries, external_libraries)

    address_hash = Changeset.get_field(smart_contract_changeset, :address_hash)

    # Enforce ShareLocks tables order (see docs: sharelocks.md)
    insert_result =
      Multi.new()
      |> Multi.run(:set_address_verified, fn repo, _ -> set_address_verified(repo, address_hash) end)
      |> Multi.run(:clear_primary_address_names, fn repo, _ -> clear_primary_address_names(repo, address_hash) end)
      |> Multi.run(:insert_address_name, fn repo, _ ->
        name = Changeset.get_field(smart_contract_changeset, :name)
        create_address_name(repo, name, address_hash)
      end)
      |> Multi.insert(:smart_contract, smart_contract_changeset)
      |> Repo.transaction()

    case insert_result do
      {:ok, %{smart_contract: smart_contract}} ->
        {:ok, smart_contract}

      {:error, :smart_contract, changeset, _} ->
        {:error, changeset}

      {:error, :set_address_verified, message, _} ->
        {:error, message}
    end
  end

  defp set_address_verified(repo, address_hash) do
    query =
      from(
        address in Address,
        where: address.hash == ^address_hash
      )

    case repo.update_all(query, set: [verified: true]) do
      {1, _} -> {:ok, []}
      _ -> {:error, "There was an error annotating that the address has been verified."}
    end
  end

  defp set_address_decompiled(repo, address_hash) do
    query =
      from(
        address in Address,
        where: address.hash == ^address_hash
      )

    case repo.update_all(query, set: [decompiled: true]) do
      {1, _} -> {:ok, []}
      _ -> {:error, "There was an error annotating that the address has been decompiled."}
    end
  end

  defp clear_primary_address_names(repo, address_hash) do
    query =
      from(
        address_name in Address.Name,
        where: address_name.address_hash == ^address_hash,
        # Enforce Name ShareLocks order (see docs: sharelocks.md)
        order_by: [asc: :address_hash, asc: :name],
        lock: "FOR UPDATE"
      )

    repo.update_all(
      from(n in Address.Name, join: s in subquery(query), on: n.address_hash == s.address_hash and n.name == s.name),
      set: [primary: false]
    )

    {:ok, []}
  end

  defp create_address_name(repo, name, address_hash) do
    params = %{
      address_hash: address_hash,
      name: name,
      primary: true
    }

    %Address.Name{}
    |> Address.Name.changeset(params)
    |> repo.insert(on_conflict: :nothing, conflict_target: [:address_hash, :name])
  end

  @spec address_hash_to_address_with_source_code(Hash.Address.t()) :: Address.t() | nil
  def address_hash_to_address_with_source_code(address_hash) do
    case Repo.get(Address, address_hash) do
      nil ->
        nil

      address ->
        address_with_smart_contract = Repo.preload(address, [:smart_contract, :decompiled_smart_contracts])

        if address_with_smart_contract.smart_contract do
          formatted_code =
            SmartContract.add_submitted_comment(
              address_with_smart_contract.smart_contract.contract_source_code,
              address_with_smart_contract.smart_contract.inserted_at
            )

          %{
            address_with_smart_contract
            | smart_contract: %{address_with_smart_contract.smart_contract | contract_source_code: formatted_code}
          }
        else
          address_with_smart_contract
        end
    end
  end

  @spec address_hash_to_smart_contract(Hash.Address.t()) :: SmartContract.t() | nil
  def address_hash_to_smart_contract(address_hash) do
    query =
      from(
        smart_contract in SmartContract,
        where: smart_contract.address_hash == ^address_hash
      )

    Repo.one(query)
  end

  defp fetch_transactions(paging_options \\ nil) do
    Transaction
    |> order_by([transaction], desc: transaction.block_number, desc: transaction.index)
    |> handle_paging_options(paging_options)
  end

  defp for_parent_transaction(query, %Hash{byte_count: unquote(Hash.Full.byte_count())} = hash) do
    from(
      child in query,
      inner_join: transaction in assoc(child, :transaction),
      where: transaction.hash == ^hash
    )
  end

  defp handle_paging_options(query, nil), do: query

  defp handle_paging_options(query, paging_options) do
    query
    |> page_transaction(paging_options)
    |> limit(^paging_options.page_size)
  end

  defp join_association(query, [{association, nested_preload}], necessity)
       when is_atom(association) and is_atom(nested_preload) do
    case necessity do
      :optional ->
        preload(query, [{^association, ^nested_preload}])

      :required ->
        from(q in query,
          inner_join: a in assoc(q, ^association),
          left_join: b in assoc(a, ^nested_preload),
          preload: [{^association, {a, [{^nested_preload, b}]}}]
        )
    end
  end

  defp join_association(query, association, necessity) when is_atom(association) do
    case necessity do
      :optional ->
        preload(query, ^association)

      :required ->
        from(q in query, inner_join: a in assoc(q, ^association), preload: [{^association, a}])
    end
  end

  defp join_associations(query, necessity_by_association) when is_map(necessity_by_association) do
    Enum.reduce(necessity_by_association, query, fn {association, join}, acc_query ->
      join_association(acc_query, association, join)
    end)
  end

  defp page_addresses(query, %PagingOptions{key: nil}), do: query

  defp page_addresses(query, %PagingOptions{key: {coin_balance, hash}}) do
    from(address in query,
      where:
        (address.fetched_coin_balance == ^coin_balance and address.hash > ^hash) or
          address.fetched_coin_balance < ^coin_balance
    )
  end

  defp page_blocks(query, %PagingOptions{key: nil}), do: query

  defp page_blocks(query, %PagingOptions{key: {block_number}}) do
    where(query, [block], block.number < ^block_number)
  end

  defp page_coin_balances(query, %PagingOptions{key: nil}), do: query

  defp page_coin_balances(query, %PagingOptions{key: {block_number}}) do
    where(query, [coin_balance], coin_balance.block_number < ^block_number)
  end

  defp page_internal_transaction(query, %PagingOptions{key: nil}), do: query

  defp page_internal_transaction(query, %PagingOptions{key: {block_number, transaction_index, index}}) do
    where(
      query,
      [internal_transaction],
      internal_transaction.block_number < ^block_number or
        (internal_transaction.block_number == ^block_number and
           internal_transaction.transaction_index < ^transaction_index) or
        (internal_transaction.block_number == ^block_number and
           internal_transaction.transaction_index == ^transaction_index and internal_transaction.index < ^index)
    )
  end

  defp page_internal_transaction(query, %PagingOptions{key: {index}}) do
    where(query, [internal_transaction], internal_transaction.index > ^index)
  end

  defp page_logs(query, %PagingOptions{key: nil}), do: query

  defp page_logs(query, %PagingOptions{key: {index}}) do
    where(query, [log], log.index > ^index)
  end

  defp page_pending_transaction(query, %PagingOptions{key: nil}), do: query

  defp page_pending_transaction(query, %PagingOptions{key: {inserted_at, hash}}) do
    where(
      query,
      [transaction],
      transaction.inserted_at < ^inserted_at or (transaction.inserted_at == ^inserted_at and transaction.hash < ^hash)
    )
  end

  defp page_transaction(query, %PagingOptions{key: nil}), do: query

  defp page_transaction(query, %PagingOptions{key: {block_number, index}}) do
    where(
      query,
      [transaction],
      transaction.block_number < ^block_number or
        (transaction.block_number == ^block_number and transaction.index < ^index)
    )
  end

  defp page_transaction(query, %PagingOptions{key: {index}}) do
    where(query, [transaction], transaction.index < ^index)
  end

  @doc """
  Ensures the following conditions are true:

    * excludes internal transactions of type call with no siblings in the
      transaction
    * includes internal transactions of type create, reward, or selfdestruct
      even when they are alone in the parent transaction

  """
  @spec where_transaction_has_multiple_internal_transactions(Ecto.Query.t()) :: Ecto.Query.t()
  def where_transaction_has_multiple_internal_transactions(query) do
    where(
      query,
      [internal_transaction, transaction],
      internal_transaction.type != ^:call or
        fragment(
          """
          EXISTS (SELECT sibling.*
          FROM internal_transactions AS sibling
          WHERE sibling.transaction_hash = ? AND sibling.index != ?
          )
          """,
          transaction.hash,
          internal_transaction.index
        )
    )
  end

  @doc """
  The current total number of coins minted minus verifiably burned coins.
  """
  @spec total_supply :: non_neg_integer() | nil
  def total_supply do
    supply_module().total() || 0
  end

  @doc """
  The current number coins in the market for trading.
  """
  @spec circulating_supply :: non_neg_integer() | nil
  def circulating_supply do
    supply_module().circulating()
  end

  defp supply_module do
    Application.get_env(:explorer, :supply, Explorer.Chain.Supply.ExchangeRate)
  end

  @doc """
  Calls supply_for_days from the configured supply_module
  """
  def supply_for_days, do: supply_module().supply_for_days(MarketHistoryCache.recent_days_count())

  @doc """
  Streams a lists token contract addresses that haven't been cataloged.
  """
  @spec stream_uncataloged_token_contract_address_hashes(
          initial :: accumulator,
          reducer :: (entry :: Hash.Address.t(), accumulator -> accumulator)
        ) :: {:ok, accumulator}
        when accumulator: term()
  def stream_uncataloged_token_contract_address_hashes(initial, reducer) when is_function(reducer, 2) do
    query =
      from(
        token in Token,
        where: token.cataloged == false,
        select: token.contract_address_hash
      )

    Repo.stream_reduce(query, initial, reducer)
  end

  @spec stream_unfetched_token_instances(
          initial :: accumulator,
          reducer :: (entry :: map(), accumulator -> accumulator)
        ) :: {:ok, accumulator}
        when accumulator: term()
  def stream_unfetched_token_instances(initial, reducer) when is_function(reducer, 2) do
    nft_tokens =
      from(
        token in Token,
        where: token.type == ^"ERC-721",
        select: token.contract_address_hash
      )

    query =
      from(
        token_transfer in TokenTransfer,
        inner_join: token in subquery(nft_tokens),
        on: token.contract_address_hash == token_transfer.token_contract_address_hash,
        left_join: instance in Instance,
        on:
          token_transfer.token_id == instance.token_id and
            token_transfer.token_contract_address_hash == instance.token_contract_address_hash,
        where: is_nil(instance.token_id) and not is_nil(token_transfer.token_id),
        select: %{contract_address_hash: token_transfer.token_contract_address_hash, token_id: token_transfer.token_id}
      )

    distinct_query =
      from(
        q in subquery(query),
        distinct: [q.contract_address_hash, q.token_id]
      )

    Repo.stream_reduce(distinct_query, initial, reducer)
  end

  @doc """
  Streams a list of token contract addresses that have been cataloged.
  """
  @spec stream_cataloged_token_contract_address_hashes(
          initial :: accumulator,
          reducer :: (entry :: Hash.Address.t(), accumulator -> accumulator)
        ) :: {:ok, accumulator}
        when accumulator: term()
  def stream_cataloged_token_contract_address_hashes(initial, reducer, hours_ago_updated \\ 48)
      when is_function(reducer, 2) do
    hours_ago_updated
    |> Token.cataloged_tokens()
    |> order_by(asc: :updated_at)
    |> Repo.stream_reduce(initial, reducer)
  end

  @doc """
  Returns a list of block numbers token transfer `t:Log.t/0`s that don't have an
  associated `t:TokenTransfer.t/0` record.
  """
  def uncataloged_token_transfer_block_numbers do
    query =
      from(l in Log,
        join: t in assoc(l, :transaction),
        left_join: tf in TokenTransfer,
        on: tf.transaction_hash == l.transaction_hash and tf.log_index == l.index,
        where: l.first_topic == unquote(TokenTransfer.constant()),
        where: is_nil(tf.transaction_hash) and is_nil(tf.log_index),
        where: not is_nil(t.block_hash),
        select: t.block_number,
        distinct: t.block_number
      )

    Repo.stream_reduce(query, [], &[&1 | &2])
  end

  @doc """
  Fetches a `t:Token.t/0` by an address hash.

  ## Options

      * `:necessity_by_association` - use to load `t:association/0` as `:required` or `:optional`.  If an association is
      `:required`, and the `t:Token.t/0` has no associated record for that association,
      then the `t:Token.t/0` will not be included in the list.
  """
  @spec token_from_address_hash(Hash.Address.t(), [necessity_by_association_option]) ::
          {:ok, Token.t()} | {:error, :not_found}
  def token_from_address_hash(
        %Hash{byte_count: unquote(Hash.Address.byte_count())} = hash,
        options \\ []
      ) do
    necessity_by_association = Keyword.get(options, :necessity_by_association, %{})

    query =
      from(
        token in Token,
        where: token.contract_address_hash == ^hash
      )

    query
    |> join_associations(necessity_by_association)
    |> Repo.one()
    |> case do
      nil ->
        {:error, :not_found}

      %Token{} = token ->
        {:ok, token}
    end
  end

  @spec fetch_token_transfers_from_token_hash(Hash.t(), [paging_options]) :: []
  def fetch_token_transfers_from_token_hash(token_address_hash, options \\ []) do
    TokenTransfer.fetch_token_transfers_from_token_hash(token_address_hash, options)
  end

  @spec fetch_token_transfers_from_token_hash_and_token_id(Hash.t(), binary(), [paging_options]) :: []
  def fetch_token_transfers_from_token_hash_and_token_id(token_address_hash, token_id, options \\ []) do
    TokenTransfer.fetch_token_transfers_from_token_hash_and_token_id(token_address_hash, token_id, options)
  end

  @spec count_token_transfers_from_token_hash(Hash.t()) :: non_neg_integer()
  def count_token_transfers_from_token_hash(token_address_hash) do
    TokenTransfer.count_token_transfers_from_token_hash(token_address_hash)
  end

  @spec count_token_transfers_from_token_hash_and_token_id(Hash.t(), binary()) :: non_neg_integer()
  def count_token_transfers_from_token_hash_and_token_id(token_address_hash, token_id) do
    TokenTransfer.count_token_transfers_from_token_hash_and_token_id(token_address_hash, token_id)
  end

  @spec transaction_has_token_transfers?(Hash.t()) :: boolean()
  def transaction_has_token_transfers?(transaction_hash) do
    query = from(tt in TokenTransfer, where: tt.transaction_hash == ^transaction_hash)

    Repo.exists?(query)
  end

  @spec address_has_rewards?(Address.t()) :: boolean()
  def address_has_rewards?(address_hash) do
    query = from(r in Reward, where: r.address_hash == ^address_hash)

    Repo.exists?(query)
  end

  @spec address_tokens_with_balance(Hash.Address.t(), [any()]) :: []
  def address_tokens_with_balance(address_hash, paging_options \\ []) do
    address_hash
    |> Address.Token.list_address_tokens_with_balance(paging_options)
    |> Repo.all()
  end

  @spec find_and_update_replaced_transactions([
          %{
            required(:nonce) => non_neg_integer,
            required(:from_address_hash) => Hash.Address.t(),
            required(:hash) => Hash.t()
          }
        ]) :: {integer(), nil | [term()]}
  def find_and_update_replaced_transactions(transactions, timeout \\ :infinity) do
    query =
      transactions
      |> Enum.reduce(
        Transaction,
        fn %{hash: hash, nonce: nonce, from_address_hash: from_address_hash}, query ->
          from(t in query,
            or_where:
              t.nonce == ^nonce and t.from_address_hash == ^from_address_hash and t.hash != ^hash and
                not is_nil(t.block_number)
          )
        end
      )
      # Enforce Transaction ShareLocks order (see docs: sharelocks.md)
      |> order_by(asc: :hash)
      |> lock("FOR UPDATE")

    hashes = Enum.map(transactions, & &1.hash)

    transactions_to_update =
      from(pending in Transaction,
        join: duplicate in subquery(query),
        on: duplicate.nonce == pending.nonce,
        on: duplicate.from_address_hash == pending.from_address_hash,
        where: pending.hash in ^hashes and is_nil(pending.block_hash)
      )

    Repo.update_all(transactions_to_update, [set: [error: "dropped/replaced", status: :error]], timeout: timeout)
  end

  @spec update_replaced_transactions([
          %{
            required(:nonce) => non_neg_integer,
            required(:from_address_hash) => Hash.Address.t(),
            required(:block_hash) => Hash.Full.t()
          }
        ]) :: {integer(), nil | [term()]}
  def update_replaced_transactions(transactions, timeout \\ :infinity) do
    filters =
      transactions
      |> Enum.filter(fn transaction ->
        transaction.block_hash && transaction.nonce && transaction.from_address_hash
      end)
      |> Enum.map(fn transaction ->
        {transaction.nonce, transaction.from_address_hash}
      end)
      |> Enum.uniq()

    if Enum.empty?(filters) do
      {:ok, []}
    else
      query =
        filters
        |> Enum.reduce(Transaction, fn {nonce, from_address}, query ->
          from(t in query,
            or_where: t.nonce == ^nonce and t.from_address_hash == ^from_address and is_nil(t.block_hash)
          )
        end)
        # Enforce Transaction ShareLocks order (see docs: sharelocks.md)
        |> order_by(asc: :hash)
        |> lock("FOR UPDATE")

      Repo.update_all(
        from(t in Transaction, join: s in subquery(query), on: t.hash == s.hash),
        [set: [error: "dropped/replaced", status: :error]],
        timeout: timeout
      )
    end
  end

  @spec upsert_token_instance(map()) :: {:ok, Instance.t()} | {:error, Ecto.Changeset.t()}
  def upsert_token_instance(params) do
    changeset = Instance.changeset(%Instance{}, params)

    Repo.insert(changeset,
      on_conflict: :replace_all,
      conflict_target: [:token_id, :token_contract_address_hash]
    )
  end

  @doc """
  Update a new `t:Token.t/0` record.

  As part of updating token, an additional record is inserted for
  naming the address for reference if a name is provided for a token.
  """
  @spec update_token(Token.t(), map()) :: {:ok, Token.t()} | {:error, Ecto.Changeset.t()}
  def update_token(%Token{contract_address_hash: address_hash} = token, params \\ %{}) do
    token_changeset = Token.changeset(token, params)
    address_name_changeset = Address.Name.changeset(%Address.Name{}, Map.put(params, :address_hash, address_hash))

    stale_error_field = :contract_address_hash
    stale_error_message = "is up to date"

    token_opts = [
      on_conflict: Runner.Tokens.default_on_conflict(),
      conflict_target: :contract_address_hash,
      stale_error_field: stale_error_field,
      stale_error_message: stale_error_message
    ]

    address_name_opts = [on_conflict: :nothing, conflict_target: [:address_hash, :name]]

    # Enforce ShareLocks tables order (see docs: sharelocks.md)
    insert_result =
      Multi.new()
      |> Multi.run(
        :address_name,
        fn repo, _ ->
          {:ok, repo.insert(address_name_changeset, address_name_opts)}
        end
      )
      |> Multi.run(:token, fn repo, _ ->
        with {:error, %Changeset{errors: [{^stale_error_field, {^stale_error_message, []}}]}} <-
               repo.insert(token_changeset, token_opts) do
          # the original token passed into `update_token/2` as stale error means it is unchanged
          {:ok, token}
        end
      end)
      |> Repo.transaction()

    case insert_result do
      {:ok, %{token: token}} ->
        {:ok, token}

      {:error, :token, changeset, _} ->
        {:error, changeset}
    end
  end

  @spec fetch_last_token_balances(Hash.Address.t()) :: []
  def fetch_last_token_balances(address_hash) do
    address_hash
    |> CurrentTokenBalance.last_token_balances()
    |> Repo.all()
  end

  @spec erc721_token_instance_from_token_id_and_token_address(binary(), Hash.Address.t()) ::
          {:ok, TokenTransfer.t()} | {:error, :not_found}
  def erc721_token_instance_from_token_id_and_token_address(token_id, token_contract_address) do
    query =
      from(tt in TokenTransfer,
        left_join: instance in Instance,
        on: tt.token_contract_address_hash == instance.token_contract_address_hash and tt.token_id == instance.token_id,
        where: tt.token_contract_address_hash == ^token_contract_address and tt.token_id == ^token_id,
        limit: 1,
        select: %{tt | instance: instance}
      )

    case Repo.one(query) do
      nil -> {:error, :not_found}
      token_instance -> {:ok, token_instance}
    end
  end

  @spec address_to_coin_balances(Hash.Address.t(), [paging_options]) :: []
  def address_to_coin_balances(address_hash, options) do
    paging_options = Keyword.get(options, :paging_options, @default_paging_options)

    balances_raw =
      address_hash
      |> CoinBalance.fetch_coin_balances(paging_options)
      |> page_coin_balances(paging_options)
      |> Repo.all()

    if Enum.empty?(balances_raw) do
      balances_raw
    else
      balances_raw_filtered =
        balances_raw
        |> Enum.filter(fn balance -> balance.value end)

      min_block_number =
        balances_raw_filtered
        |> Enum.min_by(fn balance -> balance.block_number end, fn -> %{} end)
        |> Map.get(:block_number)

      max_block_number =
        balances_raw_filtered
        |> Enum.max_by(fn balance -> balance.block_number end, fn -> %{} end)
        |> Map.get(:block_number)

      min_block_timestamp = find_block_timestamp(min_block_number)
      max_block_timestamp = find_block_timestamp(max_block_number)

      min_block_unix_timestamp =
        min_block_timestamp
        |> Timex.to_unix()

      max_block_unix_timestamp =
        max_block_timestamp
        |> Timex.to_unix()

      blocks_delta = max_block_number - min_block_number

      balances_with_dates =
        if blocks_delta > 0 do
          balances_raw_filtered
          |> Enum.map(fn balance ->
            date =
              trunc(
                min_block_unix_timestamp +
                  (balance.block_number - min_block_number) * (max_block_unix_timestamp - min_block_unix_timestamp) /
                    blocks_delta
              )

            formatted_date = Timex.from_unix(date)
            %{balance | block_timestamp: formatted_date}
          end)
        else
          balances_raw_filtered
          |> Enum.map(fn balance ->
            date = min_block_unix_timestamp

            formatted_date = Timex.from_unix(date)
            %{balance | block_timestamp: formatted_date}
          end)
        end

      balances_with_dates
      |> Enum.sort(fn balance1, balance2 -> balance1.block_number >= balance2.block_number end)
    end
  end

  def get_coin_balance(address_hash, block_number) do
    query = CoinBalance.fetch_coin_balance(address_hash, block_number)

    Repo.one(query)
  end

  @spec address_to_balances_by_day(Hash.Address.t()) :: [balance_by_day]
  def address_to_balances_by_day(address_hash) do
    latest_block_timestamp =
      address_hash
      |> CoinBalance.last_coin_balance_timestamp()
      |> Repo.one()

    address_hash
    |> CoinBalanceDaily.balances_by_day()
    |> Repo.all()
    |> Enum.sort_by(fn %{date: d} -> {d.year, d.month, d.day} end)
    |> replace_last_value(latest_block_timestamp)
    |> normalize_balances_by_day()
  end

  # https://github.com/poanetwork/blockscout/issues/2658
  defp replace_last_value(items, %{value: value, timestamp: timestamp}) do
    List.replace_at(items, -1, %{date: Date.convert!(timestamp, Calendar.ISO), value: value})
  end

  defp replace_last_value(items, _), do: items

  defp normalize_balances_by_day(balances_by_day) do
    result =
      balances_by_day
      |> Enum.filter(fn day -> day.value end)
      |> Enum.map(fn day -> Map.update!(day, :date, &to_string(&1)) end)
      |> Enum.map(fn day -> Map.update!(day, :value, &Wei.to(&1, :ether)) end)

    today = Date.to_string(NaiveDateTime.utc_now())

    if Enum.count(result) > 0 && !Enum.any?(result, fn map -> map[:date] == today end) do
      List.flatten([result | [%{date: today, value: List.last(result)[:value]}]])
    else
      result
    end
  end

  @spec fetch_token_holders_from_token_hash(Hash.Address.t(), [paging_options]) :: [TokenBalance.t()]
  def fetch_token_holders_from_token_hash(contract_address_hash, options) do
    contract_address_hash
    |> CurrentTokenBalance.token_holders_ordered_by_value(options)
    |> Repo.all()
  end

  @spec count_token_holders_from_token_hash(Hash.Address.t()) :: non_neg_integer()
  def count_token_holders_from_token_hash(contract_address_hash) do
    query = from(ctb in CurrentTokenBalance.token_holders_query(contract_address_hash), select: fragment("COUNT(*)"))

    Repo.one!(query)
  end

  @spec address_to_unique_tokens(Hash.Address.t(), [paging_options]) :: [TokenTransfer.t()]
  def address_to_unique_tokens(contract_address_hash, options \\ []) do
    paging_options = Keyword.get(options, :paging_options, @default_paging_options)

    contract_address_hash
    |> TokenTransfer.address_to_unique_tokens()
    |> TokenTransfer.page_token_transfer(paging_options)
    |> limit(^paging_options.page_size)
    |> Repo.all()
  end

  @spec data() :: Dataloader.Ecto.t()
  def data, do: DataloaderEcto.new(Repo)

  def list_decompiled_contracts(limit, offset, not_decompiled_with_version \\ nil) do
    query =
      from(
        address in Address,
        where: address.contract_code != <<>>,
        where: not is_nil(address.contract_code),
        where: address.decompiled == true,
        limit: ^limit,
        offset: ^offset,
        order_by: [asc: address.inserted_at],
        preload: [:smart_contract]
      )

    query
    |> reject_decompiled_with_version(not_decompiled_with_version)
    |> Repo.all()
  end

  @spec transaction_token_transfer_type(Transaction.t()) ::
          :erc20 | :erc721 | :token_transfer | nil
  def transaction_token_transfer_type(
        %Transaction{
          status: :ok,
          created_contract_address_hash: nil,
          input: input,
          value: value
        } = transaction
      ) do
    zero_wei = %Wei{value: Decimal.new(0)}
    result = find_token_transfer_type(transaction, input, value)

    if is_nil(result) && Enum.count(transaction.token_transfers) > 0 && value == zero_wei,
      do: :token_transfer,
      else: result
  rescue
    _ -> nil
  end

  def transaction_token_transfer_type(_), do: nil

  defp find_token_transfer_type(transaction, input, value) do
    zero_wei = %Wei{value: Decimal.new(0)}

    # https://github.com/OpenZeppelin/openzeppelin-solidity/blob/master/contracts/token/ERC721/ERC721.sol#L35
    case {to_string(input), value} do
      # transferFrom(address,address,uint256)
      {"0x23b872dd" <> params, ^zero_wei} ->
        types = [:address, :address, {:uint, 256}]
        [from_address, to_address, _value] = decode_params(params, types)

        find_erc721_token_transfer(transaction.token_transfers, {from_address, to_address})

      # safeTransferFrom(address,address,uint256)
      {"0x42842e0e" <> params, ^zero_wei} ->
        types = [:address, :address, {:uint, 256}]
        [from_address, to_address, _value] = decode_params(params, types)

        find_erc721_token_transfer(transaction.token_transfers, {from_address, to_address})

      # safeTransferFrom(address,address,uint256,bytes)
      {"0xb88d4fde" <> params, ^zero_wei} ->
        types = [:address, :address, {:uint, 256}, :bytes]
        [from_address, to_address, _value, _data] = decode_params(params, types)

        find_erc721_token_transfer(transaction.token_transfers, {from_address, to_address})

      {"0xf907fc5b" <> _params, ^zero_wei} ->
        :erc20

      # check for ERC 20 or for old ERC 721 token versions
      {unquote(TokenTransfer.transfer_function_signature()) <> params, ^zero_wei} ->
        types = [:address, {:uint, 256}]

        [address, value] = decode_params(params, types)

        decimal_value = Decimal.new(value)

        find_erc721_or_erc20_token_transfer(transaction.token_transfers, {address, decimal_value})

      _ ->
        nil
    end
  end

  defp find_erc721_token_transfer(token_transfers, {from_address, to_address}) do
    token_transfer =
      Enum.find(token_transfers, fn token_transfer ->
        token_transfer.from_address_hash.bytes == from_address && token_transfer.to_address_hash.bytes == to_address
      end)

    if token_transfer, do: :erc721
  end

  defp find_erc721_or_erc20_token_transfer(token_transfers, {address, decimal_value}) do
    token_transfer =
      Enum.find(token_transfers, fn token_transfer ->
        token_transfer.to_address_hash.bytes == address && token_transfer.amount == decimal_value
      end)

    if token_transfer do
      case token_transfer.token do
        %Token{type: "ERC-20"} -> :erc20
        %Token{type: "ERC-721"} -> :erc721
        _ -> nil
      end
    else
      :erc20
    end
  end

  defp reject_decompiled_with_version(query, nil), do: query

  defp reject_decompiled_with_version(query, reject_version) do
    from(
      address in query,
      left_join: decompiled_smart_contract in assoc(address, :decompiled_smart_contracts),
      on: decompiled_smart_contract.decompiler_version == ^reject_version,
      where: is_nil(decompiled_smart_contract.address_hash)
    )
  end

  def list_verified_contracts(limit, offset) do
    query =
      from(
        smart_contract in SmartContract,
        order_by: [asc: smart_contract.inserted_at],
        limit: ^limit,
        offset: ^offset,
        preload: [:address]
      )

    query
    |> Repo.all()
    |> Enum.map(fn smart_contract ->
      Map.put(smart_contract.address, :smart_contract, smart_contract)
    end)
  end

  def list_contracts(limit, offset) do
    query =
      from(
        address in Address,
        where: not is_nil(address.contract_code),
        preload: [:smart_contract],
        order_by: [asc: address.inserted_at],
        limit: ^limit,
        offset: ^offset
      )

    Repo.all(query)
  end

  def list_unordered_unverified_contracts(limit, offset) do
    query =
      from(
        address in Address,
        where: address.contract_code != <<>>,
        where: not is_nil(address.contract_code),
        where: fragment("? IS NOT TRUE", address.verified),
        limit: ^limit,
        offset: ^offset
      )

    query
    |> Repo.all()
    |> Enum.map(fn address ->
      %{address | smart_contract: nil}
    end)
  end

  def list_empty_contracts(limit, offset) do
    query =
      from(address in Address,
        where: address.contract_code == <<>>,
        preload: [:smart_contract, :decompiled_smart_contracts],
        order_by: [asc: address.inserted_at],
        limit: ^limit,
        offset: ^offset
      )

    Repo.all(query)
  end

  def list_unordered_not_decompiled_contracts(limit, offset) do
    query =
      from(
        address in Address,
        where: fragment("? IS NOT TRUE", address.verified),
        where: fragment("? IS NOT TRUE", address.decompiled),
        where: address.contract_code != <<>>,
        where: not is_nil(address.contract_code),
        limit: ^limit,
        offset: ^offset
      )

    query
    |> Repo.all()
    |> Enum.map(fn address ->
      %{address | smart_contract: nil}
    end)
  end

  @doc """
  Combined block reward from all the fees.
  """
  @spec block_combined_rewards(Block.t()) :: Wei.t()
  def block_combined_rewards(block) do
    {:ok, value} =
      block.rewards
      |> Enum.reduce(
        0,
        fn block_reward, acc ->
          {:ok, decimal} = Wei.dump(block_reward.reward)

          Decimal.add(decimal, acc)
        end
      )
      |> Wei.cast()

    value
  end

  @doc "Get staking pools from the DB"
  @spec staking_pools(filter :: :validator | :active | :inactive, options :: PagingOptions.t()) :: [map()]
  def staking_pools(filter, %PagingOptions{page_size: page_size, page_number: page_number} \\ @default_paging_options) do
    off = page_size * (page_number - 1)

    StakingPool
    |> staking_pool_filter(filter)
    |> limit(^page_size)
    |> offset(^off)
    |> Repo.all()
  end

  @doc "Get count of staking pools from the DB"
  @spec staking_pools_count(filter :: :validator | :active | :inactive) :: integer
  def staking_pools_count(filter) do
    StakingPool
    |> staking_pool_filter(filter)
    |> Repo.aggregate(:count, :staking_address_hash)
  end

  defp staking_pool_filter(query, :validator) do
    where(
      query,
      [pool],
      pool.is_active == true and
        pool.is_deleted == false and
        pool.is_validator == true
    )
  end

  defp staking_pool_filter(query, :active) do
    where(
      query,
      [pool],
      pool.is_active == true and
        pool.is_deleted == false
    )
  end

  defp staking_pool_filter(query, :inactive) do
    where(
      query,
      [pool],
      pool.is_active == false and
        pool.is_deleted == false
    )
  end

  defp staking_pool_filter(query, _), do: query

  defp with_decompiled_code_flag(query, _hash, false), do: query

  defp with_decompiled_code_flag(query, hash, true) do
    has_decompiled_code_query =
      from(decompiled_contract in DecompiledSmartContract,
        where: decompiled_contract.address_hash == ^hash,
        limit: 1,
        select: %{has_decompiled_code?: not is_nil(decompiled_contract.address_hash)}
      )

    from(
      address in query,
      left_join: decompiled_code in subquery(has_decompiled_code_query),
      select_merge: %{has_decompiled_code?: decompiled_code.has_decompiled_code?}
    )
  end

  defp decode_params(params, types) do
    params
    |> Base.decode16!(case: :mixed)
    |> TypeDecoder.decode_raw(types)
  end

  @doc """
  Checks if an `t:Explorer.Chain.Address.t/0` with the given `hash` exists.

  Returns `:ok` if found

      iex> {:ok, %Explorer.Chain.Address{hash: hash}} = Explorer.Chain.create_address(
      ...>   %{hash: "0x5aaeb6053f3e94c9b9a09f33669435e7ef1beaed"}
      ...> )
      iex> Explorer.Chain.check_address_exists(hash)
      :ok

  Returns `:not_found` if not found

      iex> {:ok, hash} = Explorer.Chain.string_to_address_hash("0x5aaeb6053f3e94c9b9a09f33669435e7ef1beaed")
      iex> Explorer.Chain.check_address_exists(hash)
      :not_found

  """
  @spec check_address_exists(Hash.Address.t()) :: :ok | :not_found
  def check_address_exists(address_hash) do
    address_hash
    |> address_exists?()
    |> boolean_to_check_result()
  end

  @doc """
  Checks if an `t:Explorer.Chain.Address.t/0` with the given `hash` exists.

  Returns `true` if found

      iex> {:ok, %Explorer.Chain.Address{hash: hash}} = Explorer.Chain.create_address(
      ...>   %{hash: "0x5aaeb6053f3e94c9b9a09f33669435e7ef1beaed"}
      ...> )
      iex> Explorer.Chain.address_exists?(hash)
      true

  Returns `false` if not found

      iex> {:ok, hash} = Explorer.Chain.string_to_address_hash("0x5aaeb6053f3e94c9b9a09f33669435e7ef1beaed")
      iex> Explorer.Chain.address_exists?(hash)
      false

  """
  @spec address_exists?(Hash.Address.t()) :: boolean()
  def address_exists?(address_hash) do
    query =
      from(
        address in Address,
        where: address.hash == ^address_hash
      )

    Repo.exists?(query)
  end

  @doc """
  Checks if it exists an `t:Explorer.Chain.Address.t/0` that has the provided
  `t:Explorer.Chain.Address.t/0` `hash` and a contract.

  Returns `:ok` if found and `:not_found` otherwise.
  """
  @spec check_contract_address_exists(Hash.Address.t()) :: :ok | :not_found
  def check_contract_address_exists(address_hash) do
    address_hash
    |> contract_address_exists?()
    |> boolean_to_check_result()
  end

  @doc """
  Checks if it exists an `t:Explorer.Chain.Address.t/0` that has the provided
  `t:Explorer.Chain.Address.t/0` `hash` and a contract.

  Returns `true` if found and `false` otherwise.
  """
  @spec contract_address_exists?(Hash.Address.t()) :: boolean()
  def contract_address_exists?(address_hash) do
    query =
      from(
        address in Address,
        where: address.hash == ^address_hash and not is_nil(address.contract_code)
      )

    Repo.exists?(query)
  end

  @doc """
  Checks if it exists a `t:Explorer.Chain.DecompiledSmartContract.t/0` for the
  `t:Explorer.Chain.Address.t/0` with the provided `hash` and with the provided version.

  Returns `:ok` if found and `:not_found` otherwise.
  """
  @spec check_decompiled_contract_exists(Hash.Address.t(), String.t()) :: :ok | :not_found
  def check_decompiled_contract_exists(address_hash, version) do
    address_hash
    |> decompiled_contract_exists?(version)
    |> boolean_to_check_result()
  end

  @doc """
  Checks if it exists a `t:Explorer.Chain.DecompiledSmartContract.t/0` for the
  `t:Explorer.Chain.Address.t/0` with the provided `hash` and with the provided version.

  Returns `true` if found and `false` otherwise.
  """
  @spec decompiled_contract_exists?(Hash.Address.t(), String.t()) :: boolean()
  def decompiled_contract_exists?(address_hash, version) do
    query =
      from(contract in DecompiledSmartContract,
        where: contract.address_hash == ^address_hash and contract.decompiler_version == ^version
      )

    Repo.exists?(query)
  end

  @doc """
  Checks if it exists a verified `t:Explorer.Chain.SmartContract.t/0` for the
  `t:Explorer.Chain.Address.t/0` with the provided `hash`.

  Returns `:ok` if found and `:not_found` otherwise.
  """
  @spec check_verified_smart_contract_exists(Hash.Address.t()) :: :ok | :not_found
  def check_verified_smart_contract_exists(address_hash) do
    address_hash
    |> verified_smart_contract_exists?()
    |> boolean_to_check_result()
  end

  @doc """
  Checks if it exists a verified `t:Explorer.Chain.SmartContract.t/0` for the
  `t:Explorer.Chain.Address.t/0` with the provided `hash`.

  Returns `true` if found and `false` otherwise.
  """
  @spec verified_smart_contract_exists?(Hash.Address.t()) :: boolean()
  def verified_smart_contract_exists?(address_hash) do
    query =
      from(
        smart_contract in SmartContract,
        where: smart_contract.address_hash == ^address_hash
      )

    Repo.exists?(query)
  end

  @doc """
  Checks if a `t:Explorer.Chain.Transaction.t/0` with the given `hash` exists.

  Returns `:ok` if found

      iex> %Transaction{hash: hash} = insert(:transaction)
      iex> Explorer.Chain.check_transaction_exists(hash)
      :ok

  Returns `:not_found` if not found

      iex> {:ok, hash} = Explorer.Chain.string_to_transaction_hash(
      ...>   "0x9fc76417374aa880d4449a1f7f31ec597f00b1f6f3dd2d66f4c9c6c445836d8b"
      ...> )
      iex> Explorer.Chain.check_transaction_exists(hash)
      :not_found
  """
  @spec check_transaction_exists(Hash.Full.t()) :: :ok | :not_found
  def check_transaction_exists(hash) do
    hash
    |> transaction_exists?()
    |> boolean_to_check_result()
  end

  @doc """
  Checks if a `t:Explorer.Chain.Transaction.t/0` with the given `hash` exists.

  Returns `true` if found

      iex> %Transaction{hash: hash} = insert(:transaction)
      iex> Explorer.Chain.transaction_exists?(hash)
      true

  Returns `false` if not found

      iex> {:ok, hash} = Explorer.Chain.string_to_transaction_hash(
      ...>   "0x9fc76417374aa880d4449a1f7f31ec597f00b1f6f3dd2d66f4c9c6c445836d8b"
      ...> )
      iex> Explorer.Chain.transaction_exists?(hash)
      false
  """
  @spec transaction_exists?(Hash.Full.t()) :: boolean()
  def transaction_exists?(hash) do
    query =
      from(
        transaction in Transaction,
        where: transaction.hash == ^hash
      )

    Repo.exists?(query)
  end

  @doc """
  Checks if a `t:Explorer.Chain.Token.t/0` with the given `hash` exists.

  Returns `:ok` if found

      iex> address = insert(:address)
      iex> insert(:token, contract_address: address)
      iex> Explorer.Chain.check_token_exists(address.hash)
      :ok

  Returns `:not_found` if not found

      iex> {:ok, hash} = Explorer.Chain.string_to_address_hash("0x5aaeb6053f3e94c9b9a09f33669435e7ef1beaed")
      iex> Explorer.Chain.check_token_exists(hash)
      :not_found
  """
  @spec check_token_exists(Hash.Address.t()) :: :ok | :not_found
  def check_token_exists(hash) do
    hash
    |> token_exists?()
    |> boolean_to_check_result()
  end

  @doc """
  Checks if a `t:Explorer.Chain.Token.t/0` with the given `hash` exists.

  Returns `true` if found

      iex> address = insert(:address)
      iex> insert(:token, contract_address: address)
      iex> Explorer.Chain.token_exists?(address.hash)
      true

  Returns `false` if not found

      iex> {:ok, hash} = Explorer.Chain.string_to_address_hash("0x5aaeb6053f3e94c9b9a09f33669435e7ef1beaed")
      iex> Explorer.Chain.token_exists?(hash)
      false
  """
  @spec token_exists?(Hash.Address.t()) :: boolean()
  def token_exists?(hash) do
    query =
      from(
        token in Token,
        where: token.contract_address_hash == ^hash
      )

    Repo.exists?(query)
  end

  @doc """
  Checks if a `t:Explorer.Chain.TokenTransfer.t/0` with the given `hash` and `token_id` exists.

  Returns `:ok` if found

      iex> contract_address = insert(:address)
      iex> token_id = 10
      iex> insert(:token_transfer,
      ...>  from_address: contract_address,
      ...>  token_contract_address: contract_address,
      ...>  token_id: token_id
      ...> )
      iex> Explorer.Chain.check_erc721_token_instance_exists(token_id, contract_address.hash)
      :ok

  Returns `:not_found` if not found

      iex> {:ok, hash} = Explorer.Chain.string_to_address_hash("0x5aaeb6053f3e94c9b9a09f33669435e7ef1beaed")
      iex> Explorer.Chain.check_erc721_token_instance_exists(10, hash)
      :not_found
  """
  @spec check_erc721_token_instance_exists(binary() | non_neg_integer(), Hash.Address.t()) :: :ok | :not_found
  def check_erc721_token_instance_exists(token_id, hash) do
    token_id
    |> erc721_token_instance_exist?(hash)
    |> boolean_to_check_result()
  end

  @doc """
  Checks if a `t:Explorer.Chain.TokenTransfer.t/0` with the given `hash` and `token_id` exists.

  Returns `true` if found

      iex> contract_address = insert(:address)
      iex> token_id = 10
      iex> insert(:token_transfer,
      ...>  from_address: contract_address,
      ...>  token_contract_address: contract_address,
      ...>  token_id: token_id
      ...> )
      iex> Explorer.Chain.erc721_token_instance_exist?(token_id, contract_address.hash)
      true

  Returns `false` if not found

      iex> {:ok, hash} = Explorer.Chain.string_to_address_hash("0x5aaeb6053f3e94c9b9a09f33669435e7ef1beaed")
      iex> Explorer.Chain.erc721_token_instance_exist?(10, hash)
      false
  """
  @spec erc721_token_instance_exist?(binary() | non_neg_integer(), Hash.Address.t()) :: boolean()
  def erc721_token_instance_exist?(token_id, hash) do
    query =
      from(tt in TokenTransfer,
        where: tt.token_contract_address_hash == ^hash and tt.token_id == ^token_id
      )

    Repo.exists?(query)
  end

  defp boolean_to_check_result(true), do: :ok

  defp boolean_to_check_result(false), do: :not_found

  def extract_db_name(db_url) do
    if db_url == nil do
      ""
    else
      db_url
      |> String.split("/")
      |> Enum.take(-1)
      |> Enum.at(0)
    end
  end

  def extract_db_host(db_url) do
    if db_url == nil do
      ""
    else
      db_url
      |> String.split("@")
      |> Enum.take(-1)
      |> Enum.at(0)
      |> String.split(":")
      |> Enum.at(0)
    end
  end

  @doc """
  Fetches the first trace from the Parity trace URL.
  """
  def fetch_first_trace(transactions_params, json_rpc_named_arguments) do
    case EthereumJSONRPC.fetch_first_trace(transactions_params, json_rpc_named_arguments) do
      {:ok, [%{first_trace: first_trace, block_hash: block_hash, json_rpc_named_arguments: json_rpc_named_arguments}]} ->
        format_tx_first_trace(first_trace, block_hash, json_rpc_named_arguments)

      {:error, error} ->
        {:error, error}

      :ignore ->
        :ignore
    end
  end

  defp format_tx_first_trace(first_trace, block_hash, json_rpc_named_arguments) do
    {:ok, to_address_hash} =
      if Map.has_key?(first_trace, :to_address_hash) do
        Chain.string_to_address_hash(first_trace.to_address_hash)
      else
        {:ok, nil}
      end

    {:ok, from_address_hash} = Chain.string_to_address_hash(first_trace.from_address_hash)

    {:ok, created_contract_address_hash} =
      if Map.has_key?(first_trace, :created_contract_address_hash) do
        Chain.string_to_address_hash(first_trace.created_contract_address_hash)
      else
        {:ok, nil}
      end

    {:ok, transaction_hash} = Chain.string_to_transaction_hash(first_trace.transaction_hash)

    {:ok, call_type} =
      if Map.has_key?(first_trace, :call_type) do
        CallType.load(first_trace.call_type)
      else
        {:ok, nil}
      end

    {:ok, type} = Type.load(first_trace.type)

    {:ok, input} =
      if Map.has_key?(first_trace, :input) do
        Data.cast(first_trace.input)
      else
        {:ok, nil}
      end

    {:ok, output} =
      if Map.has_key?(first_trace, :output) do
        Data.cast(first_trace.output)
      else
        {:ok, nil}
      end

    {:ok, created_contract_code} =
      if Map.has_key?(first_trace, :created_contract_code) do
        Data.cast(first_trace.created_contract_code)
      else
        {:ok, nil}
      end

    {:ok, init} =
      if Map.has_key?(first_trace, :init) do
        Data.cast(first_trace.init)
      else
        {:ok, nil}
      end

    block_index =
      get_block_index(%{
        transaction_index: first_trace.transaction_index,
        transaction_hash: first_trace.transaction_hash,
        block_number: first_trace.block_number,
        json_rpc_named_arguments: json_rpc_named_arguments
      })

    value = %Wei{value: Decimal.new(first_trace.value)}

    first_trace_formatted =
      first_trace
      |> Map.merge(%{
        block_index: block_index,
        block_hash: block_hash,
        call_type: call_type,
        to_address_hash: to_address_hash,
        created_contract_address_hash: created_contract_address_hash,
        from_address_hash: from_address_hash,
        input: input,
        output: output,
        created_contract_code: created_contract_code,
        init: init,
        transaction_hash: transaction_hash,
        type: type,
        value: value
      })

    {:ok, [first_trace_formatted]}
  end

  defp get_block_index(%{
         transaction_index: transaction_index,
         transaction_hash: transaction_hash,
         block_number: block_number,
         json_rpc_named_arguments: json_rpc_named_arguments
       }) do
    if transaction_index == 0 do
      0
    else
      {:ok, traces} = fetch_block_internal_transactions([block_number], json_rpc_named_arguments)

      sorted_traces =
        traces
        |> Enum.sort_by(&{&1.transaction_index, &1.index})
        |> Enum.with_index()

      {_, block_index} =
        sorted_traces
        |> Enum.find(fn {trace, _} ->
          trace.transaction_index == transaction_index &&
            trace.transaction_hash == transaction_hash
        end)

      block_index
    end
  end

  defp find_block_timestamp(number) do
    Block
    |> where([b], b.number == ^number)
    |> select([b], b.timestamp)
    |> Repo.one()
  end
end<|MERGE_RESOLUTION|>--- conflicted
+++ resolved
@@ -2760,13 +2760,9 @@
       creation_int_tx_query =
         from(
           itx in InternalTransaction,
-<<<<<<< HEAD
-          where: itx.created_contract_address_hash == ^address_hash,
-=======
           join: t in assoc(itx, :transaction),
           where: itx.created_contract_address_hash == ^address_hash,
           where: t.status == ^1,
->>>>>>> a2e667f5
           select: itx.init
         )
 
