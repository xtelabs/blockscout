defmodule Explorer.Chain do
  @moduledoc """
  The chain context.
  """

  import Ecto.Query,
    only: [
      from: 2,
      join: 4,
      limit: 2,
      lock: 2,
      order_by: 2,
      order_by: 3,
      offset: 2,
      preload: 2,
      select: 2,
      subquery: 1,
      union: 2,
      union_all: 2,
      where: 2,
      where: 3
    ]

  import EthereumJSONRPC, only: [integer_to_quantity: 1, fetch_block_internal_transactions: 2]

  alias ABI.TypeDecoder
  alias Ecto.Adapters.SQL
  alias Ecto.{Changeset, Multi}

  alias Explorer.Chain

  alias Explorer.Chain.{
    Address,
    Address.CoinBalance,
    Address.CurrentTokenBalance,
    Address.TokenBalance,
    Block,
    Data,
    DecompiledSmartContract,
    Hash,
    Import,
    InternalTransaction,
    Log,
    PendingBlockOperation,
    SmartContract,
    StakingPool,
    Token,
    Token.Instance,
    TokenTransfer,
    Transaction,
    Wei
  }

  alias Explorer.Chain.Block.{EmissionReward, Reward}

  alias Explorer.Chain.Cache.{
    Accounts,
    BlockCount,
    BlockNumber,
    Blocks,
    PendingTransactions,
    TransactionCount,
    Transactions,
    Uncles
  }

  alias Explorer.Chain.Import.Runner
  alias Explorer.Chain.InternalTransaction.{CallType, Type}
  alias Explorer.Counters.{AddressesCounter, AddressesWithBalanceCounter}
  alias Explorer.Market.MarketHistoryCache
  alias Explorer.{PagingOptions, Repo}

  alias Dataloader.Ecto, as: DataloaderEcto

  @default_paging_options %PagingOptions{page_size: 50}

  @max_incoming_transactions_count 10_000

  @typedoc """
  The name of an association on the `t:Ecto.Schema.t/0`
  """
  @type association :: atom()

  @typedoc """
  The max `t:Explorer.Chain.Block.block_number/0` for `consensus` `true` `t:Explorer.Chain.Block.t/0`s.
  """
  @type block_height :: Block.block_number()

  @typedoc """
  Event type where data is broadcasted whenever data is inserted from chain indexing.
  """
  @type chain_event ::
          :addresses
          | :address_coin_balances
          | :blocks
          | :block_rewards
          | :exchange_rate
          | :internal_transactions
          | :logs
          | :transactions
          | :token_transfers

  @type direction :: :from | :to

  @typedoc """
   * `:optional` - the association is optional and only needs to be loaded if available
   * `:required` - the association is required and MUST be loaded.  If it is not available, then the parent struct
     SHOULD NOT be returned.
  """
  @type necessity :: :optional | :required

  @typedoc """
  The `t:necessity/0` of each association that should be loaded
  """
  @type necessity_by_association :: %{association => necessity}

  @typep necessity_by_association_option :: {:necessity_by_association, necessity_by_association}
  @typep paging_options :: {:paging_options, PagingOptions.t()}
  @typep balance_by_day :: %{date: String.t(), value: Wei.t()}

  @doc """
  Gets from the cache the count of `t:Explorer.Chain.Address.t/0`'s where the `fetched_coin_balance` is > 0
  """
  @spec count_addresses_with_balance_from_cache :: non_neg_integer()
  def count_addresses_with_balance_from_cache do
    AddressesWithBalanceCounter.fetch()
  end

  @doc """
  Estimated count of `t:Explorer.Chain.Address.t/0`.

  Estimated count of addresses.
  """
  @spec address_estimated_count() :: non_neg_integer()
  def address_estimated_count do
    cached_value = AddressesCounter.fetch()

    if is_nil(cached_value) do
      %Postgrex.Result{rows: [[count]]} = Repo.query!("SELECT reltuples FROM pg_class WHERE relname = 'addresses';")

      count
    else
      cached_value
    end
  end

  @doc """
  Counts the number of addresses with fetched coin balance > 0.

  This function should be used with caution. In larger databases, it may take a
  while to have the return back.
  """
  def count_addresses_with_balance do
    Repo.one(
      Address.count_with_fetched_coin_balance(),
      timeout: :infinity
    )
  end

  @doc """
  Counts the number of all addresses.

  This function should be used with caution. In larger databases, it may take a
  while to have the return back.
  """
  def count_addresses do
    Repo.one(
      Address.count(),
      timeout: :infinity
    )
  end

  @doc """
  `t:Explorer.Chain.InternalTransaction/0`s from the address with the given `hash`.

  This function excludes any internal transactions in the results where the
  internal transaction has no siblings within the parent transaction.

  ## Options

    * `:direction` - if specified, will filter internal transactions by address type. If `:to` is specified, only
      internal transactions where the "to" address matches will be returned. Likewise, if `:from` is specified, only
      internal transactions where the "from" address matches will be returned. If `:direction` is omitted, internal
      transactions either to or from the address will be returned.
    * `:necessity_by_association` - use to load `t:association/0` as `:required` or `:optional`. If an association is
      `:required`, and the `t:Explorer.Chain.InternalTransaction.t/0` has no associated record for that association,
      then the `t:Explorer.Chain.InternalTransaction.t/0` will not be included in the page `entries`.
    * `:paging_options` - a `t:Explorer.PagingOptions.t/0` used to specify the `:page_size` and
      `:key` (a tuple of the lowest/oldest `{block_number, transaction_index, index}`) and. Results will be the internal
      transactions older than the `block_number`, `transaction index`, and `index` that are passed.

  """
  @spec address_to_internal_transactions(Hash.Address.t(), [paging_options | necessity_by_association_option]) :: [
          InternalTransaction.t()
        ]
  def address_to_internal_transactions(hash, options \\ []) do
    necessity_by_association = Keyword.get(options, :necessity_by_association, %{})
    direction = Keyword.get(options, :direction)
    paging_options = Keyword.get(options, :paging_options, @default_paging_options)

    if direction == nil do
      query_to_address_hash_wrapped =
        InternalTransaction
        |> InternalTransaction.where_address_fields_match(hash, :to_address_hash)
        |> common_where_limit_order(paging_options)
        |> wrapped_union_subquery()

      query_from_address_hash_wrapped =
        InternalTransaction
        |> InternalTransaction.where_address_fields_match(hash, :from_address_hash)
        |> common_where_limit_order(paging_options)
        |> wrapped_union_subquery()

      query_created_contract_address_hash_wrapped =
        InternalTransaction
        |> InternalTransaction.where_address_fields_match(hash, :created_contract_address_hash)
        |> common_where_limit_order(paging_options)
        |> wrapped_union_subquery()

      full_query =
        query_to_address_hash_wrapped
        |> union(^query_from_address_hash_wrapped)
        |> union(^query_created_contract_address_hash_wrapped)

      full_wrapped_query =
        from(
          q in subquery(full_query),
          select: q
        )

      full_wrapped_query
      |> order_by(
        [q],
        desc: q.block_number,
        desc: q.transaction_index,
        desc: q.index
      )
      |> preload(transaction: :block)
      |> join_associations(necessity_by_association)
      |> Repo.all()
    else
      InternalTransaction
      |> InternalTransaction.where_nonpending_block()
      |> InternalTransaction.where_address_fields_match(hash, direction)
      |> common_where_limit_order(paging_options)
      |> preload(transaction: :block)
      |> join_associations(necessity_by_association)
      |> Repo.all()
    end
  end

  def wrapped_union_subquery(query) do
    from(
      q in subquery(query),
      select: q
    )
  end

  defp common_where_limit_order(query, paging_options) do
    query
    |> InternalTransaction.where_is_different_from_parent_transaction()
    |> InternalTransaction.where_block_number_is_not_null()
    |> page_internal_transaction(paging_options)
    |> limit(^paging_options.page_size)
    |> order_by(
      [it],
      desc: it.block_number,
      desc: it.transaction_index,
      desc: it.index
    )
  end

  @doc """
  Get the total number of transactions sent by the address with the given hash according to the last block indexed.

  We have to increment +1 in the last nonce result because it works like an array position, the first
  nonce has the value 0. When last nonce is nil, it considers that the given address has 0 transactions.
  """
  @spec total_transactions_sent_by_address(Hash.Address.t()) :: non_neg_integer()
  def total_transactions_sent_by_address(address_hash) do
    last_nonce =
      address_hash
      |> Transaction.last_nonce_by_address_query()
      |> Repo.one(timeout: :infinity)

    case last_nonce do
      nil -> 0
      value -> value + 1
    end
  end

  @doc """
  Fetches the transactions related to the address with the given hash, including
  transactions that only have the address in the `token_transfers` related table
  and rewards for block validation.

  This query is divided into multiple subqueries intentionally in order to
  improve the listing performance.

  The `token_trasfers` table tends to grow exponentially, and the query results
  with a `transactions` `join` statement takes too long.

  To solve this the `transaction_hashes` are fetched in a separate query, and
  paginated through the `block_number` already present in the `token_transfers`
  table.

  ## Options

    * `:necessity_by_association` - use to load `t:association/0` as `:required` or `:optional`.  If an association is
      `:required`, and the `t:Explorer.Chain.Transaction.t/0` has no associated record for that association, then the
      `t:Explorer.Chain.Transaction.t/0` will not be included in the page `entries`.
    * `:paging_options` - a `t:Explorer.PagingOptions.t/0` used to specify the `:page_size` and
      `:key` (a tuple of the lowest/oldest `{block_number, index}`) and. Results will be the transactions older than
      the `block_number` and `index` that are passed.

  """
  @spec address_to_transactions_with_rewards(Hash.Address.t(), [paging_options | necessity_by_association_option]) :: [
          Transaction.t()
        ]
  def address_to_transactions_with_rewards(address_hash, options \\ []) when is_list(options) do
    paging_options = Keyword.get(options, :paging_options, @default_paging_options)

    if Application.get_env(:block_scout_web, BlockScoutWeb.Chain)[:has_emission_funds] do
      blocks_range = address_to_transactions_tasks_range_of_blocks(address_hash, options)

      rewards_task =
        Task.async(fn -> Reward.fetch_emission_rewards_tuples(address_hash, paging_options, blocks_range) end)

      [rewards_task | address_to_transactions_tasks(address_hash, options)]
      |> wait_for_address_transactions()
      |> Enum.sort_by(fn item ->
        case item do
          {%Reward{} = emission_reward, _} ->
            {-emission_reward.block.number, 1}

          item ->
            {-item.block_number, -item.index}
        end
      end)
      |> Enum.dedup_by(fn item ->
        case item do
          {%Reward{} = emission_reward, _} ->
            {emission_reward.block_hash, emission_reward.address_hash, emission_reward.address_type}

          transaction ->
            transaction.hash
        end
      end)
      |> Enum.take(paging_options.page_size)
    else
      address_to_transactions_without_rewards(address_hash, options)
    end
  end

  def address_to_transactions_without_rewards(address_hash, options) do
    paging_options = Keyword.get(options, :paging_options, @default_paging_options)

    address_hash
    |> address_to_transactions_tasks(options)
    |> wait_for_address_transactions()
    |> Enum.sort_by(&{&1.block_number, &1.index}, &>=/2)
    |> Enum.dedup_by(& &1.hash)
    |> Enum.take(paging_options.page_size)
  end

  defp address_to_transactions_tasks_query(options) do
    options
    |> Keyword.get(:paging_options, @default_paging_options)
    |> fetch_transactions()
  end

  defp address_to_transactions_tasks(address_hash, options) do
    direction = Keyword.get(options, :direction)
    necessity_by_association = Keyword.get(options, :necessity_by_association, %{})

    options
    |> address_to_transactions_tasks_query()
    |> join_associations(necessity_by_association)
    |> Transaction.matching_address_queries_list(direction, address_hash)
    |> Enum.map(fn query -> Task.async(fn -> Repo.all(query) end) end)
  end

  defp address_to_transactions_tasks_range_of_blocks(address_hash, options) do
    direction = Keyword.get(options, :direction)

    extremums_list =
      options
      |> address_to_transactions_tasks_query()
      |> Transaction.matching_address_queries_list(direction, address_hash)
      |> Enum.map(fn query ->
        max_query =
          from(
            q in subquery(query),
            select: %{min_block_number: min(q.block_number), max_block_number: max(q.block_number)}
          )

        max_query
        |> Repo.one!()
      end)

    extremums_list
    |> Enum.reduce(%{min_block_number: nil, max_block_number: 0}, fn %{
                                                                       min_block_number: min_number,
                                                                       max_block_number: max_number
                                                                     },
                                                                     extremums_result ->
      current_min_number = Map.get(extremums_result, :min_block_number)
      current_max_number = Map.get(extremums_result, :max_block_number)

      extremums_result =
        if is_number(current_min_number) do
          if is_number(min_number) and min_number > 0 and min_number < current_min_number do
            extremums_result
            |> Map.put(:min_block_number, min_number)
          else
            extremums_result
          end
        else
          extremums_result
          |> Map.put(:min_block_number, min_number)
        end

      if is_number(max_number) and max_number > 0 and max_number > current_max_number do
        extremums_result
        |> Map.put(:max_block_number, max_number)
      else
        extremums_result
      end
    end)
  end

  defp wait_for_address_transactions(tasks) do
    tasks
    |> Task.yield_many(:timer.seconds(20))
    |> Enum.flat_map(fn {_task, res} ->
      case res do
        {:ok, result} ->
          result

        {:exit, reason} ->
          raise "Query fetching address transactions terminated: #{inspect(reason)}"

        nil ->
          raise "Query fetching address transactions timed out."
      end
    end)
  end

  @spec address_hash_to_token_transfers(Hash.Address.t(), Keyword.t()) :: [Transaction.t()]
  def address_hash_to_token_transfers(address_hash, options \\ []) do
    paging_options = Keyword.get(options, :paging_options, @default_paging_options)
    direction = Keyword.get(options, :direction)

    direction
    |> Transaction.transactions_with_token_transfers_direction(address_hash)
    |> Transaction.preload_token_transfers(address_hash)
    |> handle_paging_options(paging_options)
    |> Repo.all()
  end

  @spec address_to_logs(Hash.Address.t(), Keyword.t()) :: [Log.t()]
  def address_to_logs(address_hash, options \\ []) when is_list(options) do
    paging_options = Keyword.get(options, :paging_options) || %PagingOptions{page_size: 50}

    {block_number, transaction_index, log_index} = paging_options.key || {BlockNumber.get_max(), 0, 0}

    base_query =
      from(log in Log,
        inner_join: transaction in Transaction,
        on: transaction.hash == log.transaction_hash,
        order_by: [desc: log.block_number, desc: log.index],
        where: transaction.block_number < ^block_number,
        or_where: transaction.block_number == ^block_number and transaction.index > ^transaction_index,
        or_where:
          transaction.block_number == ^block_number and transaction.index == ^transaction_index and
            log.index > ^log_index,
        where: log.address_hash == ^address_hash,
        limit: ^paging_options.page_size,
        select: log
      )

    wrapped_query =
      from(
        log in subquery(base_query),
        inner_join: transaction in Transaction,
        preload: [:transaction, transaction: [to_address: :smart_contract]],
        where:
          log.block_hash == transaction.block_hash and
            log.block_number == transaction.block_number and
            log.transaction_hash == transaction.hash,
        select: log
      )

    wrapped_query
    |> filter_topic(options)
    |> Repo.all()
    |> Enum.take(paging_options.page_size)
  end

  defp filter_topic(base_query, topic: topic) do
    from(log in base_query,
      where:
        log.first_topic == ^topic or log.second_topic == ^topic or log.third_topic == ^topic or
          log.fourth_topic == ^topic
    )
  end

  defp filter_topic(base_query, _), do: base_query

  @doc """
  Finds all `t:Explorer.Chain.Transaction.t/0`s given the address_hash and the token contract
  address hash.

  ## Options

    * `:paging_options` - a `t:Explorer.PagingOptions.t/0` used to specify the `:page_size` and
      `:key` (in the form of `%{"inserted_at" => inserted_at}`). Results will be the transactions
      older than the `index` that are passed.
  """
  @spec address_to_transactions_with_token_transfers(Hash.t(), Hash.t(), [paging_options]) :: [Transaction.t()]
  def address_to_transactions_with_token_transfers(address_hash, token_hash, options \\ []) do
    paging_options = Keyword.get(options, :paging_options, @default_paging_options)

    address_hash
    |> Transaction.transactions_with_token_transfers(token_hash)
    |> Transaction.preload_token_transfers(address_hash)
    |> handle_paging_options(paging_options)
    |> Repo.all()
  end

  @doc """
  The `t:Explorer.Chain.Address.t/0` `balance` in `unit`.
  """
  @spec balance(Address.t(), :wei) :: Wei.wei() | nil
  @spec balance(Address.t(), :gwei) :: Wei.gwei() | nil
  @spec balance(Address.t(), :ether) :: Wei.ether() | nil
  def balance(%Address{fetched_coin_balance: balance}, unit) do
    case balance do
      nil -> nil
      _ -> Wei.to(balance, unit)
    end
  end

  @doc """
  The number of `t:Explorer.Chain.Block.t/0`.

      iex> insert_list(2, :block)
      iex> Explorer.Chain.block_count()
      2

  When there are no `t:Explorer.Chain.Block.t/0`.

      iex> Explorer.Chain.block_count()
      0

  """
  def block_count do
    Repo.aggregate(Block, :count, :hash)
  end

  @doc """
  Reward for mining a block.

  The block reward is the sum of the following:

  * Sum of the transaction fees (gas_used * gas_price) for the block
  * A static reward for miner (this value may change during the life of the chain)
  * The reward for uncle blocks (1/32 * static_reward * number_of_uncles)

  *NOTE*

  Uncles are not currently accounted for.
  """
  @spec block_reward(Block.block_number()) :: Wei.t()
  def block_reward(block_number) do
    query =
      from(
        block in Block,
        left_join: transaction in assoc(block, :transactions),
        inner_join: emission_reward in EmissionReward,
        on: fragment("? <@ ?", block.number, emission_reward.block_range),
        where: block.number == ^block_number,
        group_by: emission_reward.reward,
        select: %Wei{
          value: coalesce(sum(transaction.gas_used * transaction.gas_price), 0) + emission_reward.reward
        }
      )

    Repo.one!(query)
  end

  @doc """
  The `t:Explorer.Chain.Wei.t/0` paid to the miners of the `t:Explorer.Chain.Block.t/0`s with `hash`
  `Explorer.Chain.Hash.Full.t/0` by the signers of the transactions in those blocks to cover the gas fee
  (`gas_used * gas_price`).
  """
  @spec gas_payment_by_block_hash([Hash.Full.t()]) :: %{Hash.Full.t() => Wei.t()}
  def gas_payment_by_block_hash(block_hashes) when is_list(block_hashes) do
    query =
      from(
        block in Block,
        left_join: transaction in assoc(block, :transactions),
        where: block.hash in ^block_hashes and block.consensus == true,
        group_by: block.hash,
        select: {block.hash, %Wei{value: coalesce(sum(transaction.gas_used * transaction.gas_price), 0)}}
      )

    query
    |> Repo.all()
    |> Enum.into(%{})
  end

  @doc """
  Finds all `t:Explorer.Chain.Transaction.t/0`s in the `t:Explorer.Chain.Block.t/0`.

  ## Options

    * `:necessity_by_association` - use to load `t:association/0` as `:required` or `:optional`.  If an association is
      `:required`, and the `t:Explorer.Chain.Transaction.t/0` has no associated record for that association, then the
      `t:Explorer.Chain.Transaction.t/0` will not be included in the page `entries`.
    * `:paging_options` - a `t:Explorer.PagingOptions.t/0` used to specify the `:page_size` and
      `:key` (a tuple of the lowest/oldest `{index}`) and. Results will be the transactions older than
      the `index` that are passed.
  """
  @spec block_to_transactions(Hash.Full.t(), [paging_options | necessity_by_association_option]) :: [Transaction.t()]
  def block_to_transactions(block_hash, options \\ []) when is_list(options) do
    necessity_by_association = Keyword.get(options, :necessity_by_association, %{})

    options
    |> Keyword.get(:paging_options, @default_paging_options)
    |> fetch_transactions()
    |> join(:inner, [transaction], block in assoc(transaction, :block))
    |> where([_, block], block.hash == ^block_hash)
    |> join_associations(necessity_by_association)
    |> preload([{:token_transfers, [:token, :from_address, :to_address]}])
    |> Repo.all()
  end

  @doc """
  Counts the number of `t:Explorer.Chain.Transaction.t/0` in the `block`.
  """
  @spec block_to_transaction_count(Hash.Full.t()) :: non_neg_integer()
  def block_to_transaction_count(block_hash) do
    query =
      from(
        transaction in Transaction,
        where: transaction.block_hash == ^block_hash
      )

    Repo.aggregate(query, :count, :hash)
  end

  @spec address_to_incoming_transaction_count(Hash.Address.t()) :: non_neg_integer()
  def address_to_incoming_transaction_count(address_hash) do
    paging_options = %PagingOptions{page_size: @max_incoming_transactions_count}

    base_query =
      paging_options
      |> fetch_transactions()

    to_address_query =
      base_query
      |> where([t], t.to_address_hash == ^address_hash)

    Repo.aggregate(to_address_query, :count, :hash, timeout: :infinity)
  end

  @spec max_incoming_transactions_count() :: non_neg_integer()
  def max_incoming_transactions_count, do: @max_incoming_transactions_count

  @doc """
  How many blocks have confirmed `block` based on the current `max_block_number`

  A consensus block's number of confirmations is the difference between its number and the current block height.

      iex> block = insert(:block, number: 1)
      iex> Explorer.Chain.confirmations(block, block_height: 2)
      {:ok, 1}

  The newest block at the block height has no confirmations.

      iex> block = insert(:block, number: 1)
      iex> Explorer.Chain.confirmations(block, block_height: 1)
      {:ok, 0}

  A non-consensus block has no confirmations and is orphaned even if there are child blocks of it on an orphaned chain.

      iex> parent_block = insert(:block, consensus: false, number: 1)
      iex> insert(
      ...>   :block,
      ...>   parent_hash: parent_block.hash,
      ...>   consensus: false,
      ...>   number: parent_block.number + 1
      ...> )
      iex> Explorer.Chain.confirmations(parent_block, block_height: 3)
      {:error, :non_consensus}

  If you calculate the block height and then get a newer block, the confirmations will be `0` instead of negative.

      iex> block = insert(:block, number: 1)
      iex> Explorer.Chain.confirmations(block, block_height: 0)
      {:ok, 0}
  """
  @spec confirmations(Block.t(), [{:block_height, block_height()}]) ::
          {:ok, non_neg_integer()} | {:error, :non_consensus}

  def confirmations(%Block{consensus: true, number: number}, named_arguments) when is_list(named_arguments) do
    max_consensus_block_number = Keyword.fetch!(named_arguments, :block_height)

    {:ok, max(max_consensus_block_number - number, 0)}
  end

  def confirmations(%Block{consensus: false}, _), do: {:error, :non_consensus}

  @doc """
  Creates an address.

      iex> {:ok, %Explorer.Chain.Address{hash: hash}} = Explorer.Chain.create_address(
      ...>   %{hash: "0xa94f5374fce5edbc8e2a8697c15331677e6ebf0b"}
      ...> )
      ...> to_string(hash)
      "0xa94f5374fce5edbc8e2a8697c15331677e6ebf0b"

  A `String.t/0` value for `Explorer.Chain.Address.t/0` `hash` must have 40 hexadecimal characters after the `0x` prefix
  to prevent short- and long-hash transcription errors.

      iex> {:error, %Ecto.Changeset{errors: errors}} = Explorer.Chain.create_address(
      ...>   %{hash: "0xa94f5374fce5edbc8e2a8697c15331677e6ebf0"}
      ...> )
      ...> errors
      [hash: {"is invalid", [type: Explorer.Chain.Hash.Address, validation: :cast]}]
      iex> {:error, %Ecto.Changeset{errors: errors}} = Explorer.Chain.create_address(
      ...>   %{hash: "0xa94f5374fce5edbc8e2a8697c15331677e6ebf0ba"}
      ...> )
      ...> errors
      [hash: {"is invalid", [type: Explorer.Chain.Hash.Address, validation: :cast]}]

  """
  @spec create_address(map()) :: {:ok, Address.t()} | {:error, Ecto.Changeset.t()}
  def create_address(attrs \\ %{}) do
    %Address{}
    |> Address.changeset(attrs)
    |> Repo.insert()
  end

  @doc """
  Creates a decompiled smart contract.
  """

  @spec create_decompiled_smart_contract(map()) :: {:ok, Address.t()} | {:error, Ecto.Changeset.t()}
  def create_decompiled_smart_contract(attrs) do
    changeset = DecompiledSmartContract.changeset(%DecompiledSmartContract{}, attrs)

    # Enforce ShareLocks tables order (see docs: sharelocks.md)
    Multi.new()
    |> Multi.run(:set_address_decompiled, fn repo, _ ->
      set_address_decompiled(repo, Changeset.get_field(changeset, :address_hash))
    end)
    |> Multi.insert(:decompiled_smart_contract, changeset,
      on_conflict: :replace_all,
      conflict_target: [:decompiler_version, :address_hash]
    )
    |> Repo.transaction()
    |> case do
      {:ok, %{decompiled_smart_contract: decompiled_smart_contract}} -> {:ok, decompiled_smart_contract}
      {:error, _, error_value, _} -> {:error, error_value}
    end
  end

  @doc """
  Converts the `Explorer.Chain.Data.t:t/0` to `iodata` representation that can be written to users efficiently.

      iex> %Explorer.Chain.Data{
      ...>   bytes: <<>>
      ...> } |>
      ...> Explorer.Chain.data_to_iodata() |>
      ...> IO.iodata_to_binary()
      "0x"
      iex> %Explorer.Chain.Data{
      ...>   bytes: <<0, 0, 0, 0, 0, 0, 0, 0, 0, 0, 0, 0, 134, 45, 103, 203, 7,
      ...>     115, 238, 63, 140, 231, 234, 137, 179, 40, 255, 234, 134, 26,
      ...>     179, 239>>
      ...> } |>
      ...> Explorer.Chain.data_to_iodata() |>
      ...> IO.iodata_to_binary()
      "0x000000000000000000000000862d67cb0773ee3f8ce7ea89b328ffea861ab3ef"

  """
  @spec data_to_iodata(Data.t()) :: iodata()
  def data_to_iodata(data) do
    Data.to_iodata(data)
  end

  @doc """
  The fee a `transaction` paid for the `t:Explorer.Transaction.t/0` `gas`

  If the transaction is pending, then the fee will be a range of `unit`

      iex> Explorer.Chain.fee(
      ...>   %Explorer.Chain.Transaction{
      ...>     gas: Decimal.new(3),
      ...>     gas_price: %Explorer.Chain.Wei{value: Decimal.new(2)},
      ...>     gas_used: nil
      ...>   },
      ...>   :wei
      ...> )
      {:maximum, Decimal.new(6)}

  If the transaction has been confirmed in block, then the fee will be the actual fee paid in `unit` for the `gas_used`
  in the `transaction`.

      iex> Explorer.Chain.fee(
      ...>   %Explorer.Chain.Transaction{
      ...>     gas: Decimal.new(3),
      ...>     gas_price: %Explorer.Chain.Wei{value: Decimal.new(2)},
      ...>     gas_used: Decimal.new(2)
      ...>   },
      ...>   :wei
      ...> )
      {:actual, Decimal.new(4)}

  """
  @spec fee(%Transaction{gas_used: nil}, :ether | :gwei | :wei) :: {:maximum, Decimal.t()}
  def fee(%Transaction{gas: gas, gas_price: gas_price, gas_used: nil}, unit) do
    fee =
      gas_price
      |> Wei.to(unit)
      |> Decimal.mult(gas)

    {:maximum, fee}
  end

  @spec fee(%Transaction{gas_used: Decimal.t()}, :ether | :gwei | :wei) :: {:actual, Decimal.t()}
  def fee(%Transaction{gas_price: gas_price, gas_used: gas_used}, unit) do
    fee =
      gas_price
      |> Wei.to(unit)
      |> Decimal.mult(gas_used)

    {:actual, fee}
  end

  @doc """
  Checks to see if the chain is down indexing based on the transaction from the
  oldest block and the `fetch_internal_transactions` pending operation
  """
  @spec finished_indexing?() :: boolean()
  def finished_indexing? do
    with {:transactions_exist, true} <- {:transactions_exist, Repo.exists?(Transaction)},
         min_block_number when not is_nil(min_block_number) <- Repo.aggregate(Transaction, :min, :block_number) do
      query =
        from(
          b in Block,
          join: pending_ops in assoc(b, :pending_operations),
          where: pending_ops.fetch_internal_transactions,
          where: b.consensus and b.number == ^min_block_number
        )

      !Repo.exists?(query)
    else
      {:transactions_exist, false} -> true
      nil -> false
    end
  end

  @doc """
  The `t:Explorer.Chain.Transaction.t/0` `gas_price` of the `transaction` in `unit`.
  """
  def gas_price(%Transaction{gas_price: gas_price}, unit) do
    Wei.to(gas_price, unit)
  end

  @doc """
  Converts `t:Explorer.Chain.Address.t/0` `hash` to the `t:Explorer.Chain.Address.t/0` with that `hash`.

  Returns `{:ok, %Explorer.Chain.Address{}}` if found

      iex> {:ok, %Explorer.Chain.Address{hash: hash}} = Explorer.Chain.create_address(
      ...>   %{hash: "0x5aaeb6053f3e94c9b9a09f33669435e7ef1beaed"}
      ...> )
      iex> {:ok, %Explorer.Chain.Address{hash: found_hash}} = Explorer.Chain.hash_to_address(hash)
      iex> found_hash == hash
      true

  Returns `{:error, :not_found}` if not found

      iex> {:ok, hash} = Explorer.Chain.string_to_address_hash("0x5aaeb6053f3e94c9b9a09f33669435e7ef1beaed")
      iex> Explorer.Chain.hash_to_address(hash)
      {:error, :not_found}

  ## Options

    * `:necessity_by_association` - use to load `t:association/0` as `:required` or `:optional`.  If an association is
      `:required`, and the `t:Explorer.Chain.Address.t/0` has no associated record for that association,
      then the `t:Explorer.Chain.Address.t/0` will not be included in the list.

  Optionally it also accepts a boolean to fetch the `has_decompiled_code?` virtual field or not

  """
  @spec hash_to_address(Hash.Address.t(), [necessity_by_association_option], boolean()) ::
          {:ok, Address.t()} | {:error, :not_found}
  def hash_to_address(
        %Hash{byte_count: unquote(Hash.Address.byte_count())} = hash,
        options \\ [
          necessity_by_association: %{
            :contracts_creation_internal_transaction => :optional,
            :names => :optional,
            :smart_contract => :optional,
            :token => :optional,
            :contracts_creation_transaction => :optional
          }
        ],
        query_decompiled_code_flag \\ true
      ) do
    necessity_by_association = Keyword.get(options, :necessity_by_association, %{})

    query =
      from(
        address in Address,
        where: address.hash == ^hash
      )

    query
    |> join_associations(necessity_by_association)
    |> with_decompiled_code_flag(hash, query_decompiled_code_flag)
    |> Repo.one()
    |> case do
      nil -> {:error, :not_found}
      address -> {:ok, address}
    end
  end

  def decompiled_code(address_hash, version) do
    query =
      from(contract in DecompiledSmartContract,
        where: contract.address_hash == ^address_hash and contract.decompiler_version == ^version
      )

    query
    |> Repo.one()
    |> case do
      nil -> {:error, :not_found}
      contract -> {:ok, contract.decompiled_source_code}
    end
  end

  @spec token_contract_address_from_token_name(String.t()) :: {:ok, Hash.Address.t()} | {:error, :not_found}
  def token_contract_address_from_token_name(name) when is_binary(name) do
    query =
      from(token in Token,
        where: ilike(token.symbol, ^name),
        select: token.contract_address_hash
      )

    query
    |> Repo.all()
    |> case do
      [] -> {:error, :not_found}
      hashes -> {:ok, List.first(hashes)}
    end
  end

  @spec search_token(String.t()) :: [Token.t()]
  def search_token(word) do
    term = String.replace(word, ~r/\W/u, "") <> ":*"

    query =
      from(token in Token,
        where: fragment("to_tsvector('english', symbol || ' ' || name ) @@ to_tsquery(?)", ^term),
        limit: 5
      )

    Repo.all(query)
  end

  @doc """
  Converts `t:Explorer.Chain.Address.t/0` `hash` to the `t:Explorer.Chain.Address.t/0` with that `hash`.

  Returns `{:ok, %Explorer.Chain.Address{}}` if found

      iex> {:ok, %Explorer.Chain.Address{hash: hash}} = Explorer.Chain.create_address(
      ...>   %{hash: "0x5aaeb6053f3e94c9b9a09f33669435e7ef1beaed"}
      ...> )
      iex> {:ok, %Explorer.Chain.Address{hash: found_hash}} = Explorer.Chain.hash_to_address(hash)
      iex> found_hash == hash
      true

  Returns `{:error, address}` if not found but created an address

      iex> {:ok, %Explorer.Chain.Address{hash: hash}} = Explorer.Chain.create_address(
      ...>   %{hash: "0x5aaeb6053f3e94c9b9a09f33669435e7ef1beaed"}
      ...> )
      iex> {:ok, %Explorer.Chain.Address{hash: found_hash}} = Explorer.Chain.hash_to_address(hash)
      iex> found_hash == hash
      true


  ## Options

    * `:necessity_by_association` - use to load `t:association/0` as `:required` or `:optional`.  If an association is
      `:required`, and the `t:Explorer.Chain.Address.t/0` has no associated record for that association,
      then the `t:Explorer.Chain.Address.t/0` will not be included in the list.

  Optionally it also accepts a boolean to fetch the `has_decompiled_code?` virtual field or not

  """
  @spec find_or_insert_address_from_hash(Hash.Address.t(), [necessity_by_association_option], boolean()) ::
          {:ok, Address.t()}
  def find_or_insert_address_from_hash(
        %Hash{byte_count: unquote(Hash.Address.byte_count())} = hash,
        options \\ [
          necessity_by_association: %{
            :contracts_creation_internal_transaction => :optional,
            :names => :optional,
            :smart_contract => :optional,
            :token => :optional,
            :contracts_creation_transaction => :optional
          }
        ],
        query_decompiled_code_flag \\ true
      ) do
    case hash_to_address(hash, options, query_decompiled_code_flag) do
      {:ok, address} ->
        {:ok, address}

      {:error, :not_found} ->
        create_address(%{hash: to_string(hash)})
        hash_to_address(hash, options, query_decompiled_code_flag)
    end
  end

  @doc """
  Converts list of `t:Explorer.Chain.Address.t/0` `hash` to the `t:Explorer.Chain.Address.t/0` with that `hash`.

  Returns `[%Explorer.Chain.Address{}]}` if found

  """
  @spec hashes_to_addresses([Hash.Address.t()]) :: [Address.t()]
  def hashes_to_addresses(hashes) when is_list(hashes) do
    query =
      from(
        address in Address,
        where: address.hash in ^hashes,
        # https://stackoverflow.com/a/29598910/470451
        order_by: fragment("array_position(?, ?)", type(^hashes, {:array, Hash.Address}), address.hash)
      )

    Repo.all(query)
  end

  @doc """
  Returns the balance of the given address and block combination.

  Returns `{:error, :not_found}` if there is no address by that hash present.
  Returns `{:error, :no_balance}` if there is no balance for that address at that block.
  """
  @spec get_balance_as_of_block(Hash.Address.t(), Block.block_number() | :earliest | :latest | :pending) ::
          {:ok, Wei.t()} | {:error, :no_balance} | {:error, :not_found}
  def get_balance_as_of_block(address, block) when is_integer(block) do
    coin_balance_query =
      from(coin_balance in CoinBalance,
        where: coin_balance.address_hash == ^address,
        where: not is_nil(coin_balance.value),
        where: coin_balance.block_number <= ^block,
        order_by: [desc: coin_balance.block_number],
        limit: 1,
        select: coin_balance.value
      )

    case Repo.one(coin_balance_query) do
      nil -> {:error, :not_found}
      coin_balance -> {:ok, coin_balance}
    end
  end

  def get_balance_as_of_block(address, :latest) do
    case max_consensus_block_number() do
      {:ok, latest_block_number} ->
        get_balance_as_of_block(address, latest_block_number)

      {:error, :not_found} ->
        {:error, :not_found}
    end
  end

  def get_balance_as_of_block(address, :earliest) do
    query =
      from(coin_balance in CoinBalance,
        where: coin_balance.address_hash == ^address,
        where: not is_nil(coin_balance.value),
        where: coin_balance.block_number == 0,
        limit: 1,
        select: coin_balance.value
      )

    case Repo.one(query) do
      nil -> {:error, :not_found}
      coin_balance -> {:ok, coin_balance}
    end
  end

  def get_balance_as_of_block(address, :pending) do
    query =
      case max_consensus_block_number() do
        {:ok, latest_block_number} ->
          from(coin_balance in CoinBalance,
            where: coin_balance.address_hash == ^address,
            where: not is_nil(coin_balance.value),
            where: coin_balance.block_number > ^latest_block_number,
            order_by: [desc: coin_balance.block_number],
            limit: 1,
            select: coin_balance.value
          )

        {:error, :not_found} ->
          from(coin_balance in CoinBalance,
            where: coin_balance.address_hash == ^address,
            where: not is_nil(coin_balance.value),
            order_by: [desc: coin_balance.block_number],
            limit: 1,
            select: coin_balance.value
          )
      end

    case Repo.one(query) do
      nil -> {:error, :not_found}
      coin_balance -> {:ok, coin_balance}
    end
  end

  @spec list_ordered_addresses(non_neg_integer(), non_neg_integer()) :: [Address.t()]
  def list_ordered_addresses(offset, limit) do
    query =
      from(
        address in Address,
        order_by: [asc: address.inserted_at],
        offset: ^offset,
        limit: ^limit
      )

    Repo.all(query)
  end

  @doc """
  Finds an `t:Explorer.Chain.Address.t/0` that has the provided `t:Explorer.Chain.Address.t/0` `hash` and a contract.

  ## Options

    * `:necessity_by_association` - use to load `t:association/0` as `:required` or `:optional`.  If an association is
      `:required`, and the `t:Explorer.Chain.Address.t/0` has no associated record for that association,
      then the `t:Explorer.Chain.Address.t/0` will not be included in the list.

  Optionally it also accepts a boolean to fetch the `has_decompiled_code?` virtual field or not

  """
  @spec find_contract_address(Hash.Address.t(), [necessity_by_association_option], boolean()) ::
          {:ok, Address.t()} | {:error, :not_found}
  def find_contract_address(
        %Hash{byte_count: unquote(Hash.Address.byte_count())} = hash,
        options \\ [],
        query_decompiled_code_flag \\ false
      ) do
    necessity_by_association = Keyword.get(options, :necessity_by_association, %{})

    query =
      from(
        address in Address,
        where: address.hash == ^hash and not is_nil(address.contract_code)
      )

    query
    |> join_associations(necessity_by_association)
    |> with_decompiled_code_flag(hash, query_decompiled_code_flag)
    |> Repo.one()
    |> case do
      nil -> {:error, :not_found}
      address -> {:ok, address}
    end
  end

  @spec find_decompiled_contract_address(Hash.Address.t()) :: {:ok, Address.t()} | {:error, :not_found}
  def find_decompiled_contract_address(%Hash{byte_count: unquote(Hash.Address.byte_count())} = hash) do
    query =
      from(
        address in Address,
        preload: [
          :contracts_creation_internal_transaction,
          :names,
          :smart_contract,
          :token,
          :contracts_creation_transaction,
          :decompiled_smart_contracts
        ],
        where: address.hash == ^hash
      )

    address = Repo.one(query)

    if address do
      {:ok, address}
    else
      {:error, :not_found}
    end
  end

  @doc """
  Converts `t:Explorer.Chain.Block.t/0` `hash` to the `t:Explorer.Chain.Block.t/0` with that `hash`.

  Unlike `number_to_block/1`, both consensus and non-consensus blocks can be returned when looked up by `hash`.

  Returns `{:ok, %Explorer.Chain.Block{}}` if found

      iex> %Block{hash: hash} = insert(:block, consensus: false)
      iex> {:ok, %Explorer.Chain.Block{hash: found_hash}} = Explorer.Chain.hash_to_block(hash)
      iex> found_hash == hash
      true

  Returns `{:error, :not_found}` if not found

      iex> {:ok, hash} = Explorer.Chain.string_to_block_hash(
      ...>   "0x9fc76417374aa880d4449a1f7f31ec597f00b1f6f3dd2d66f4c9c6c445836d8b"
      ...> )
      iex> Explorer.Chain.hash_to_block(hash)
      {:error, :not_found}

  ## Options

    * `:necessity_by_association` - use to load `t:association/0` as `:required` or `:optional`.  If an association is
      `:required`, and the `t:Explorer.Chain.Block.t/0` has no associated record for that association, then the
      `t:Explorer.Chain.Block.t/0` will not be included in the page `entries`.

  """
  @spec hash_to_block(Hash.Full.t(), [necessity_by_association_option]) :: {:ok, Block.t()} | {:error, :not_found}
  def hash_to_block(%Hash{byte_count: unquote(Hash.Full.byte_count())} = hash, options \\ []) when is_list(options) do
    necessity_by_association = Keyword.get(options, :necessity_by_association, %{})

    Block
    |> where(hash: ^hash)
    |> join_associations(necessity_by_association)
    |> Repo.one()
    |> case do
      nil ->
        {:error, :not_found}

      block ->
        {:ok, block}
    end
  end

  @doc """
  Converts the `Explorer.Chain.Hash.t:t/0` to `iodata` representation that can be written efficiently to users.

      iex> %Explorer.Chain.Hash{
      ...>   byte_count: 32,
      ...>   bytes: <<0x9fc76417374aa880d4449a1f7f31ec597f00b1f6f3dd2d66f4c9c6c445836d8b ::
      ...>            big-integer-size(32)-unit(8)>>
      ...> } |>
      ...> Explorer.Chain.hash_to_iodata() |>
      ...> IO.iodata_to_binary()
      "0x9fc76417374aa880d4449a1f7f31ec597f00b1f6f3dd2d66f4c9c6c445836d8b"

  Always pads number, so that it is a valid format for casting.

      iex> %Explorer.Chain.Hash{
      ...>   byte_count: 32,
      ...>   bytes: <<0x1234567890abcdef :: big-integer-size(32)-unit(8)>>
      ...> } |>
      ...> Explorer.Chain.hash_to_iodata() |>
      ...> IO.iodata_to_binary()
      "0x0000000000000000000000000000000000000000000000001234567890abcdef"

  """
  @spec hash_to_iodata(Hash.t()) :: iodata()
  def hash_to_iodata(hash) do
    Hash.to_iodata(hash)
  end

  @doc """
  Converts `t:Explorer.Chain.Transaction.t/0` `hash` to the `t:Explorer.Chain.Transaction.t/0` with that `hash`.

  Returns `{:ok, %Explorer.Chain.Transaction{}}` if found

      iex> %Transaction{hash: hash} = insert(:transaction)
      iex> {:ok, %Explorer.Chain.Transaction{hash: found_hash}} = Explorer.Chain.hash_to_transaction(hash)
      iex> found_hash == hash
      true

  Returns `{:error, :not_found}` if not found

      iex> {:ok, hash} = Explorer.Chain.string_to_transaction_hash(
      ...>   "0x9fc76417374aa880d4449a1f7f31ec597f00b1f6f3dd2d66f4c9c6c445836d8b"
      ...> )
      iex> Explorer.Chain.hash_to_transaction(hash)
      {:error, :not_found}

  ## Options

    * `:necessity_by_association` - use to load `t:association/0` as `:required` or `:optional`.  If an association is
      `:required`, and the `t:Explorer.Chain.Transaction.t/0` has no associated record for that association, then the
      `t:Explorer.Chain.Transaction.t/0` will not be included in the page `entries`.
  """
  @spec hash_to_transaction(Hash.Full.t(), [necessity_by_association_option]) ::
          {:ok, Transaction.t()} | {:error, :not_found}
  def hash_to_transaction(
        %Hash{byte_count: unquote(Hash.Full.byte_count())} = hash,
        options \\ []
      )
      when is_list(options) do
    necessity_by_association = Keyword.get(options, :necessity_by_association, %{})

    Transaction
    |> where(hash: ^hash)
    |> join_associations(necessity_by_association)
    |> Repo.one()
    |> case do
      nil ->
        {:error, :not_found}

      transaction ->
        {:ok, transaction}
    end
  end

  @doc """
  Converts list of `t:Explorer.Chain.Transaction.t/0` `hashes` to the list of `t:Explorer.Chain.Transaction.t/0`s for
  those `hashes`.

  Returns list of `%Explorer.Chain.Transaction{}`s if found

      iex> [%Transaction{hash: hash1}, %Transaction{hash: hash2}] = insert_list(2, :transaction)
      iex> [%Explorer.Chain.Transaction{hash: found_hash1}, %Explorer.Chain.Transaction{hash: found_hash2}] =
      ...>   Explorer.Chain.hashes_to_transactions([hash1, hash2])
      iex> found_hash1 in [hash1, hash2]
      true
      iex> found_hash2 in [hash1, hash2]
      true

  Returns `[]` if not found

      iex> {:ok, hash} = Explorer.Chain.string_to_transaction_hash(
      ...>   "0x9fc76417374aa880d4449a1f7f31ec597f00b1f6f3dd2d66f4c9c6c445836d8b"
      ...> )
      iex> Explorer.Chain.hashes_to_transactions([hash])
      []

  ## Options

    * `:necessity_by_association` - use to load `t:association/0` as `:required` or `:optional`.  If an association is
      `:required`, and the `t:Explorer.Chain.Transaction.t/0` has no associated record for that association, then the
      `t:Explorer.Chain.Transaction.t/0` will not be included in the page `entries`.
  """
  @spec hashes_to_transactions([Hash.Full.t()], [necessity_by_association_option]) :: [Transaction.t()] | []
  def hashes_to_transactions(hashes, options \\ []) when is_list(hashes) and is_list(options) do
    necessity_by_association = Keyword.get(options, :necessity_by_association, %{})

    fetch_transactions()
    |> where([transaction], transaction.hash in ^hashes)
    |> join_associations(necessity_by_association)
    |> preload([{:token_transfers, [:token, :from_address, :to_address]}])
    |> Repo.all()
  end

  @doc """
  Bulk insert all data stored in the `Explorer`.

  See `Explorer.Chain.Import.all/1` for options and returns.
  """
  @spec import(Import.all_options()) :: Import.all_result()
  def import(options) do
    Import.all(options)
  end

  @doc """
  The percentage of indexed blocks on the chain.

      iex> for index <- 5..9 do
      ...>   insert(:block, number: index)
      ...> end
      iex> Explorer.Chain.indexed_ratio()
      Decimal.new(1, 50, -2)

  If there are no blocks, the percentage is 0.

      iex> Explorer.Chain.indexed_ratio()
      Decimal.new(0)

  """
  @spec indexed_ratio() :: Decimal.t()
  def indexed_ratio do
    %{min: min, max: max} = BlockNumber.get_all()

    case {min, max} do
      {0, 0} ->
        Decimal.new(0)

      _ ->
        result = Decimal.div(max - min + 1, max + 1)

        Decimal.round(result, 2, :down)
    end
  end

  @spec fetch_min_block_number() :: non_neg_integer
  def fetch_min_block_number do
    query =
      from(block in Block,
        select: block.number,
        where: block.consensus == true,
        order_by: [asc: block.number],
        limit: 1
      )

    Repo.one(query) || 0
  end

  @spec fetch_max_block_number() :: non_neg_integer
  def fetch_max_block_number do
    query =
      from(block in Block,
        select: block.number,
        where: block.consensus == true,
        order_by: [desc: block.number],
        limit: 1
      )

    Repo.one(query) || 0
  end

  @spec fetch_count_consensus_block() :: non_neg_integer
  def fetch_count_consensus_block do
    query =
      from(block in Block,
        select: count(block.hash),
        where: block.consensus == true
      )

    Repo.one!(query)
  end

  @spec fetch_sum_coin_total_supply_minus_burnt() :: non_neg_integer
  def fetch_sum_coin_total_supply_minus_burnt do
    {:ok, burn_address_hash} = string_to_address_hash("0x0000000000000000000000000000000000000000")

    query =
      from(
        a0 in Address,
        select: fragment("SUM(a0.fetched_coin_balance)"),
        where: a0.hash != ^burn_address_hash
      )

    Repo.one!(query) || 0
  end

  @spec fetch_sum_coin_total_supply() :: non_neg_integer
  def fetch_sum_coin_total_supply do
    query =
      from(
        a0 in Address,
        select: fragment("SUM(a0.fetched_coin_balance)")
      )

    Repo.one!(query) || 0
  end

  @doc """
  The number of `t:Explorer.Chain.InternalTransaction.t/0`.

      iex> transaction = :transaction |> insert() |> with_block()
      iex> insert(:internal_transaction, index: 0, transaction: transaction, block_hash: transaction.block_hash, block_index: 0)
      iex> Explorer.Chain.internal_transaction_count()
      1

  If there are none, the count is `0`.

      iex> Explorer.Chain.internal_transaction_count()
      0

  """
  def internal_transaction_count do
    Repo.aggregate(InternalTransaction.where_nonpending_block(), :count, :transaction_hash)
  end

  @doc """
  Finds all `t:Explorer.Chain.Transaction.t/0` in the `t:Explorer.Chain.Block.t/0`.

  ## Options

    * `:necessity_by_association` - use to load `t:association/0` as `:required` or `:optional`.  If an association is
        `:required`, and the `t:Explorer.Chain.Block.t/0` has no associated record for that association, then the
        `t:Explorer.Chain.Block.t/0` will not be included in the page `entries`.
    * `:paging_options` - a `t:Explorer.PagingOptions.t/0` used to specify the `:page_size` and
      `:key` (a tuple of the lowest/oldest `{block_number}`). Results will be the internal
      transactions older than the `block_number` that are passed.
    * ':block_type' - use to filter by type of block; Uncle`, `Reorg`, or `Block` (default).

  """
  @spec list_blocks([paging_options | necessity_by_association_option]) :: [Block.t()]
  def list_blocks(options \\ []) when is_list(options) do
    necessity_by_association = Keyword.get(options, :necessity_by_association, %{})
    paging_options = Keyword.get(options, :paging_options) || @default_paging_options
    block_type = Keyword.get(options, :block_type, "Block")

    cond do
      block_type == "Block" && !paging_options.key ->
        block_from_cache(block_type, paging_options, necessity_by_association)

      block_type == "Uncle" && !paging_options.key ->
        uncles_from_cache(block_type, paging_options, necessity_by_association)

      true ->
        fetch_blocks(block_type, paging_options, necessity_by_association)
    end
  end

  defp block_from_cache(block_type, paging_options, necessity_by_association) do
    case Blocks.take_enough(paging_options.page_size) do
      nil ->
        elements = fetch_blocks(block_type, paging_options, necessity_by_association)

        Blocks.update(elements)

        elements

      blocks ->
        blocks
    end
  end

  def uncles_from_cache(block_type, paging_options, necessity_by_association) do
    case Uncles.take_enough(paging_options.page_size) do
      nil ->
        elements = fetch_blocks(block_type, paging_options, necessity_by_association)

        Uncles.update(elements)

        elements

      blocks ->
        blocks
    end
  end

  defp fetch_blocks(block_type, paging_options, necessity_by_association) do
    Block
    |> Block.block_type_filter(block_type)
    |> page_blocks(paging_options)
    |> limit(^paging_options.page_size)
    |> order_by(desc: :number)
    |> join_associations(necessity_by_association)
    |> Repo.all()
  end

  @doc """
  Map `block_number`s to their `t:Explorer.Chain.Block.t/0` `hash` `t:Explorer.Chain.Hash.Full.t/0`.

  Does not include non-consensus blocks.

      iex> block = insert(:block, consensus: false)
      iex> Explorer.Chain.block_hash_by_number([block.number])
      %{}

  """
  @spec block_hash_by_number([Block.block_number()]) :: %{Block.block_number() => Hash.Full.t()}
  def block_hash_by_number(block_numbers) when is_list(block_numbers) do
    query =
      from(block in Block,
        where: block.consensus == true and block.number in ^block_numbers,
        select: {block.number, block.hash}
      )

    query
    |> Repo.all()
    |> Enum.into(%{})
  end

  @doc """
  Lists the top `t:Explorer.Chain.Address.t/0`'s' in descending order based on coin balance and address hash.

  """
  @spec list_top_addresses :: [{Address.t(), non_neg_integer()}]
  def list_top_addresses(options \\ []) do
    paging_options = Keyword.get(options, :paging_options, @default_paging_options)

    if is_nil(paging_options.key) do
      paging_options.page_size
      |> Accounts.take_enough()
      |> case do
        nil ->
          accounts_with_n = fetch_top_addresses(paging_options)

          accounts_with_n
          |> Enum.map(fn {address, _n} -> address end)
          |> Accounts.update()

          accounts_with_n

        accounts ->
          Enum.map(
            accounts,
            &{&1,
             if is_nil(&1.nonce) do
               0
             else
               &1.nonce + 1
             end}
          )
      end
    else
      fetch_top_addresses(paging_options)
    end
  end

  defp fetch_top_addresses(paging_options) do
    base_query =
      from(a in Address,
        where: a.fetched_coin_balance > ^0,
        order_by: [desc: a.fetched_coin_balance, asc: a.hash],
        preload: [:names],
        select: {a, fragment("coalesce(1 + ?, 0)", a.nonce)}
      )

    base_query
    |> page_addresses(paging_options)
    |> limit(^paging_options.page_size)
    |> Repo.all()
  end

  @doc """
  Calls `reducer` on a stream of `t:Explorer.Chain.Block.t/0` without `t:Explorer.Chain.Block.Reward.t/0`.
  """
  def stream_blocks_without_rewards(initial, reducer) when is_function(reducer, 2) do
    Block.blocks_without_reward_query()
    |> Repo.stream_reduce(initial, reducer)
  end

  @doc """
  Finds all transactions of a certain block number
  """
  def get_transactions_of_block_number(block_number) do
    block_number
    |> Transaction.transactions_with_block_number()
    |> Repo.all()
  end

  @doc """
  Finds all Blocks validated by the address with the given hash.

    ## Options
      * `:necessity_by_association` - use to load `t:association/0` as `:required` or `:optional`.  If an association is
          `:required`, and the `t:Explorer.Chain.Block.t/0` has no associated record for that association, then the
          `t:Explorer.Chain.Block.t/0` will not be included in the page `entries`.
      * `:paging_options` - a `t:Explorer.PagingOptions.t/0` used to specify the `:page_size` and
        `:key` (a tuple of the lowest/oldest `{block_number}`) and. Results will be the internal
        transactions older than the `block_number` that are passed.

  Returns all blocks validated by the address given.
  """
  @spec get_blocks_validated_by_address(
          [paging_options | necessity_by_association_option],
          Hash.Address.t()
        ) :: [Block.t()]
  def get_blocks_validated_by_address(options \\ [], address_hash) when is_list(options) do
    necessity_by_association = Keyword.get(options, :necessity_by_association, %{})
    paging_options = Keyword.get(options, :paging_options, @default_paging_options)

    Block
    |> join_associations(necessity_by_association)
    |> where(miner_hash: ^address_hash)
    |> page_blocks(paging_options)
    |> limit(^paging_options.page_size)
    |> order_by(desc: :number)
    |> Repo.all()
  end

  @doc """
  Counts all of the block validations and groups by the `miner_hash`.
  """
  def each_address_block_validation_count(fun) when is_function(fun, 1) do
    query =
      from(
        b in Block,
        join: addr in Address,
        where: b.miner_hash == addr.hash,
        select: {b.miner_hash, count(b.miner_hash)},
        group_by: b.miner_hash
      )

    Repo.stream_each(query, fun)
  end

  @doc """
  Counts the number of `t:Explorer.Chain.Block.t/0` validated by the address with the given `hash`.
  """
  @spec address_to_validation_count(Hash.Address.t()) :: non_neg_integer()
  def address_to_validation_count(hash) do
    query = from(block in Block, where: block.miner_hash == ^hash, select: fragment("COUNT(*)"))

    Repo.one(query)
  end

  @doc """
  Returns a stream of unfetched `t:Explorer.Chain.Address.CoinBalance.t/0`.

  When there are addresses, the `reducer` is called for each `t:Explorer.Chain.Address.t/0` `hash` and all
  `t:Explorer.Chain.Block.t/0` `block_number` that address is mentioned.

  | Address Hash Schema                        | Address Hash Field              | Block Number Schema                | Block Number Field |
  |--------------------------------------------|---------------------------------|------------------------------------|--------------------|
  | `t:Explorer.Chain.Block.t/0`               | `miner_hash`                    | `t:Explorer.Chain.Block.t/0`       | `number`           |
  | `t:Explorer.Chain.Transaction.t/0`         | `from_address_hash`             | `t:Explorer.Chain.Transaction.t/0` | `block_number`     |
  | `t:Explorer.Chain.Transaction.t/0`         | `to_address_hash`               | `t:Explorer.Chain.Transaction.t/0` | `block_number`     |
  | `t:Explorer.Chain.Log.t/0`                 | `address_hash`                  | `t:Explorer.Chain.Transaction.t/0` | `block_number`     |
  | `t:Explorer.Chain.InternalTransaction.t/0` | `created_contract_address_hash` | `t:Explorer.Chain.Transaction.t/0` | `block_number`     |
  | `t:Explorer.Chain.InternalTransaction.t/0` | `from_address_hash`             | `t:Explorer.Chain.Transaction.t/0` | `block_number`     |
  | `t:Explorer.Chain.InternalTransaction.t/0` | `to_address_hash`               | `t:Explorer.Chain.Transaction.t/0` | `block_number`     |

  Pending `t:Explorer.Chain.Transaction.t/0` `from_address_hash` and `to_address_hash` aren't returned because they
  don't have an associated block number.

  When there are no addresses, the `reducer` is never called and the `initial` is returned in an `:ok` tuple.

  When an `t:Explorer.Chain.Address.t/0` `hash` is used multiple times, all unique `t:Explorer.Chain.Block.t/0` `number`
  will be returned.
  """
  @spec stream_unfetched_balances(
          initial :: accumulator,
          reducer ::
            (entry :: %{address_hash: Hash.Address.t(), block_number: Block.block_number()}, accumulator -> accumulator)
        ) :: {:ok, accumulator}
        when accumulator: term()
  def stream_unfetched_balances(initial, reducer) when is_function(reducer, 2) do
    query =
      from(
        balance in CoinBalance,
        where: is_nil(balance.value_fetched_at),
        select: %{address_hash: balance.address_hash, block_number: balance.block_number}
      )

    Repo.stream_reduce(query, initial, reducer)
  end

  @doc """
  Returns a stream of all token balances that weren't fetched values.
  """
  @spec stream_unfetched_token_balances(
          initial :: accumulator,
          reducer :: (entry :: TokenBalance.t(), accumulator -> accumulator)
        ) :: {:ok, accumulator}
        when accumulator: term()
  def stream_unfetched_token_balances(initial, reducer) when is_function(reducer, 2) do
    TokenBalance.unfetched_token_balances()
    |> Repo.stream_reduce(initial, reducer)
  end

  @doc """
  Returns a stream of all blocks with unfetched internal transactions, using
  the `pending_block_operation` table.

  Only blocks with consensus are returned.

      iex> non_consensus = insert(:block, consensus: false)
      iex> insert(:pending_block_operation, block: non_consensus, fetch_internal_transactions: true)
      iex> unfetched = insert(:block)
      iex> insert(:pending_block_operation, block: unfetched, fetch_internal_transactions: true)
      iex> fetched = insert(:block)
      iex> insert(:pending_block_operation, block: fetched, fetch_internal_transactions: false)
      iex> {:ok, number_set} = Explorer.Chain.stream_blocks_with_unfetched_internal_transactions(
      ...>   MapSet.new(),
      ...>   fn number, acc ->
      ...>     MapSet.put(acc, number)
      ...>   end
      ...> )
      iex> non_consensus.number in number_set
      false
      iex> unfetched.number in number_set
      true
      iex> fetched.hash in number_set
      false

  """
  @spec stream_blocks_with_unfetched_internal_transactions(
          initial :: accumulator,
          reducer :: (entry :: term(), accumulator -> accumulator)
        ) :: {:ok, accumulator}
        when accumulator: term()
  def stream_blocks_with_unfetched_internal_transactions(initial, reducer) when is_function(reducer, 2) do
    query =
      from(
        b in Block,
        join: pending_ops in assoc(b, :pending_operations),
        where: pending_ops.fetch_internal_transactions,
        where: b.consensus,
        select: b.number
      )

    Repo.stream_reduce(query, initial, reducer)
  end

  def remove_nonconsensus_blocks_from_pending_ops(block_hashes) do
    query =
      from(
        po in PendingBlockOperation,
        where: po.block_hash in ^block_hashes
      )

    {_, _} = Repo.delete_all(query)

    :ok
  end

  def remove_nonconsensus_blocks_from_pending_ops do
    query =
      from(
        po in PendingBlockOperation,
        inner_join: block in Block,
        on: block.hash == po.block_hash,
        where: block.consensus == false
      )

    {_, _} = Repo.delete_all(query)

    :ok
  end

  @spec stream_transactions_with_unfetched_created_contract_codes(
          fields :: [
            :block_hash
            | :created_contract_code_indexed_at
            | :from_address_hash
            | :gas
            | :gas_price
            | :hash
            | :index
            | :input
            | :nonce
            | :r
            | :s
            | :to_address_hash
            | :v
            | :value
          ],
          initial :: accumulator,
          reducer :: (entry :: term(), accumulator -> accumulator)
        ) :: {:ok, accumulator}
        when accumulator: term()
  def stream_transactions_with_unfetched_created_contract_codes(fields, initial, reducer)
      when is_function(reducer, 2) do
    query =
      from(t in Transaction,
        where:
          not is_nil(t.block_hash) and not is_nil(t.created_contract_address_hash) and
            is_nil(t.created_contract_code_indexed_at),
        select: ^fields
      )

    Repo.stream_reduce(query, initial, reducer)
  end

  @spec stream_mined_transactions(
          fields :: [
            :block_hash
            | :created_contract_code_indexed_at
            | :from_address_hash
            | :gas
            | :gas_price
            | :hash
            | :index
            | :input
            | :nonce
            | :r
            | :s
            | :to_address_hash
            | :v
            | :value
          ],
          initial :: accumulator,
          reducer :: (entry :: term(), accumulator -> accumulator)
        ) :: {:ok, accumulator}
        when accumulator: term()
  def stream_mined_transactions(fields, initial, reducer) when is_function(reducer, 2) do
    query =
      from(t in Transaction,
        where: not is_nil(t.block_hash) and not is_nil(t.nonce) and not is_nil(t.from_address_hash),
        select: ^fields
      )

    Repo.stream_reduce(query, initial, reducer)
  end

  @spec stream_pending_transactions(
          fields :: [
            :block_hash
            | :created_contract_code_indexed_at
            | :from_address_hash
            | :gas
            | :gas_price
            | :hash
            | :index
            | :input
            | :nonce
            | :r
            | :s
            | :to_address_hash
            | :v
            | :value
          ],
          initial :: accumulator,
          reducer :: (entry :: term(), accumulator -> accumulator)
        ) :: {:ok, accumulator}
        when accumulator: term()
  def stream_pending_transactions(fields, initial, reducer) when is_function(reducer, 2) do
    query =
      Transaction
      |> pending_transactions_query()
      |> select(^fields)

    Repo.stream_reduce(query, initial, reducer)
  end

  @doc """
  Returns a stream of all blocks that are marked as unfetched in `t:Explorer.Chain.Block.SecondDegreeRelation.t/0`.
  For each uncle block a `hash` of nephew block and an `index` of the block in it are returned.

  When a block is fetched, its uncles are transformed into `t:Explorer.Chain.Block.SecondDegreeRelation.t/0` and can be
  returned.  Once the uncle is imported its corresponding `t:Explorer.Chain.Block.SecondDegreeRelation.t/0`
  `uncle_fetched_at` will be set and it won't be returned anymore.
  """
  @spec stream_unfetched_uncles(
          initial :: accumulator,
          reducer :: (entry :: term(), accumulator -> accumulator)
        ) :: {:ok, accumulator}
        when accumulator: term()
  def stream_unfetched_uncles(initial, reducer) when is_function(reducer, 2) do
    query =
      from(bsdr in Block.SecondDegreeRelation,
        where: is_nil(bsdr.uncle_fetched_at) and not is_nil(bsdr.index),
        select: [:nephew_hash, :index]
      )

    Repo.stream_reduce(query, initial, reducer)
  end

  @doc """
  The number of `t:Explorer.Chain.Log.t/0`.

      iex> transaction = :transaction |> insert() |> with_block()
      iex> insert(:log, transaction: transaction, index: 0)
      iex> Explorer.Chain.log_count()
      1

  When there are no `t:Explorer.Chain.Log.t/0`.

      iex> Explorer.Chain.log_count()
      0

  """
  def log_count do
    Repo.one!(from(log in "logs", select: fragment("COUNT(*)")))
  end

  @doc """
  Max consensus block numbers.

  If blocks are skipped and inserted out of number order, the max number is still returned

      iex> insert(:block, number: 2)
      iex> insert(:block, number: 1)
      iex> Explorer.Chain.max_consensus_block_number()
      {:ok, 2}

  Non-consensus blocks are ignored

      iex> insert(:block, number: 3, consensus: false)
      iex> insert(:block, number: 2, consensus: true)
      iex> Explorer.Chain.max_consensus_block_number()
      {:ok, 2}

  If there are no blocks, `{:error, :not_found}` is returned

      iex> Explorer.Chain.max_consensus_block_number()
      {:error, :not_found}

  """
  @spec max_consensus_block_number() :: {:ok, Block.block_number()} | {:error, :not_found}
  def max_consensus_block_number do
    Block
    |> where(consensus: true)
    |> Repo.aggregate(:max, :number)
    |> case do
      nil -> {:error, :not_found}
      number -> {:ok, number}
    end
  end

  @spec max_non_consensus_block_number(integer | nil) :: {:ok, Block.block_number()} | {:error, :not_found}
  def max_non_consensus_block_number(max_consensus_block_number \\ nil) do
    max =
      if max_consensus_block_number do
        {:ok, max_consensus_block_number}
      else
        max_consensus_block_number()
      end

    case max do
      {:ok, number} ->
        query =
          from(block in Block,
            where: block.consensus == false,
            where: block.number > ^number
          )

        query
        |> Repo.aggregate(:max, :number)
        |> case do
          nil -> {:error, :not_found}
          number -> {:ok, number}
        end
    end
  end

  @doc """
  The height of the chain.

      iex> insert(:block, number: 0)
      iex> Explorer.Chain.block_height()
      0
      iex> insert(:block, number: 1)
      iex> Explorer.Chain.block_height()
      1

  If there are no blocks, then the `t:block_height/0` is `0`, unlike `max_consensus_block_chain/0` where it is not found.

      iex> Explorer.Chain.block_height()
      0
      iex> Explorer.Chain.max_consensus_block_number()
      {:error, :not_found}

  It is not possible to differentiate only the genesis block (`number` `0`) and no blocks.  Use
  `max_consensus_block_chain/0` if you need to differentiate those two scenarios.

      iex> Explorer.Chain.block_height()
      0
      iex> insert(:block, number: 0)
      iex> Explorer.Chain.block_height()
      0

  Non-consensus blocks are ignored.

      iex> insert(:block, number: 2, consensus: false)
      iex> insert(:block, number: 1, consensus: true)
      iex> Explorer.Chain.block_height()
      1

  """
  @spec block_height() :: block_height()
  def block_height do
    query = from(block in Block, select: coalesce(max(block.number), 0), where: block.consensus == true)

    Repo.one!(query)
  end

  def last_db_block_status do
    query =
      from(block in Block,
        select: {block.number, block.timestamp},
        where: block.consensus == true,
        order_by: [desc: block.number],
        limit: 1
      )

    query
    |> Repo.one()
    |> block_status()
  end

  def last_cache_block_status do
    [
      paging_options: %PagingOptions{page_size: 1}
    ]
    |> list_blocks()
    |> List.last()
    |> case do
      %{timestamp: timestamp, number: number} ->
        block_status({number, timestamp})

      _ ->
        block_status(nil)
    end
  end

  defp block_status({number, timestamp}) do
    now = DateTime.utc_now()
    last_block_period = DateTime.diff(now, timestamp, :millisecond)

    if last_block_period > Application.get_env(:explorer, :healthy_blocks_period) do
      {:error, number, timestamp}
    else
      {:ok, number, timestamp}
    end
  end

  defp block_status(nil), do: {:error, :no_blocks}

  @doc """
  Calculates the ranges of missing consensus blocks in `range`.

  When there are no blocks, the entire range is missing.

      iex> Explorer.Chain.missing_block_number_ranges(0..5)
      [0..5]

  If the block numbers from `0` to `max_block_number/0` are contiguous, then no block numbers are missing

      iex> insert(:block, number: 0)
      iex> insert(:block, number: 1)
      iex> Explorer.Chain.missing_block_number_ranges(0..1)
      []

  If there are gaps between the `first` and `last` of `range`, then the missing numbers are compacted into ranges.
  Single missing numbers become ranges with the single number as the start and end.

      iex> insert(:block, number: 0)
      iex> insert(:block, number: 2)
      iex> insert(:block, number: 5)
      iex> Explorer.Chain.missing_block_number_ranges(0..5)
      [1..1, 3..4]

  Flipping the order of `first` and `last` in the `range` flips the order that the missing ranges are returned.  This
  allows `missing_block_numbers` to be used to generate the sequence down or up from a starting block number.

      iex> insert(:block, number: 0)
      iex> insert(:block, number: 2)
      iex> insert(:block, number: 5)
      iex> Explorer.Chain.missing_block_number_ranges(5..0)
      [4..3, 1..1]

  If only non-consensus blocks exist for a number, the number still counts as missing.

      iex> insert(:block, number: 0)
      iex> insert(:block, number: 1, consensus: false)
      iex> insert(:block, number: 2)
      iex> Explorer.Chain.missing_block_number_ranges(2..0)
      [1..1]

  """
  @spec missing_block_number_ranges(Range.t()) :: [Range.t()]
  def missing_block_number_ranges(range)

  def missing_block_number_ranges(range_start..range_end) do
    range_min = min(range_start, range_end)
    range_max = max(range_start, range_end)

    missing_prefix_query =
      from(block in Block,
        select: %{min: type(^range_min, block.number), max: min(block.number) - 1},
        where: block.consensus == true,
        having: ^range_min < min(block.number) and min(block.number) < ^range_max
      )

    missing_suffix_query =
      from(block in Block,
        select: %{min: max(block.number) + 1, max: type(^range_max, block.number)},
        where: block.consensus == true,
        having: ^range_min < max(block.number) and max(block.number) < ^range_max
      )

    missing_infix_query =
      from(block in Block,
        select: %{min: type(^range_min, block.number), max: type(^range_max, block.number)},
        where: block.consensus == true,
        having:
          (is_nil(min(block.number)) and is_nil(max(block.number))) or
            (^range_max < min(block.number) or max(block.number) < ^range_min)
      )

    # Gaps and Islands is the term-of-art for finding the runs of missing (gaps) and existing (islands) data.  If you
    # Google for `sql missing ranges` you won't find much, but `sql gaps and islands` will get a lot of hits.

    land_query =
      from(block in Block,
        where: block.consensus == true and ^range_min <= block.number and block.number <= ^range_max,
        windows: [w: [order_by: block.number]],
        select: %{last_number: block.number |> lag() |> over(:w), next_number: block.number}
      )

    gap_query =
      from(
        coastline in subquery(land_query),
        where: coastline.last_number != coastline.next_number - 1,
        select: %{min: coastline.last_number + 1, max: coastline.next_number - 1}
      )

    missing_query =
      missing_prefix_query
      |> union_all(^missing_infix_query)
      |> union_all(^gap_query)
      |> union_all(^missing_suffix_query)

    {first, last, direction} =
      if range_start <= range_end do
        {:min, :max, :asc}
      else
        {:max, :min, :desc}
      end

    ordered_missing_query =
      from(missing_range in subquery(missing_query),
        select: %Range{first: field(missing_range, ^first), last: field(missing_range, ^last)},
        order_by: [{^direction, field(missing_range, ^first)}]
      )

    Repo.all(ordered_missing_query, timeout: :infinity)
  end

  @doc """
  Finds consensus `t:Explorer.Chain.Block.t/0` with `number`.

  ## Options

    * `:necessity_by_association` - use to load `t:association/0` as `:required` or `:optional`.  If an association is
      `:required`, and the `t:Explorer.Chain.Block.t/0` has no associated record for that association, then the
      `t:Explorer.Chain.Block.t/0` will not be included in the page `entries`.

  """
  @spec number_to_block(Block.block_number(), [necessity_by_association_option]) ::
          {:ok, Block.t()} | {:error, :not_found}
  def number_to_block(number, options \\ []) when is_list(options) do
    necessity_by_association = Keyword.get(options, :necessity_by_association, %{})

    Block
    |> where(consensus: true, number: ^number)
    |> join_associations(necessity_by_association)
    |> Repo.one()
    |> case do
      nil -> {:error, :not_found}
      block -> {:ok, block}
    end
  end

  @doc """
  Count of pending `t:Explorer.Chain.Transaction.t/0`.

  A count of all pending transactions.

      iex> insert(:transaction)
      iex> :transaction |> insert() |> with_block()
      iex> Explorer.Chain.pending_transaction_count()
      1

  """
  @spec pending_transaction_count() :: non_neg_integer()
  def pending_transaction_count do
    Transaction
    |> pending_transactions_query()
    |> Repo.aggregate(:count, :hash)
  end

  @doc """
  Returns the paged list of collated transactions that occurred recently from newest to oldest using `block_number`
  and `index`.

      iex> newest_first_transactions = 50 |> insert_list(:transaction) |> with_block() |> Enum.reverse()
      iex> oldest_seen = Enum.at(newest_first_transactions, 9)
      iex> paging_options = %Explorer.PagingOptions{page_size: 10, key: {oldest_seen.block_number, oldest_seen.index}}
      iex> recent_collated_transactions = Explorer.Chain.recent_collated_transactions(paging_options: paging_options)
      iex> length(recent_collated_transactions)
      10
      iex> hd(recent_collated_transactions).hash == Enum.at(newest_first_transactions, 10).hash
      true

  ## Options

    * `:necessity_by_association` - use to load `t:association/0` as `:required` or `:optional`.  If an association is
      `:required`, and the `t:Explorer.Chain.Transaction.t/0` has no associated record for that association,
      then the `t:Explorer.Chain.Transaction.t/0` will not be included in the list.
    * `:paging_options` - a `t:Explorer.PagingOptions.t/0` used to specify the `:page_size` and
      `:key` (a tuple of the lowest/oldest `{block_number, index}`) and. Results will be the transactions older than
      the `block_number` and `index` that are passed.

  """
  @spec recent_collated_transactions([paging_options | necessity_by_association_option]) :: [Transaction.t()]
  def recent_collated_transactions(options \\ []) when is_list(options) do
    necessity_by_association = Keyword.get(options, :necessity_by_association, %{})
    paging_options = Keyword.get(options, :paging_options, @default_paging_options)

    if is_nil(paging_options.key) do
      paging_options.page_size
      |> Transactions.take_enough()
      |> case do
        nil ->
          transactions = fetch_recent_collated_transactions(paging_options, necessity_by_association)
          Transactions.update(transactions)
          transactions

        transactions ->
          transactions
      end
    else
      fetch_recent_collated_transactions(paging_options, necessity_by_association)
    end
  end

  def fetch_recent_collated_transactions(paging_options, necessity_by_association) do
    paging_options
    |> fetch_transactions()
    |> where([transaction], not is_nil(transaction.block_number) and not is_nil(transaction.index))
    |> join_associations(necessity_by_association)
    |> preload([{:token_transfers, [:token, :from_address, :to_address]}])
    |> Repo.all()
  end

  @doc """
  Return the list of pending transactions that occurred recently.

      iex> 2 |> insert_list(:transaction)
      iex> :transaction |> insert() |> with_block()
      iex> 8 |> insert_list(:transaction)
      iex> recent_pending_transactions = Explorer.Chain.recent_pending_transactions()
      iex> length(recent_pending_transactions)
      10
      iex> Enum.all?(recent_pending_transactions, fn %Explorer.Chain.Transaction{block_hash: block_hash} ->
      ...>   is_nil(block_hash)
      ...> end)
      true

  ## Options

    * `:necessity_by_association` - use to load `t:association/0` as `:required` or `:optional`.  If an association is
      `:required`, and the `t:Explorer.Chain.Transaction.t/0` has no associated record for that association,
      then the `t:Explorer.Chain.Transaction.t/0` will not be included in the list.
    * `:paging_options` - a `t:Explorer.PagingOptions.t/0` used to specify the `:page_size` (defaults to
      `#{@default_paging_options.page_size}`) and `:key` (a tuple of the lowest/oldest `{inserted_at, hash}`) and.
      Results will be the transactions older than the `inserted_at` and `hash` that are passed.

  """
  @spec recent_pending_transactions([paging_options | necessity_by_association_option]) :: [Transaction.t()]
  def recent_pending_transactions(options \\ []) when is_list(options) do
    necessity_by_association = Keyword.get(options, :necessity_by_association, %{})
    paging_options = Keyword.get(options, :paging_options, @default_paging_options)

    if is_nil(paging_options.key) do
      paging_options.page_size
      |> PendingTransactions.take_enough()
      |> case do
        nil ->
          pending_transactions = fetch_recent_pending_transactions(paging_options, necessity_by_association)
          PendingTransactions.update(pending_transactions)
          pending_transactions

        pending_transactions ->
          pending_transactions
      end
    else
      fetch_recent_pending_transactions(paging_options, necessity_by_association)
    end
  end

  defp fetch_recent_pending_transactions(paging_options, necessity_by_association) do
    Transaction
    |> page_pending_transaction(paging_options)
    |> limit(^paging_options.page_size)
    |> pending_transactions_query()
    |> order_by([transaction], desc: transaction.inserted_at, desc: transaction.hash)
    |> join_associations(necessity_by_association)
    |> preload([{:token_transfers, [:token, :from_address, :to_address]}])
    |> Repo.all()
  end

  defp pending_transactions_query(query) do
    from(transaction in query,
      where: is_nil(transaction.block_hash) and (is_nil(transaction.error) or transaction.error != "dropped/replaced")
    )
  end

  @doc """
  The `string` must start with `0x`, then is converted to an integer and then to `t:Explorer.Chain.Hash.Address.t/0`.

      iex> Explorer.Chain.string_to_address_hash("0x5aAeb6053F3E94C9b9A09f33669435E7Ef1BeAed")
      {
        :ok,
        %Explorer.Chain.Hash{
          byte_count: 20,
          bytes: <<0x5aAeb6053F3E94C9b9A09f33669435E7Ef1BeAed :: big-integer-size(20)-unit(8)>>
        }
      }

  `String.t` format must always have 40 hexadecimal digits after the `0x` base prefix.

      iex> Explorer.Chain.string_to_address_hash("0x0")
      :error

  """
  @spec string_to_address_hash(String.t()) :: {:ok, Hash.Address.t()} | :error
  def string_to_address_hash(string) when is_binary(string) do
    Hash.Address.cast(string)
  end

  @doc """
  The `string` must start with `0x`, then is converted to an integer and then to `t:Explorer.Chain.Hash.t/0`.

      iex> Explorer.Chain.string_to_block_hash(
      ...>   "0x9fc76417374aa880d4449a1f7f31ec597f00b1f6f3dd2d66f4c9c6c445836d8b"
      ...> )
      {
        :ok,
        %Explorer.Chain.Hash{
          byte_count: 32,
          bytes: <<0x9fc76417374aa880d4449a1f7f31ec597f00b1f6f3dd2d66f4c9c6c445836d8b :: big-integer-size(32)-unit(8)>>
        }
      }

  `String.t` format must always have 64 hexadecimal digits after the `0x` base prefix.

      iex> Explorer.Chain.string_to_block_hash("0x0")
      :error

  """
  @spec string_to_block_hash(String.t()) :: {:ok, Hash.t()} | :error
  def string_to_block_hash(string) when is_binary(string) do
    Hash.Full.cast(string)
  end

  @doc """
  The `string` must start with `0x`, then is converted to an integer and then to `t:Explorer.Chain.Hash.t/0`.

      iex> Explorer.Chain.string_to_transaction_hash(
      ...>  "0x9fc76417374aa880d4449a1f7f31ec597f00b1f6f3dd2d66f4c9c6c445836d8b"
      ...> )
      {
        :ok,
        %Explorer.Chain.Hash{
          byte_count: 32,
          bytes: <<0x9fc76417374aa880d4449a1f7f31ec597f00b1f6f3dd2d66f4c9c6c445836d8b :: big-integer-size(32)-unit(8)>>
        }
      }

  `String.t` format must always have 64 hexadecimal digits after the `0x` base prefix.

      iex> Explorer.Chain.string_to_transaction_hash("0x0")
      :error

  """
  @spec string_to_transaction_hash(String.t()) :: {:ok, Hash.t()} | :error
  def string_to_transaction_hash(string) when is_binary(string) do
    Hash.Full.cast(string)
  end

  @doc """
  Estimated count of `t:Explorer.Chain.Transaction.t/0`.

  Estimated count of both collated and pending transactions using the transactions table statistics.
  """
  @spec transaction_estimated_count() :: non_neg_integer()
  def transaction_estimated_count do
    cached_value = TransactionCount.get_count()

    if is_nil(cached_value) do
      %Postgrex.Result{rows: [[rows]]} =
        SQL.query!(Repo, "SELECT reltuples::BIGINT AS estimate FROM pg_class WHERE relname='transactions'")

      rows
    else
      cached_value
    end
  end

  @doc """
  Estimated count of `t:Explorer.Chain.Block.t/0`.

  Estimated count of consensus blocks.
  """
  @spec block_estimated_count() :: non_neg_integer()
  def block_estimated_count do
    cached_value = BlockCount.get_count()

    if is_nil(cached_value) do
      %Postgrex.Result{rows: [[count]]} = Repo.query!("SELECT reltuples FROM pg_class WHERE relname = 'blocks';")

      trunc(count * 0.90)
    else
      cached_value
    end
  end

  @doc """
  `t:Explorer.Chain.InternalTransaction/0`s in `t:Explorer.Chain.Transaction.t/0` with `hash`.

  ## Options

    * `:necessity_by_association` - use to load `t:association/0` as `:required` or `:optional`.  If an association is
      `:required`, and the `t:Explorer.Chain.InternalTransaction.t/0` has no associated record for that association,
      then the `t:Explorer.Chain.InternalTransaction.t/0` will not be included in the list.
    * `:paging_options` - a `t:Explorer.PagingOptions.t/0` used to specify the `:page_size` and
      `:key` (a tuple of the lowest/oldest `{index}`). Results will be the internal transactions older than
      the `index` that is passed.

  """

  @spec all_transaction_to_internal_transactions(Hash.Full.t(), [paging_options | necessity_by_association_option]) :: [
          InternalTransaction.t()
        ]
  def all_transaction_to_internal_transactions(hash, options \\ []) when is_list(options) do
    necessity_by_association = Keyword.get(options, :necessity_by_association, %{})
    paging_options = Keyword.get(options, :paging_options, @default_paging_options)

    InternalTransaction
    |> for_parent_transaction(hash)
    |> join_associations(necessity_by_association)
    |> InternalTransaction.where_nonpending_block()
    |> page_internal_transaction(paging_options)
    |> limit(^paging_options.page_size)
    |> order_by([internal_transaction], asc: internal_transaction.index)
    |> preload(:transaction)
    |> Repo.all()
  end

  @spec transaction_to_internal_transactions(Hash.Full.t(), [paging_options | necessity_by_association_option]) :: [
          InternalTransaction.t()
        ]
  def transaction_to_internal_transactions(hash, options \\ []) when is_list(options) do
    necessity_by_association = Keyword.get(options, :necessity_by_association, %{})
    paging_options = Keyword.get(options, :paging_options, @default_paging_options)

    InternalTransaction
    |> for_parent_transaction(hash)
    |> join_associations(necessity_by_association)
    |> where_transaction_has_multiple_internal_transactions()
    |> InternalTransaction.where_is_different_from_parent_transaction()
    |> InternalTransaction.where_nonpending_block()
    |> page_internal_transaction(paging_options)
    |> limit(^paging_options.page_size)
    |> order_by([internal_transaction], asc: internal_transaction.index)
    |> preload(:transaction)
    |> Repo.all()
  end

  @doc """
  Finds all `t:Explorer.Chain.Log.t/0`s for `t:Explorer.Chain.Transaction.t/0`.

  ## Options

    * `:necessity_by_association` - use to load `t:association/0` as `:required` or `:optional`.  If an association is
      `:required`, and the `t:Explorer.Chain.Log.t/0` has no associated record for that association, then the
      `t:Explorer.Chain.Log.t/0` will not be included in the page `entries`.
    * `:paging_options` - a `t:Explorer.PagingOptions.t/0` used to specify the `:page_size` and
      `:key` (a tuple of the lowest/oldest `{index}`). Results will be the transactions older than
      the `index` that are passed.

  """
  @spec transaction_to_logs(Hash.Full.t(), [paging_options | necessity_by_association_option]) :: [Log.t()]
  def transaction_to_logs(transaction_hash, options \\ []) when is_list(options) do
    necessity_by_association = Keyword.get(options, :necessity_by_association, %{})
    paging_options = Keyword.get(options, :paging_options, @default_paging_options)

    log_with_transactions =
      from(log in Log,
        inner_join: transaction in Transaction,
        on:
          transaction.block_hash == log.block_hash and transaction.block_number == log.block_number and
            transaction.hash == log.transaction_hash
      )

    log_with_transactions
    |> where([_, transaction], transaction.hash == ^transaction_hash)
    |> page_logs(paging_options)
    |> limit(^paging_options.page_size)
    |> order_by([log], asc: log.index)
    |> join_associations(necessity_by_association)
    |> Repo.all()
  end

  @doc """
  Finds all `t:Explorer.Chain.TokenTransfer.t/0`s for `t:Explorer.Chain.Transaction.t/0`.

  ## Options

    * `:necessity_by_association` - use to load `t:association/0` as `:required` or `:optional`.  If an association is
      `:required`, and the `t:Explorer.Chain.TokenTransfer.t/0` has no associated record for that association, then the
      `t:Explorer.Chain.TokenTransfer.t/0` will not be included in the page `entries`.
    * `:paging_options` - a `t:Explorer.PagingOptions.t/0` used to specify the `:page_size` and
      `:key` (in the form of `%{"inserted_at" => inserted_at}`). Results will be the transactions older than
      the `index` that are passed.

  """
  @spec transaction_to_token_transfers(Hash.Full.t(), [paging_options | necessity_by_association_option]) :: [
          TokenTransfer.t()
        ]
  def transaction_to_token_transfers(transaction_hash, options \\ []) when is_list(options) do
    necessity_by_association = Keyword.get(options, :necessity_by_association, %{})
    paging_options = Keyword.get(options, :paging_options, @default_paging_options)

    TokenTransfer
    |> join(:inner, [token_transfer], transaction in assoc(token_transfer, :transaction))
    |> where(
      [token_transfer, transaction],
      transaction.hash == ^transaction_hash and token_transfer.block_hash == transaction.block_hash and
        token_transfer.block_number == transaction.block_number
    )
    |> TokenTransfer.page_token_transfer(paging_options)
    |> limit(^paging_options.page_size)
    |> order_by([token_transfer], asc: token_transfer.inserted_at)
    |> join_associations(necessity_by_association)
    |> Repo.all()
  end

  @doc """
  Converts `transaction` to the status of the `t:Explorer.Chain.Transaction.t/0` whether pending or collated.

  ## Returns

    * `:pending` - the transaction has not be confirmed in a block yet.
    * `:awaiting_internal_transactions` - the transaction happened in a pre-Byzantium block or on a chain like Ethereum
      Classic (ETC) that never adopted [EIP-658](https://github.com/Arachnid/EIPs/blob/master/EIPS/eip-658.md), which
      add transaction status to transaction receipts, so the status can only be derived whether the first internal
      transaction has an error.
    * `:success` - the transaction has been confirmed in a block
    * `{:error, :awaiting_internal_transactions}` - the transactions happened post-Byzantium, but the error message
       requires the internal transactions.
    * `{:error, reason}` - the transaction failed due to `reason` in its first internal transaction.

  """
  @spec transaction_to_status(Transaction.t()) ::
          :pending
          | :awaiting_internal_transactions
          | :success
          | {:error, :awaiting_internal_transactions}
          | {:error, reason :: String.t()}
  def transaction_to_status(%Transaction{error: "dropped/replaced"}), do: {:error, "dropped/replaced"}
  def transaction_to_status(%Transaction{block_hash: nil, status: nil}), do: :pending
  def transaction_to_status(%Transaction{status: nil}), do: :awaiting_internal_transactions
  def transaction_to_status(%Transaction{status: :ok}), do: :success

  def transaction_to_status(%Transaction{status: :error, error: nil}),
    do: {:error, :awaiting_internal_transactions}

  def transaction_to_status(%Transaction{status: :error, error: error}) when is_binary(error), do: {:error, error}

  @doc """
  The `t:Explorer.Chain.Transaction.t/0` or `t:Explorer.Chain.InternalTransaction.t/0` `value` of the `transaction` in
  `unit`.
  """
  @spec value(InternalTransaction.t(), :wei) :: Wei.wei()
  @spec value(InternalTransaction.t(), :gwei) :: Wei.gwei()
  @spec value(InternalTransaction.t(), :ether) :: Wei.ether()
  @spec value(Transaction.t(), :wei) :: Wei.wei()
  @spec value(Transaction.t(), :gwei) :: Wei.gwei()
  @spec value(Transaction.t(), :ether) :: Wei.ether()
  def value(%type{value: value}, unit) when type in [InternalTransaction, Transaction] do
    Wei.to(value, unit)
  end

  def smart_contract_bytecode(address_hash) do
    query =
      from(
        address in Address,
        where: address.hash == ^address_hash,
        select: address.contract_code
      )

    query
    |> Repo.one()
    |> Data.to_string()
  end

  @doc """
  Checks if an address is a contract
  """
  @spec contract_address?(String.t(), non_neg_integer(), Keyword.t()) :: boolean() | :json_rpc_error
  def contract_address?(address_hash, block_number, json_rpc_named_arguments \\ []) do
    {:ok, binary_hash} = Explorer.Chain.Hash.Address.cast(address_hash)

    query =
      from(
        address in Address,
        where: address.hash == ^binary_hash
      )

    address = Repo.one(query)

    cond do
      is_nil(address) ->
        block_quantity = integer_to_quantity(block_number)

        case EthereumJSONRPC.fetch_codes(
               [%{block_quantity: block_quantity, address: address_hash}],
               json_rpc_named_arguments
             ) do
          {:ok, %EthereumJSONRPC.FetchedCodes{params_list: fetched_codes}} ->
            result = List.first(fetched_codes)

            result && !(is_nil(result[:code]) || result[:code] == "" || result[:code] == "0x")

          _ ->
            :json_rpc_error
        end

      is_nil(address.contract_code) ->
        false

      true ->
        true
    end
  end

  @doc """
  Fetches contract creation input data.
  """
  @spec contract_creation_input_data(String.t()) :: nil | String.t()
  def contract_creation_input_data(address_hash) do
    query =
      from(
        address in Address,
        where: address.hash == ^address_hash,
        preload: [:contracts_creation_internal_transaction, :contracts_creation_transaction]
      )

    transaction = Repo.one(query)

    cond do
      is_nil(transaction) ->
        ""

      transaction.contracts_creation_internal_transaction && transaction.contracts_creation_internal_transaction.input ->
        Data.to_string(transaction.contracts_creation_internal_transaction.input)

      transaction.contracts_creation_transaction && transaction.contracts_creation_transaction.input ->
        Data.to_string(transaction.contracts_creation_transaction.input)

      true ->
        ""
    end
  end

  @doc """
  Inserts a `t:SmartContract.t/0`.

  As part of inserting a new smart contract, an additional record is inserted for
  naming the address for reference.
  """
  @spec create_smart_contract(map()) :: {:ok, SmartContract.t()} | {:error, Ecto.Changeset.t()}
  def create_smart_contract(attrs \\ %{}, external_libraries \\ []) do
    new_contract = %SmartContract{}

    smart_contract_changeset =
      new_contract
      |> SmartContract.changeset(attrs)
      |> Changeset.put_change(:external_libraries, external_libraries)

    address_hash = Changeset.get_field(smart_contract_changeset, :address_hash)

    # Enforce ShareLocks tables order (see docs: sharelocks.md)
    insert_result =
      Multi.new()
      |> Multi.run(:set_address_verified, fn repo, _ -> set_address_verified(repo, address_hash) end)
      |> Multi.run(:clear_primary_address_names, fn repo, _ -> clear_primary_address_names(repo, address_hash) end)
      |> Multi.run(:insert_address_name, fn repo, _ ->
        name = Changeset.get_field(smart_contract_changeset, :name)
        create_address_name(repo, name, address_hash)
      end)
      |> Multi.insert(:smart_contract, smart_contract_changeset)
      |> Repo.transaction()

    case insert_result do
      {:ok, %{smart_contract: smart_contract}} ->
        {:ok, smart_contract}

      {:error, :smart_contract, changeset, _} ->
        {:error, changeset}

      {:error, :set_address_verified, message, _} ->
        {:error, message}
    end
  end

  defp set_address_verified(repo, address_hash) do
    query =
      from(
        address in Address,
        where: address.hash == ^address_hash
      )

    case repo.update_all(query, set: [verified: true]) do
      {1, _} -> {:ok, []}
      _ -> {:error, "There was an error annotating that the address has been verified."}
    end
  end

  defp set_address_decompiled(repo, address_hash) do
    query =
      from(
        address in Address,
        where: address.hash == ^address_hash
      )

    case repo.update_all(query, set: [decompiled: true]) do
      {1, _} -> {:ok, []}
      _ -> {:error, "There was an error annotating that the address has been decompiled."}
    end
  end

  defp clear_primary_address_names(repo, address_hash) do
    query =
      from(
        address_name in Address.Name,
        where: address_name.address_hash == ^address_hash,
        # Enforce Name ShareLocks order (see docs: sharelocks.md)
        order_by: [asc: :address_hash, asc: :name],
        lock: "FOR UPDATE"
      )

    repo.update_all(
      from(n in Address.Name, join: s in subquery(query), on: n.address_hash == s.address_hash),
      set: [primary: false]
    )

    {:ok, []}
  end

  defp create_address_name(repo, name, address_hash) do
    params = %{
      address_hash: address_hash,
      name: name,
      primary: true
    }

    %Address.Name{}
    |> Address.Name.changeset(params)
    |> repo.insert(on_conflict: :nothing, conflict_target: [:address_hash, :name])
  end

  @spec address_hash_to_address_with_source_code(Hash.Address.t()) :: Address.t() | nil
  def address_hash_to_address_with_source_code(address_hash) do
    case Repo.get(Address, address_hash) do
      nil ->
        nil

      address ->
        address_with_smart_contract = Repo.preload(address, [:smart_contract, :decompiled_smart_contracts])

        if address_with_smart_contract.smart_contract do
          formatted_code =
            SmartContract.add_submitted_comment(
              address_with_smart_contract.smart_contract.contract_source_code,
              address_with_smart_contract.smart_contract.inserted_at
            )

          %{
            address_with_smart_contract
            | smart_contract: %{address_with_smart_contract.smart_contract | contract_source_code: formatted_code}
          }
        else
          address_with_smart_contract
        end
    end
  end

  @spec address_hash_to_smart_contract(Hash.Address.t()) :: SmartContract.t() | nil
  def address_hash_to_smart_contract(address_hash) do
    query =
      from(
        smart_contract in SmartContract,
        where: smart_contract.address_hash == ^address_hash
      )

    Repo.one(query)
  end

  defp fetch_transactions(paging_options \\ nil) do
    Transaction
    |> order_by([transaction], desc: transaction.block_number, desc: transaction.index)
    |> handle_paging_options(paging_options)
  end

  defp for_parent_transaction(query, %Hash{byte_count: unquote(Hash.Full.byte_count())} = hash) do
    from(
      child in query,
      inner_join: transaction in assoc(child, :transaction),
      where: transaction.hash == ^hash
    )
  end

  defp handle_paging_options(query, nil), do: query

  defp handle_paging_options(query, paging_options) do
    query
    |> page_transaction(paging_options)
    |> limit(^paging_options.page_size)
  end

  defp join_association(query, [{association, nested_preload}], necessity)
       when is_atom(association) and is_atom(nested_preload) do
    case necessity do
      :optional ->
        preload(query, [{^association, ^nested_preload}])

      :required ->
        from(q in query,
          inner_join: a in assoc(q, ^association),
          left_join: b in assoc(a, ^nested_preload),
          preload: [{^association, {a, [{^nested_preload, b}]}}]
        )
    end
  end

  defp join_association(query, association, necessity) when is_atom(association) do
    case necessity do
      :optional ->
        preload(query, ^association)

      :required ->
        from(q in query, inner_join: a in assoc(q, ^association), preload: [{^association, a}])
    end
  end

  defp join_associations(query, necessity_by_association) when is_map(necessity_by_association) do
    Enum.reduce(necessity_by_association, query, fn {association, join}, acc_query ->
      join_association(acc_query, association, join)
    end)
  end

  defp page_addresses(query, %PagingOptions{key: nil}), do: query

  defp page_addresses(query, %PagingOptions{key: {coin_balance, hash}}) do
    from(address in query,
      where:
        (address.fetched_coin_balance == ^coin_balance and address.hash > ^hash) or
          address.fetched_coin_balance < ^coin_balance
    )
  end

  defp page_blocks(query, %PagingOptions{key: nil}), do: query

  defp page_blocks(query, %PagingOptions{key: {block_number}}) do
    where(query, [block], block.number < ^block_number)
  end

  defp page_coin_balances(query, %PagingOptions{key: nil}), do: query

  defp page_coin_balances(query, %PagingOptions{key: {block_number}}) do
    where(query, [coin_balance], coin_balance.block_number < ^block_number)
  end

  defp page_internal_transaction(query, %PagingOptions{key: nil}), do: query

  defp page_internal_transaction(query, %PagingOptions{key: {block_number, transaction_index, index}}) do
    where(
      query,
      [internal_transaction],
      internal_transaction.block_number < ^block_number or
        (internal_transaction.block_number == ^block_number and
           internal_transaction.transaction_index < ^transaction_index) or
        (internal_transaction.block_number == ^block_number and
           internal_transaction.transaction_index == ^transaction_index and internal_transaction.index < ^index)
    )
  end

  defp page_internal_transaction(query, %PagingOptions{key: {index}}) do
    where(query, [internal_transaction], internal_transaction.index > ^index)
  end

  defp page_logs(query, %PagingOptions{key: nil}), do: query

  defp page_logs(query, %PagingOptions{key: {index}}) do
    where(query, [log], log.index > ^index)
  end

  defp page_pending_transaction(query, %PagingOptions{key: nil}), do: query

  defp page_pending_transaction(query, %PagingOptions{key: {inserted_at, hash}}) do
    where(
      query,
      [transaction],
      transaction.inserted_at < ^inserted_at or (transaction.inserted_at == ^inserted_at and transaction.hash < ^hash)
    )
  end

  defp page_transaction(query, %PagingOptions{key: nil}), do: query

  defp page_transaction(query, %PagingOptions{key: {block_number, index}}) do
    where(
      query,
      [transaction],
      transaction.block_number < ^block_number or
        (transaction.block_number == ^block_number and transaction.index < ^index)
    )
  end

  defp page_transaction(query, %PagingOptions{key: {index}}) do
    where(query, [transaction], transaction.index < ^index)
  end

  @doc """
  Ensures the following conditions are true:

    * excludes internal transactions of type call with no siblings in the
      transaction
    * includes internal transactions of type create, reward, or selfdestruct
      even when they are alone in the parent transaction

  """
  @spec where_transaction_has_multiple_internal_transactions(Ecto.Query.t()) :: Ecto.Query.t()
  def where_transaction_has_multiple_internal_transactions(query) do
    where(
      query,
      [internal_transaction, transaction],
      internal_transaction.type != ^:call or
        fragment(
          """
          EXISTS (SELECT sibling.*
          FROM internal_transactions AS sibling
          WHERE sibling.transaction_hash = ? AND sibling.index != ?
          )
          """,
          transaction.hash,
          internal_transaction.index
        )
    )
  end

  @doc """
  The current total number of coins minted minus verifiably burned coins.
  """
  @spec total_supply :: non_neg_integer() | nil
  def total_supply do
    supply_module().total() || 0
  end

  @doc """
  The current number coins in the market for trading.
  """
  @spec circulating_supply :: non_neg_integer() | nil
  def circulating_supply do
    supply_module().circulating()
  end

  defp supply_module do
    Application.get_env(:explorer, :supply, Explorer.Chain.Supply.ExchangeRate)
  end

  @doc """
  Calls supply_for_days from the configured supply_module
  """
  def supply_for_days, do: supply_module().supply_for_days(MarketHistoryCache.recent_days_count())

  @doc """
  Streams a lists token contract addresses that haven't been cataloged.
  """
  @spec stream_uncataloged_token_contract_address_hashes(
          initial :: accumulator,
          reducer :: (entry :: Hash.Address.t(), accumulator -> accumulator)
        ) :: {:ok, accumulator}
        when accumulator: term()
  def stream_uncataloged_token_contract_address_hashes(initial, reducer) when is_function(reducer, 2) do
    query =
      from(
        token in Token,
        where: token.cataloged == false,
        select: token.contract_address_hash
      )

    Repo.stream_reduce(query, initial, reducer)
  end

  @spec stream_unfetched_token_instances(
          initial :: accumulator,
          reducer :: (entry :: map(), accumulator -> accumulator)
        ) :: {:ok, accumulator}
        when accumulator: term()
  def stream_unfetched_token_instances(initial, reducer) when is_function(reducer, 2) do
    nft_tokens =
      from(
        token in Token,
        where: token.type == ^"ERC-721",
        select: token.contract_address_hash
      )

    query =
      from(
        token_transfer in TokenTransfer,
        inner_join: token in subquery(nft_tokens),
        on: token.contract_address_hash == token_transfer.token_contract_address_hash,
        left_join: instance in Instance,
        on:
          token_transfer.token_id == instance.token_id and
            token_transfer.token_contract_address_hash == instance.token_contract_address_hash,
        where: is_nil(instance.token_id) and not is_nil(token_transfer.token_id),
        select: %{contract_address_hash: token_transfer.token_contract_address_hash, token_id: token_transfer.token_id}
      )

    distinct_query =
      from(
        q in subquery(query),
        distinct: [q.contract_address_hash, q.token_id]
      )

    Repo.stream_reduce(distinct_query, initial, reducer)
  end

  @doc """
  Streams a list of token contract addresses that have been cataloged.
  """
  @spec stream_cataloged_token_contract_address_hashes(
          initial :: accumulator,
          reducer :: (entry :: Hash.Address.t(), accumulator -> accumulator)
        ) :: {:ok, accumulator}
        when accumulator: term()
  def stream_cataloged_token_contract_address_hashes(initial, reducer, hours_ago_updated \\ 48)
      when is_function(reducer, 2) do
    hours_ago_updated
    |> Token.cataloged_tokens()
    |> order_by(asc: :updated_at)
    |> Repo.stream_reduce(initial, reducer)
  end

  @doc """
  Returns a list of block numbers token transfer `t:Log.t/0`s that don't have an
  associated `t:TokenTransfer.t/0` record.
  """
  def uncataloged_token_transfer_block_numbers do
    query =
      from(l in Log,
        join: t in assoc(l, :transaction),
        left_join: tf in TokenTransfer,
        on: tf.transaction_hash == l.transaction_hash and tf.log_index == l.index,
        where: l.first_topic == unquote(TokenTransfer.constant()),
        where: is_nil(tf.transaction_hash) and is_nil(tf.log_index),
        where: not is_nil(t.block_hash),
        select: t.block_number,
        distinct: t.block_number
      )

    Repo.stream_reduce(query, [], &[&1 | &2])
  end

  @doc """
  Fetches a `t:Token.t/0` by an address hash.

  ## Options

      * `:necessity_by_association` - use to load `t:association/0` as `:required` or `:optional`.  If an association is
      `:required`, and the `t:Token.t/0` has no associated record for that association,
      then the `t:Token.t/0` will not be included in the list.
  """
  @spec token_from_address_hash(Hash.Address.t(), [necessity_by_association_option]) ::
          {:ok, Token.t()} | {:error, :not_found}
  def token_from_address_hash(
        %Hash{byte_count: unquote(Hash.Address.byte_count())} = hash,
        options \\ []
      ) do
    necessity_by_association = Keyword.get(options, :necessity_by_association, %{})

    query =
      from(
        token in Token,
        where: token.contract_address_hash == ^hash
      )

    query
    |> join_associations(necessity_by_association)
    |> Repo.one()
    |> case do
      nil ->
        {:error, :not_found}

      %Token{} = token ->
        {:ok, token}
    end
  end

  @spec fetch_token_transfers_from_token_hash(Hash.t(), [paging_options]) :: []
  def fetch_token_transfers_from_token_hash(token_address_hash, options \\ []) do
    TokenTransfer.fetch_token_transfers_from_token_hash(token_address_hash, options)
  end

  @spec fetch_token_transfers_from_token_hash_and_token_id(Hash.t(), binary(), [paging_options]) :: []
  def fetch_token_transfers_from_token_hash_and_token_id(token_address_hash, token_id, options \\ []) do
    TokenTransfer.fetch_token_transfers_from_token_hash_and_token_id(token_address_hash, token_id, options)
  end

  @spec count_token_transfers_from_token_hash(Hash.t()) :: non_neg_integer()
  def count_token_transfers_from_token_hash(token_address_hash) do
    TokenTransfer.count_token_transfers_from_token_hash(token_address_hash)
  end

  @spec count_token_transfers_from_token_hash_and_token_id(Hash.t(), binary()) :: non_neg_integer()
  def count_token_transfers_from_token_hash_and_token_id(token_address_hash, token_id) do
    TokenTransfer.count_token_transfers_from_token_hash_and_token_id(token_address_hash, token_id)
  end

  @spec transaction_has_token_transfers?(Hash.t()) :: boolean()
  def transaction_has_token_transfers?(transaction_hash) do
    query = from(tt in TokenTransfer, where: tt.transaction_hash == ^transaction_hash)

    Repo.exists?(query)
  end

  @spec address_tokens_with_balance(Hash.Address.t(), [any()]) :: []
  def address_tokens_with_balance(address_hash, paging_options \\ []) do
    address_hash
    |> Address.Token.list_address_tokens_with_balance(paging_options)
    |> Repo.all()
  end

  @spec find_and_update_replaced_transactions([
          %{
            required(:nonce) => non_neg_integer,
            required(:from_address_hash) => Hash.Address.t(),
            required(:hash) => Hash.t()
          }
        ]) :: {integer(), nil | [term()]}
  def find_and_update_replaced_transactions(transactions, timeout \\ :infinity) do
    query =
      transactions
      |> Enum.reduce(
        Transaction,
        fn %{hash: hash, nonce: nonce, from_address_hash: from_address_hash}, query ->
          from(t in query,
            or_where:
              t.nonce == ^nonce and t.from_address_hash == ^from_address_hash and t.hash != ^hash and
                not is_nil(t.block_number)
          )
        end
      )
      # Enforce Transaction ShareLocks order (see docs: sharelocks.md)
      |> order_by(asc: :hash)
      |> lock("FOR UPDATE")

    hashes = Enum.map(transactions, & &1.hash)

    transactions_to_update =
      from(pending in Transaction,
        join: duplicate in subquery(query),
        on: duplicate.nonce == pending.nonce,
        on: duplicate.from_address_hash == pending.from_address_hash,
        where: pending.hash in ^hashes and is_nil(pending.block_hash)
      )

    Repo.update_all(transactions_to_update, [set: [error: "dropped/replaced", status: :error]], timeout: timeout)
  end

  @spec update_replaced_transactions([
          %{
            required(:nonce) => non_neg_integer,
            required(:from_address_hash) => Hash.Address.t(),
            required(:block_hash) => Hash.Full.t()
          }
        ]) :: {integer(), nil | [term()]}
  def update_replaced_transactions(transactions, timeout \\ :infinity) do
    filters =
      transactions
      |> Enum.filter(fn transaction ->
        transaction.block_hash && transaction.nonce && transaction.from_address_hash
      end)
      |> Enum.map(fn transaction ->
        {transaction.nonce, transaction.from_address_hash}
      end)
      |> Enum.uniq()

    if Enum.empty?(filters) do
      {:ok, []}
    else
      query =
        filters
        |> Enum.reduce(Transaction, fn {nonce, from_address}, query ->
          from(t in query,
            or_where: t.nonce == ^nonce and t.from_address_hash == ^from_address and is_nil(t.block_hash)
          )
        end)
        # Enforce Transaction ShareLocks order (see docs: sharelocks.md)
        |> order_by(asc: :hash)
        |> lock("FOR UPDATE")

      Repo.update_all(
        from(t in Transaction, join: s in subquery(query), on: t.hash == s.hash),
        [set: [error: "dropped/replaced", status: :error]],
        timeout: timeout
      )
    end
  end

  @spec upsert_token_instance(map()) :: {:ok, Instance.t()} | {:error, Ecto.Changeset.t()}
  def upsert_token_instance(params) do
    changeset = Instance.changeset(%Instance{}, params)

    Repo.insert(changeset,
      on_conflict: :replace_all,
      conflict_target: [:token_id, :token_contract_address_hash]
    )
  end

  @doc """
  Update a new `t:Token.t/0` record.

  As part of updating token, an additional record is inserted for
  naming the address for reference if a name is provided for a token.
  """
  @spec update_token(Token.t(), map()) :: {:ok, Token.t()} | {:error, Ecto.Changeset.t()}
  def update_token(%Token{contract_address_hash: address_hash} = token, params \\ %{}) do
    token_changeset = Token.changeset(token, params)
    address_name_changeset = Address.Name.changeset(%Address.Name{}, Map.put(params, :address_hash, address_hash))

    stale_error_field = :contract_address_hash
    stale_error_message = "is up to date"

    token_opts = [
      on_conflict: Runner.Tokens.default_on_conflict(),
      conflict_target: :contract_address_hash,
      stale_error_field: stale_error_field,
      stale_error_message: stale_error_message
    ]

    address_name_opts = [on_conflict: :nothing, conflict_target: [:address_hash, :name]]

    # Enforce ShareLocks tables order (see docs: sharelocks.md)
    insert_result =
      Multi.new()
      |> Multi.run(
        :address_name,
        fn repo, _ ->
          {:ok, repo.insert(address_name_changeset, address_name_opts)}
        end
      )
      |> Multi.run(:token, fn repo, _ ->
        with {:error, %Changeset{errors: [{^stale_error_field, {^stale_error_message, []}}]}} <-
               repo.insert(token_changeset, token_opts) do
          # the original token passed into `update_token/2` as stale error means it is unchanged
          {:ok, token}
        end
      end)
      |> Repo.transaction()

    case insert_result do
      {:ok, %{token: token}} ->
        {:ok, token}

      {:error, :token, changeset, _} ->
        {:error, changeset}
    end
  end

  @spec fetch_last_token_balances(Hash.Address.t()) :: []
  def fetch_last_token_balances(address_hash) do
    address_hash
    |> CurrentTokenBalance.last_token_balances()
    |> Repo.all()
  end

  @spec erc721_token_instance_from_token_id_and_token_address(binary(), Hash.Address.t()) ::
          {:ok, TokenTransfer.t()} | {:error, :not_found}
  def erc721_token_instance_from_token_id_and_token_address(token_id, token_contract_address) do
    query =
      from(tt in TokenTransfer,
        left_join: instance in Instance,
        on: tt.token_contract_address_hash == instance.token_contract_address_hash and tt.token_id == instance.token_id,
        where: tt.token_contract_address_hash == ^token_contract_address and tt.token_id == ^token_id,
        limit: 1,
        select: %{tt | instance: instance}
      )

    case Repo.one(query) do
      nil -> {:error, :not_found}
      token_instance -> {:ok, token_instance}
    end
  end

  @spec address_to_coin_balances(Hash.Address.t(), [paging_options]) :: []
  def address_to_coin_balances(address_hash, options) do
    paging_options = Keyword.get(options, :paging_options, @default_paging_options)

    address_hash
    |> CoinBalance.fetch_coin_balances(paging_options)
    |> page_coin_balances(paging_options)
    |> Repo.all()
    |> Enum.dedup_by(fn record ->
      if record.delta == Decimal.new(0) do
        :dup
      else
        System.unique_integer()
      end
    end)
  end

  def get_coin_balance(address_hash, block_number) do
    query = CoinBalance.fetch_coin_balance(address_hash, block_number)

    Repo.one(query)
  end

  @spec address_to_balances_by_day(Hash.Address.t()) :: [balance_by_day]
  def address_to_balances_by_day(address_hash) do
    latest_block_timestamp =
      address_hash
      |> CoinBalance.last_coin_balance_timestamp()
      |> Repo.one()

    address_hash
    |> CoinBalance.balances_by_day(latest_block_timestamp)
    |> Repo.all()
    |> replace_last_value(latest_block_timestamp)
    |> normalize_balances_by_day()
  end

  # https://github.com/poanetwork/blockscout/issues/2658
  defp replace_last_value(items, %{value: value, timestamp: timestamp}) do
    List.replace_at(items, -1, %{date: Date.convert!(timestamp, Calendar.ISO), value: value})
  end

  defp replace_last_value(items, _), do: items

  defp normalize_balances_by_day(balances_by_day) do
    result =
      balances_by_day
      |> Enum.map(fn day -> Map.take(day, [:date, :value]) end)
      |> Enum.filter(fn day -> day.value end)
      |> Enum.map(fn day -> Map.update!(day, :date, &to_string(&1)) end)
      |> Enum.map(fn day -> Map.update!(day, :value, &Wei.to(&1, :ether)) end)

    today = Date.to_string(NaiveDateTime.utc_now())

    if Enum.count(result) > 0 && !Enum.any?(result, fn map -> map[:date] == today end) do
      List.flatten([result | [%{date: today, value: List.last(result)[:value]}]])
    else
      result
    end
  end

  @spec fetch_token_holders_from_token_hash(Hash.Address.t(), [paging_options]) :: [TokenBalance.t()]
  def fetch_token_holders_from_token_hash(contract_address_hash, options) do
    contract_address_hash
    |> CurrentTokenBalance.token_holders_ordered_by_value(options)
    |> Repo.all()
  end

  @spec count_token_holders_from_token_hash(Hash.Address.t()) :: non_neg_integer()
  def count_token_holders_from_token_hash(contract_address_hash) do
    query = from(ctb in CurrentTokenBalance.token_holders_query(contract_address_hash), select: fragment("COUNT(*)"))

    Repo.one!(query)
  end

  @spec address_to_unique_tokens(Hash.Address.t(), [paging_options]) :: [TokenTransfer.t()]
  def address_to_unique_tokens(contract_address_hash, options \\ []) do
    paging_options = Keyword.get(options, :paging_options, @default_paging_options)

    contract_address_hash
    |> TokenTransfer.address_to_unique_tokens()
    |> TokenTransfer.page_token_transfer(paging_options)
    |> limit(^paging_options.page_size)
    |> Repo.all()
  end

  @spec data() :: Dataloader.Ecto.t()
  def data, do: DataloaderEcto.new(Repo)

  def list_decompiled_contracts(limit, offset, not_decompiled_with_version \\ nil) do
    query =
      from(
        address in Address,
        where: address.contract_code != <<>>,
        where: not is_nil(address.contract_code),
        where: address.decompiled == true,
        limit: ^limit,
        offset: ^offset,
        order_by: [asc: address.inserted_at],
        preload: [:smart_contract]
      )

    query
    |> reject_decompiled_with_version(not_decompiled_with_version)
    |> Repo.all()
  end

  @spec transaction_token_transfer_type(Transaction.t()) ::
          :erc20 | :erc721 | :token_transfer | nil
  def transaction_token_transfer_type(
        %Transaction{
          status: :ok,
          created_contract_address_hash: nil,
          input: input,
          value: value
        } = transaction
      ) do
    zero_wei = %Wei{value: Decimal.new(0)}
    result = find_token_transfer_type(transaction, input, value)

    if is_nil(result) && Enum.count(transaction.token_transfers) > 0 && value == zero_wei,
      do: :token_transfer,
      else: result
  rescue
    _ -> nil
  end

  def transaction_token_transfer_type(_), do: nil

  defp find_token_transfer_type(transaction, input, value) do
    zero_wei = %Wei{value: Decimal.new(0)}

    # https://github.com/OpenZeppelin/openzeppelin-solidity/blob/master/contracts/token/ERC721/ERC721.sol#L35
    case {to_string(input), value} do
      # transferFrom(address,address,uint256)
      {"0x23b872dd" <> params, ^zero_wei} ->
        types = [:address, :address, {:uint, 256}]
        [from_address, to_address, _value] = decode_params(params, types)

        find_erc721_token_transfer(transaction.token_transfers, {from_address, to_address})

      # safeTransferFrom(address,address,uint256)
      {"0x42842e0e" <> params, ^zero_wei} ->
        types = [:address, :address, {:uint, 256}]
        [from_address, to_address, _value] = decode_params(params, types)

        find_erc721_token_transfer(transaction.token_transfers, {from_address, to_address})

      # safeTransferFrom(address,address,uint256,bytes)
      {"0xb88d4fde" <> params, ^zero_wei} ->
        types = [:address, :address, {:uint, 256}, :bytes]
        [from_address, to_address, _value, _data] = decode_params(params, types)

        find_erc721_token_transfer(transaction.token_transfers, {from_address, to_address})

      {"0xf907fc5b" <> _params, ^zero_wei} ->
        :erc20

      # check for ERC 20 or for old ERC 721 token versions
      {unquote(TokenTransfer.transfer_function_signature()) <> params, ^zero_wei} ->
        types = [:address, {:uint, 256}]

        [address, value] = decode_params(params, types)

        decimal_value = Decimal.new(value)

        find_erc721_or_erc20_token_transfer(transaction.token_transfers, {address, decimal_value})

      _ ->
        nil
    end
  end

  defp find_erc721_token_transfer(token_transfers, {from_address, to_address}) do
    token_transfer =
      Enum.find(token_transfers, fn token_transfer ->
        token_transfer.from_address_hash.bytes == from_address && token_transfer.to_address_hash.bytes == to_address
      end)

    if token_transfer, do: :erc721
  end

  defp find_erc721_or_erc20_token_transfer(token_transfers, {address, decimal_value}) do
    token_transfer =
      Enum.find(token_transfers, fn token_transfer ->
        token_transfer.to_address_hash.bytes == address && token_transfer.amount == decimal_value
      end)

    if token_transfer do
      case token_transfer.token do
        %Token{type: "ERC-20"} -> :erc20
        %Token{type: "ERC-721"} -> :erc721
        _ -> nil
      end
    else
      :erc20
    end
  end

  defp reject_decompiled_with_version(query, nil), do: query

  defp reject_decompiled_with_version(query, reject_version) do
    from(
      address in query,
      left_join: decompiled_smart_contract in assoc(address, :decompiled_smart_contracts),
      on: decompiled_smart_contract.decompiler_version == ^reject_version,
      where: is_nil(decompiled_smart_contract.address_hash)
    )
  end

  def list_verified_contracts(limit, offset) do
    query =
      from(
        smart_contract in SmartContract,
        order_by: [asc: smart_contract.inserted_at],
        limit: ^limit,
        offset: ^offset,
        preload: [:address]
      )

    query
    |> Repo.all()
    |> Enum.map(fn smart_contract ->
      Map.put(smart_contract.address, :smart_contract, smart_contract)
    end)
  end

  def list_contracts(limit, offset) do
    query =
      from(
        address in Address,
        where: not is_nil(address.contract_code),
        preload: [:smart_contract],
        order_by: [asc: address.inserted_at],
        limit: ^limit,
        offset: ^offset
      )

    Repo.all(query)
  end

  def list_unordered_unverified_contracts(limit, offset) do
    query =
      from(
        address in Address,
        where: address.contract_code != <<>>,
        where: not is_nil(address.contract_code),
        where: fragment("? IS NOT TRUE", address.verified),
        limit: ^limit,
        offset: ^offset
      )

    query
    |> Repo.all()
    |> Enum.map(fn address ->
      %{address | smart_contract: nil}
    end)
  end

  def list_empty_contracts(limit, offset) do
    query =
      from(address in Address,
        where: address.contract_code == <<>>,
        preload: [:smart_contract, :decompiled_smart_contracts],
        order_by: [asc: address.inserted_at],
        limit: ^limit,
        offset: ^offset
      )

    Repo.all(query)
  end

  def list_unordered_not_decompiled_contracts(limit, offset) do
    query =
      from(
        address in Address,
        where: fragment("? IS NOT TRUE", address.verified),
        where: fragment("? IS NOT TRUE", address.decompiled),
        where: address.contract_code != <<>>,
        where: not is_nil(address.contract_code),
        limit: ^limit,
        offset: ^offset
      )

    query
    |> Repo.all()
    |> Enum.map(fn address ->
      %{address | smart_contract: nil}
    end)
  end

  @doc """
  Combined block reward from all the fees.
  """
  @spec block_combined_rewards(Block.t()) :: Wei.t()
  def block_combined_rewards(block) do
    {:ok, value} =
      block.rewards
      |> Enum.reduce(
        0,
        fn block_reward, acc ->
          {:ok, decimal} = Wei.dump(block_reward.reward)

          Decimal.add(decimal, acc)
        end
      )
      |> Wei.cast()

    value
  end

  @doc "Get staking pools from the DB"
  @spec staking_pools(filter :: :validator | :active | :inactive, options :: PagingOptions.t()) :: [map()]
  def staking_pools(filter, %PagingOptions{page_size: page_size, page_number: page_number} \\ @default_paging_options) do
    off = page_size * (page_number - 1)

    StakingPool
    |> staking_pool_filter(filter)
    |> limit(^page_size)
    |> offset(^off)
    |> Repo.all()
  end

  @doc "Get count of staking pools from the DB"
  @spec staking_pools_count(filter :: :validator | :active | :inactive) :: integer
  def staking_pools_count(filter) do
    StakingPool
    |> staking_pool_filter(filter)
    |> Repo.aggregate(:count, :staking_address_hash)
  end

  defp staking_pool_filter(query, :validator) do
    where(
      query,
      [pool],
      pool.is_active == true and
        pool.is_deleted == false and
        pool.is_validator == true
    )
  end

  defp staking_pool_filter(query, :active) do
    where(
      query,
      [pool],
      pool.is_active == true and
        pool.is_deleted == false
    )
  end

  defp staking_pool_filter(query, :inactive) do
    where(
      query,
      [pool],
      pool.is_active == false and
        pool.is_deleted == false
    )
  end

  defp staking_pool_filter(query, _), do: query

  defp with_decompiled_code_flag(query, _hash, false), do: query

  defp with_decompiled_code_flag(query, hash, true) do
    has_decompiled_code_query =
      from(decompiled_contract in DecompiledSmartContract,
        where: decompiled_contract.address_hash == ^hash,
        limit: 1,
        select: %{has_decompiled_code?: not is_nil(decompiled_contract.address_hash)}
      )

    from(
      address in query,
      left_join: decompiled_code in subquery(has_decompiled_code_query),
      select_merge: %{has_decompiled_code?: decompiled_code.has_decompiled_code?}
    )
  end

  defp decode_params(params, types) do
    params
    |> Base.decode16!(case: :mixed)
    |> TypeDecoder.decode_raw(types)
  end

  @doc """
  Checks if an `t:Explorer.Chain.Address.t/0` with the given `hash` exists.

  Returns `:ok` if found

      iex> {:ok, %Explorer.Chain.Address{hash: hash}} = Explorer.Chain.create_address(
      ...>   %{hash: "0x5aaeb6053f3e94c9b9a09f33669435e7ef1beaed"}
      ...> )
      iex> Explorer.Chain.check_address_exists(hash)
      :ok

  Returns `:not_found` if not found

      iex> {:ok, hash} = Explorer.Chain.string_to_address_hash("0x5aaeb6053f3e94c9b9a09f33669435e7ef1beaed")
      iex> Explorer.Chain.check_address_exists(hash)
      :not_found

  """
  @spec check_address_exists(Hash.Address.t()) :: :ok | :not_found
  def check_address_exists(address_hash) do
    address_hash
    |> address_exists?()
    |> boolean_to_check_result()
  end

  @doc """
  Checks if an `t:Explorer.Chain.Address.t/0` with the given `hash` exists.

  Returns `true` if found

      iex> {:ok, %Explorer.Chain.Address{hash: hash}} = Explorer.Chain.create_address(
      ...>   %{hash: "0x5aaeb6053f3e94c9b9a09f33669435e7ef1beaed"}
      ...> )
      iex> Explorer.Chain.address_exists?(hash)
      true

  Returns `false` if not found

      iex> {:ok, hash} = Explorer.Chain.string_to_address_hash("0x5aaeb6053f3e94c9b9a09f33669435e7ef1beaed")
      iex> Explorer.Chain.address_exists?(hash)
      false

  """
  @spec address_exists?(Hash.Address.t()) :: boolean()
  def address_exists?(address_hash) do
    query =
      from(
        address in Address,
        where: address.hash == ^address_hash
      )

    Repo.exists?(query)
  end

  @doc """
  Checks if it exists an `t:Explorer.Chain.Address.t/0` that has the provided
  `t:Explorer.Chain.Address.t/0` `hash` and a contract.

  Returns `:ok` if found and `:not_found` otherwise.
  """
  @spec check_contract_address_exists(Hash.Address.t()) :: :ok | :not_found
  def check_contract_address_exists(address_hash) do
    address_hash
    |> contract_address_exists?()
    |> boolean_to_check_result()
  end

  @doc """
  Checks if it exists an `t:Explorer.Chain.Address.t/0` that has the provided
  `t:Explorer.Chain.Address.t/0` `hash` and a contract.

  Returns `true` if found and `false` otherwise.
  """
  @spec contract_address_exists?(Hash.Address.t()) :: boolean()
  def contract_address_exists?(address_hash) do
    query =
      from(
        address in Address,
        where: address.hash == ^address_hash and not is_nil(address.contract_code)
      )

    Repo.exists?(query)
  end

  @doc """
  Checks if it exists a `t:Explorer.Chain.DecompiledSmartContract.t/0` for the
  `t:Explorer.Chain.Address.t/0` with the provided `hash` and with the provided version.

  Returns `:ok` if found and `:not_found` otherwise.
  """
  @spec check_decompiled_contract_exists(Hash.Address.t(), String.t()) :: :ok | :not_found
  def check_decompiled_contract_exists(address_hash, version) do
    address_hash
    |> decompiled_contract_exists?(version)
    |> boolean_to_check_result()
  end

  @doc """
  Checks if it exists a `t:Explorer.Chain.DecompiledSmartContract.t/0` for the
  `t:Explorer.Chain.Address.t/0` with the provided `hash` and with the provided version.

  Returns `true` if found and `false` otherwise.
  """
  @spec decompiled_contract_exists?(Hash.Address.t(), String.t()) :: boolean()
  def decompiled_contract_exists?(address_hash, version) do
    query =
      from(contract in DecompiledSmartContract,
        where: contract.address_hash == ^address_hash and contract.decompiler_version == ^version
      )

    Repo.exists?(query)
  end

  @doc """
  Checks if it exists a verified `t:Explorer.Chain.SmartContract.t/0` for the
  `t:Explorer.Chain.Address.t/0` with the provided `hash`.

  Returns `:ok` if found and `:not_found` otherwise.
  """
  @spec check_verified_smart_contract_exists(Hash.Address.t()) :: :ok | :not_found
  def check_verified_smart_contract_exists(address_hash) do
    address_hash
    |> verified_smart_contract_exists?()
    |> boolean_to_check_result()
  end

  @doc """
  Checks if it exists a verified `t:Explorer.Chain.SmartContract.t/0` for the
  `t:Explorer.Chain.Address.t/0` with the provided `hash`.

  Returns `true` if found and `false` otherwise.
  """
  @spec verified_smart_contract_exists?(Hash.Address.t()) :: boolean()
  def verified_smart_contract_exists?(address_hash) do
    query =
      from(
        smart_contract in SmartContract,
        where: smart_contract.address_hash == ^address_hash
      )

    Repo.exists?(query)
  end

  @doc """
  Checks if a `t:Explorer.Chain.Transaction.t/0` with the given `hash` exists.

  Returns `:ok` if found

      iex> %Transaction{hash: hash} = insert(:transaction)
      iex> Explorer.Chain.check_transaction_exists(hash)
      :ok

  Returns `:not_found` if not found

      iex> {:ok, hash} = Explorer.Chain.string_to_transaction_hash(
      ...>   "0x9fc76417374aa880d4449a1f7f31ec597f00b1f6f3dd2d66f4c9c6c445836d8b"
      ...> )
      iex> Explorer.Chain.check_transaction_exists(hash)
      :not_found
  """
  @spec check_transaction_exists(Hash.Full.t()) :: :ok | :not_found
  def check_transaction_exists(hash) do
    hash
    |> transaction_exists?()
    |> boolean_to_check_result()
  end

  @doc """
  Checks if a `t:Explorer.Chain.Transaction.t/0` with the given `hash` exists.

  Returns `true` if found

      iex> %Transaction{hash: hash} = insert(:transaction)
      iex> Explorer.Chain.transaction_exists?(hash)
      true

  Returns `false` if not found

      iex> {:ok, hash} = Explorer.Chain.string_to_transaction_hash(
      ...>   "0x9fc76417374aa880d4449a1f7f31ec597f00b1f6f3dd2d66f4c9c6c445836d8b"
      ...> )
      iex> Explorer.Chain.transaction_exists?(hash)
      false
  """
  @spec transaction_exists?(Hash.Full.t()) :: boolean()
  def transaction_exists?(hash) do
    query =
      from(
        transaction in Transaction,
        where: transaction.hash == ^hash
      )

    Repo.exists?(query)
  end

  @doc """
  Checks if a `t:Explorer.Chain.Token.t/0` with the given `hash` exists.

  Returns `:ok` if found

      iex> address = insert(:address)
      iex> insert(:token, contract_address: address)
      iex> Explorer.Chain.check_token_exists(address.hash)
      :ok

  Returns `:not_found` if not found

      iex> {:ok, hash} = Explorer.Chain.string_to_address_hash("0x5aaeb6053f3e94c9b9a09f33669435e7ef1beaed")
      iex> Explorer.Chain.check_token_exists(hash)
      :not_found
  """
  @spec check_token_exists(Hash.Address.t()) :: :ok | :not_found
  def check_token_exists(hash) do
    hash
    |> token_exists?()
    |> boolean_to_check_result()
  end

  @doc """
  Checks if a `t:Explorer.Chain.Token.t/0` with the given `hash` exists.

  Returns `true` if found

      iex> address = insert(:address)
      iex> insert(:token, contract_address: address)
      iex> Explorer.Chain.token_exists?(address.hash)
      true

  Returns `false` if not found

      iex> {:ok, hash} = Explorer.Chain.string_to_address_hash("0x5aaeb6053f3e94c9b9a09f33669435e7ef1beaed")
      iex> Explorer.Chain.token_exists?(hash)
      false
  """
  @spec token_exists?(Hash.Address.t()) :: boolean()
  def token_exists?(hash) do
    query =
      from(
        token in Token,
        where: token.contract_address_hash == ^hash
      )

    Repo.exists?(query)
  end

  @doc """
  Checks if a `t:Explorer.Chain.TokenTransfer.t/0` with the given `hash` and `token_id` exists.

  Returns `:ok` if found

      iex> contract_address = insert(:address)
      iex> token_id = 10
      iex> insert(:token_transfer,
      ...>  from_address: contract_address,
      ...>  token_contract_address: contract_address,
      ...>  token_id: token_id
      ...> )
      iex> Explorer.Chain.check_erc721_token_instance_exists(token_id, contract_address.hash)
      :ok

  Returns `:not_found` if not found

      iex> {:ok, hash} = Explorer.Chain.string_to_address_hash("0x5aaeb6053f3e94c9b9a09f33669435e7ef1beaed")
      iex> Explorer.Chain.check_erc721_token_instance_exists(10, hash)
      :not_found
  """
  @spec check_erc721_token_instance_exists(binary() | non_neg_integer(), Hash.Address.t()) :: :ok | :not_found
  def check_erc721_token_instance_exists(token_id, hash) do
    token_id
    |> erc721_token_instance_exist?(hash)
    |> boolean_to_check_result()
  end

  @doc """
  Checks if a `t:Explorer.Chain.TokenTransfer.t/0` with the given `hash` and `token_id` exists.

  Returns `true` if found

      iex> contract_address = insert(:address)
      iex> token_id = 10
      iex> insert(:token_transfer,
      ...>  from_address: contract_address,
      ...>  token_contract_address: contract_address,
      ...>  token_id: token_id
      ...> )
      iex> Explorer.Chain.erc721_token_instance_exist?(token_id, contract_address.hash)
      true

  Returns `false` if not found

      iex> {:ok, hash} = Explorer.Chain.string_to_address_hash("0x5aaeb6053f3e94c9b9a09f33669435e7ef1beaed")
      iex> Explorer.Chain.erc721_token_instance_exist?(10, hash)
      false
  """
  @spec erc721_token_instance_exist?(binary() | non_neg_integer(), Hash.Address.t()) :: boolean()
  def erc721_token_instance_exist?(token_id, hash) do
    query =
      from(tt in TokenTransfer,
        where: tt.token_contract_address_hash == ^hash and tt.token_id == ^token_id
      )

    Repo.exists?(query)
  end

  defp boolean_to_check_result(true), do: :ok

  defp boolean_to_check_result(false), do: :not_found

  def extract_db_name(db_url) do
    if db_url == nil do
      ""
    else
      db_url
      |> String.split("/")
      |> Enum.take(-1)
      |> Enum.at(0)
    end
  end

  @doc """
  Fetches the first trace from the Parity trace URL.
  """
  def fetch_first_trace(transactions_params, json_rpc_named_arguments) do
<<<<<<< HEAD
=======
    case EthereumJSONRPC.fetch_first_trace(transactions_params, json_rpc_named_arguments) do
      {:ok, [%{first_trace: first_trace, block_hash: block_hash, json_rpc_named_arguments: json_rpc_named_arguments}]} ->
        format_tx_first_trace(first_trace, block_hash, json_rpc_named_arguments)

      {:error, error} ->
        {:error, error}
    end

>>>>>>> 48858a41
    with {:ok,
          [%{first_trace: first_trace, block_hash: block_hash, json_rpc_named_arguments: json_rpc_named_arguments}]} <-
           EthereumJSONRPC.fetch_first_trace(transactions_params, json_rpc_named_arguments) do
      format_tx_first_trace(first_trace, block_hash, json_rpc_named_arguments)
    end
  end

  defp format_tx_first_trace(first_trace, block_hash, json_rpc_named_arguments) do
    {:ok, to_address_hash} =
      if Map.has_key?(first_trace, :to_address_hash) do
        Chain.string_to_address_hash(first_trace.to_address_hash)
      else
        {:ok, nil}
      end

    {:ok, from_address_hash} = Chain.string_to_address_hash(first_trace.from_address_hash)

    {:ok, created_contract_address_hash} =
      if Map.has_key?(first_trace, :created_contract_address_hash) do
        Chain.string_to_address_hash(first_trace.created_contract_address_hash)
      else
        {:ok, nil}
      end

    {:ok, transaction_hash} = Chain.string_to_transaction_hash(first_trace.transaction_hash)

    {:ok, call_type} =
      if Map.has_key?(first_trace, :call_type) do
        CallType.load(first_trace.call_type)
      else
        {:ok, nil}
      end

    {:ok, type} = Type.load(first_trace.type)

    {:ok, input} =
      if Map.has_key?(first_trace, :input) do
        Data.cast(first_trace.input)
      else
        {:ok, nil}
      end

    {:ok, output} =
      if Map.has_key?(first_trace, :output) do
        Data.cast(first_trace.output)
      else
        {:ok, nil}
      end

    {:ok, created_contract_code} =
      if Map.has_key?(first_trace, :created_contract_code) do
        Data.cast(first_trace.created_contract_code)
      else
        {:ok, nil}
      end

    {:ok, init} =
      if Map.has_key?(first_trace, :init) do
        Data.cast(first_trace.init)
      else
        {:ok, nil}
      end

    block_index =
      get_block_index(%{
        transaction_index: first_trace.transaction_index,
        transaction_hash: first_trace.transaction_hash,
        block_number: first_trace.block_number,
        json_rpc_named_arguments: json_rpc_named_arguments
      })

    value = %Wei{value: Decimal.new(first_trace.value)}

    first_trace_formatted =
      first_trace
      |> Map.merge(%{
        block_index: block_index,
        block_hash: block_hash,
        call_type: call_type,
        to_address_hash: to_address_hash,
        created_contract_address_hash: created_contract_address_hash,
        from_address_hash: from_address_hash,
        input: input,
        output: output,
        created_contract_code: created_contract_code,
        init: init,
        transaction_hash: transaction_hash,
        type: type,
        value: value
      })

    {:ok, [first_trace_formatted]}
  end

  defp get_block_index(%{
         transaction_index: transaction_index,
         transaction_hash: transaction_hash,
         block_number: block_number,
         json_rpc_named_arguments: json_rpc_named_arguments
       }) do
    if transaction_index == 0 do
      0
    else
      {:ok, traces} = fetch_block_internal_transactions([block_number], json_rpc_named_arguments)

      sorted_traces =
        traces
        |> Enum.sort_by(&{&1.transaction_index, &1.index})
        |> Enum.with_index()

      {_, block_index} =
        sorted_traces
        |> Enum.find(fn {trace, _} ->
          trace.transaction_index == transaction_index &&
            trace.transaction_hash == transaction_hash
        end)

      block_index
    end
  end
end<|MERGE_RESOLUTION|>--- conflicted
+++ resolved
@@ -4070,21 +4070,12 @@
   Fetches the first trace from the Parity trace URL.
   """
   def fetch_first_trace(transactions_params, json_rpc_named_arguments) do
-<<<<<<< HEAD
-=======
     case EthereumJSONRPC.fetch_first_trace(transactions_params, json_rpc_named_arguments) do
       {:ok, [%{first_trace: first_trace, block_hash: block_hash, json_rpc_named_arguments: json_rpc_named_arguments}]} ->
         format_tx_first_trace(first_trace, block_hash, json_rpc_named_arguments)
 
       {:error, error} ->
         {:error, error}
-    end
-
->>>>>>> 48858a41
-    with {:ok,
-          [%{first_trace: first_trace, block_hash: block_hash, json_rpc_named_arguments: json_rpc_named_arguments}]} <-
-           EthereumJSONRPC.fetch_first_trace(transactions_params, json_rpc_named_arguments) do
-      format_tx_first_trace(first_trace, block_hash, json_rpc_named_arguments)
     end
   end
 
