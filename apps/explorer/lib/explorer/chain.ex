--- conflicted
+++ resolved
@@ -39,7 +39,7 @@
 
   alias Explorer.Counters.{LastFetchedCounter, TokenHoldersCounter, TokenTransfersCounter}
 
-  alias Explorer.{Chain, CustomContractsHelpers}
+  alias Explorer.{Chain, CustomContractsHelper}
 
   alias Explorer.Chain.{
     Address,
@@ -48,12 +48,8 @@
     Address.CurrentTokenBalance,
     Address.TokenBalance,
     Block,
-<<<<<<< HEAD
     BridgedToken,
-    CurrencyHelpers,
-=======
     CurrencyHelper,
->>>>>>> 9d670a17
     Data,
     DecompiledSmartContract,
     Hash,
@@ -1743,27 +1739,7 @@
 
         search_results
         |> Enum.map(fn result ->
-<<<<<<< HEAD
-          result_checksummed_address_hash =
-            if result.address_hash do
-              result
-              |> Map.put(:address_hash, Address.checksum(result.address_hash))
-            else
-              result
-            end
-
-          result_checksummed =
-            if result_checksummed_address_hash.foreign_token_hash do
-              result_checksummed_address_hash
-              |> Map.put(:foreign_token_hash, Address.checksum(result_checksummed_address_hash.foreign_token_hash))
-            else
-              result_checksummed_address_hash
-            end
-
-          result_checksummed
-=======
           compose_result_checksummed_address_hash(result)
->>>>>>> 9d670a17
         end)
 
       _ ->
@@ -1771,19 +1747,23 @@
     end
   end
 
-<<<<<<< HEAD
-  # depreciated function
-=======
   defp compose_result_checksummed_address_hash(result) do
-    if result.address_hash do
-      result
-      |> Map.put(:address_hash, Address.checksum(result.address_hash))
+    result_checksummed_address_hash =
+      if result.address_hash do
+        result
+        |> Map.put(:address_hash, Address.checksum(result.address_hash))
+      else
+        result
+      end
+
+    if result_checksummed_address_hash.foreign_token_hash do
+      result_checksummed_address_hash
+      |> Map.put(:foreign_token_hash, Address.checksum(result_checksummed_address_hash.foreign_token_hash))
     else
-      result
-    end
-  end
-
->>>>>>> 9d670a17
+      result_checksummed_address_hash
+    end
+  end
+
   @spec search_token(String.t()) :: [Token.t()]
   def search_token(string) do
     case prepare_search_term(string) do
@@ -2631,7 +2611,6 @@
     fetch_top_tokens(filter, paging_options, token_type, options)
   end
 
-<<<<<<< HEAD
   @spec list_top_bridged_tokens(atom(), String.t() | nil, boolean(), [paging_options | necessity_by_association_option]) ::
           [
             {Token.t(), BridgedToken.t()}
@@ -2642,10 +2621,7 @@
     fetch_top_bridged_tokens(destination, paging_options, filter, from_api)
   end
 
-  defp fetch_top_tokens(filter, paging_options, token_type) do
-=======
   defp fetch_top_tokens(filter, paging_options, token_type, options) do
->>>>>>> 9d670a17
     base_query = base_token_query(token_type)
 
     base_query_with_paging =
@@ -2796,15 +2772,11 @@
       )
 
     from(t in Token,
-<<<<<<< HEAD
       left_join: bt in subquery(bridged_tokens_query),
       on: t.contract_address_hash == bt.home_token_contract_address_hash,
       where: t.total_supply > ^0,
-      order_by: [desc_nulls_last: t.holder_count, asc: t.name],
+      order_by: [desc_nulls_last: t.circulating_market_cap, desc_nulls_last: t.holder_count, asc: t.name],
       select: [t, bt],
-=======
-      order_by: [desc_nulls_last: t.circulating_market_cap, desc_nulls_last: t.holder_count, asc: t.name],
->>>>>>> 9d670a17
       preload: [:contract_address]
     )
   end
@@ -2820,12 +2792,8 @@
       on: t.contract_address_hash == bt.home_token_contract_address_hash,
       where: t.total_supply > ^0,
       where: t.type in ^token_types,
-<<<<<<< HEAD
-      order_by: [desc_nulls_last: t.holder_count, asc: t.name],
+      order_by: [desc_nulls_last: t.circulating_market_cap, desc_nulls_last: t.holder_count, asc: t.name],
       select: [t, bt],
-=======
-      order_by: [desc_nulls_last: t.circulating_market_cap, desc_nulls_last: t.holder_count, asc: t.name],
->>>>>>> 9d670a17
       preload: [:contract_address]
     )
   end
@@ -4610,26 +4578,7 @@
     end
   end
 
-<<<<<<< HEAD
-  defp get_contract_additional_sources(verified_contract_twin) do
-    if verified_contract_twin do
-      verified_contract_twin_additional_sources_query =
-        from(
-          s in SmartContractAdditionalSource,
-          where: s.address_hash == ^verified_contract_twin.address_hash
-        )
-
-      verified_contract_twin_additional_sources_query
-      |> Repo.all()
-    else
-      []
-    end
-  end
-
-  def get_minimal_proxy_template(address_hash) do
-=======
   def get_minimal_proxy_template(address_hash, options \\ []) do
->>>>>>> 9d670a17
     minimal_proxy_template =
       case select_repo(options).get(Address, address_hash) do
         nil ->
@@ -4675,10 +4624,6 @@
     end
   end
 
-<<<<<<< HEAD
-  @spec address_hash_to_smart_contract(Hash.Address.t()) :: SmartContract.t() | nil
-  def address_hash_to_smart_contract(address_hash) do
-=======
   defp get_contract_additional_sources(verified_contract_twin, options) do
     if verified_contract_twin do
       verified_contract_twin_additional_sources_query =
@@ -4696,7 +4641,6 @@
 
   @spec address_hash_to_smart_contract(Hash.Address.t(), [api?]) :: SmartContract.t() | nil
   def address_hash_to_smart_contract(address_hash, options \\ []) do
->>>>>>> 9d670a17
     query =
       from(
         smart_contract in SmartContract,
@@ -5137,7 +5081,7 @@
 
     where(
       query,
-      [ctb, t],
+      [ctb, bt, t],
       ^condition
     )
   end
@@ -5156,14 +5100,8 @@
 
     where(
       query,
-<<<<<<< HEAD
-      [ctb, bt, t],
-      ctb.value < ^value or (ctb.value == ^value and t.type < ^type) or
-        (ctb.value == ^value and t.type == ^type and t.name < ^name)
-=======
       [ctb, t],
       ^condition
->>>>>>> 9d670a17
     )
   end
 
@@ -5425,25 +5363,11 @@
         |> limit(1)
         |> Repo.one()
 
-<<<<<<< HEAD
       created_from_tx_query =
         from(
           t in Transaction,
           where: t.created_contract_address_hash == ^token_address_hash
         )
-=======
-      * `:necessity_by_association` - use to load `t:association/0` as `:required` or `:optional`.  If an association is
-      `:required`, and the `t:Token.t/0` has no associated record for that association,
-      then the `t:Token.t/0` will not be included in the list.
-  """
-  @spec token_from_address_hash(Hash.Address.t(), [necessity_by_association_option | api?]) ::
-          {:ok, Token.t()} | {:error, :not_found}
-  def token_from_address_hash(
-        %Hash{byte_count: unquote(Hash.Address.byte_count())} = hash,
-        options \\ []
-      ) do
-    necessity_by_association = Keyword.get(options, :necessity_by_association, %{})
->>>>>>> 9d670a17
 
       created_from_tx =
         created_from_tx_query
@@ -5487,7 +5411,6 @@
         :eth_omni_bridge_mediator
       )
 
-<<<<<<< HEAD
     {:ok, bsc_omni_status} =
       if eth_omni_status do
         {:ok, false}
@@ -5498,15 +5421,6 @@
           :bsc_omni_bridge_mediator
         )
       end
-=======
-    query
-    |> join_associations(necessity_by_association)
-    |> preload(:contract_address)
-    |> select_repo(options).one()
-    |> case do
-      nil ->
-        {:error, :not_found}
->>>>>>> 9d670a17
 
     {:ok, poa_omni_status} =
       if eth_omni_status || bsc_omni_status do
@@ -5558,7 +5472,6 @@
     end
   end
 
-<<<<<<< HEAD
   defp extract_omni_bridged_token_metadata(token_address_hash, omni_bridge_mediator, omni_bridge_mediator_hash) do
     json_rpc_named_arguments = Application.get_env(:explorer, :json_rpc_named_arguments)
 
@@ -5600,11 +5513,6 @@
 
       set_token_bridged_status(token_address_hash, true)
     end
-=======
-  @spec fetch_token_transfers_from_token_hash_and_token_id(Hash.t(), non_neg_integer(), [paging_options]) :: []
-  def fetch_token_transfers_from_token_hash_and_token_id(token_address_hash, token_id, options \\ []) do
-    TokenTransfer.fetch_token_transfers_from_token_hash_and_token_id(token_address_hash, token_id, options)
->>>>>>> 9d670a17
   end
 
   defp get_bridge_contract_hash(mediator_hash, json_rpc_named_arguments) do
@@ -5614,17 +5522,11 @@
     perform_eth_call_request(bridge_contract_signature, mediator_hash, json_rpc_named_arguments)
   end
 
-<<<<<<< HEAD
   defp get_erc677_token_hash(mediator_hash, json_rpc_named_arguments) do
     # keccak 256 from erc677token()
     erc677_token_signature = "0x18d8f9c9"
 
     perform_eth_call_request(erc677_token_signature, mediator_hash, json_rpc_named_arguments)
-=======
-  @spec count_token_transfers_from_token_hash_and_token_id(Hash.t(), non_neg_integer(), [api?]) :: non_neg_integer()
-  def count_token_transfers_from_token_hash_and_token_id(token_address_hash, token_id, options \\ []) do
-    TokenTransfer.count_token_transfers_from_token_hash_and_token_id(token_address_hash, token_id, options)
->>>>>>> 9d670a17
   end
 
   defp get_foreign_mediator_contract_hash(mediator_hash, json_rpc_named_arguments) do
@@ -6199,7 +6101,7 @@
       `:required`, and the `t:Token.t/0` has no associated record for that association,
       then the `t:Token.t/0` will not be included in the list.
   """
-  @spec token_from_address_hash(Hash.Address.t(), [necessity_by_association_option]) ::
+  @spec token_from_address_hash(Hash.Address.t(), [necessity_by_association_option | api?]) ::
           {:ok, Token.t()} | {:error, :not_found}
   def token_from_address_hash(
         %Hash{byte_count: unquote(Hash.Address.byte_count())} = hash,
@@ -6219,7 +6121,7 @@
     query
     |> join_associations(necessity_by_association)
     |> preload(:contract_address)
-    |> Repo.one()
+    |> select_repo(options).one()
     |> case do
       nil ->
         {:error, :not_found}
@@ -6249,7 +6151,7 @@
     TokenTransfer.fetch_token_transfers_from_token_hash(token_address_hash, options)
   end
 
-  @spec fetch_token_transfers_from_token_hash_and_token_id(Hash.t(), binary(), [paging_options]) :: []
+  @spec fetch_token_transfers_from_token_hash_and_token_id(Hash.t(), non_neg_integer(), [paging_options]) :: []
   def fetch_token_transfers_from_token_hash_and_token_id(token_address_hash, token_id, options \\ []) do
     TokenTransfer.fetch_token_transfers_from_token_hash_and_token_id(token_address_hash, token_id, options)
   end
@@ -6259,9 +6161,9 @@
     TokenTransfer.count_token_transfers_from_token_hash(token_address_hash)
   end
 
-  @spec count_token_transfers_from_token_hash_and_token_id(Hash.t(), binary()) :: non_neg_integer()
-  def count_token_transfers_from_token_hash_and_token_id(token_address_hash, token_id) do
-    TokenTransfer.count_token_transfers_from_token_hash_and_token_id(token_address_hash, token_id)
+  @spec count_token_transfers_from_token_hash_and_token_id(Hash.t(), non_neg_integer(), [api?]) :: non_neg_integer()
+  def count_token_transfers_from_token_hash_and_token_id(token_address_hash, token_id, options \\ []) do
+    TokenTransfer.count_token_transfers_from_token_hash_and_token_id(token_address_hash, token_id, options)
   end
 
   @spec transaction_has_token_transfers?(Hash.t()) :: boolean()
@@ -8137,16 +8039,12 @@
   def address_counters(address, options \\ []) do
     validation_count_task =
       Task.async(fn ->
-<<<<<<< HEAD
-        validation_count(address)
+        address_to_validation_count(address.hash, options)
       end)
 
     crc_total_worth_task =
       Task.async(fn ->
         crc_total_worth(address)
-=======
-        address_to_validation_count(address.hash, options)
->>>>>>> 9d670a17
       end)
 
     Task.start_link(fn ->
@@ -8193,16 +8091,12 @@
     AddressTransactionsGasUsageCounter.fetch(address)
   end
 
-  defp validation_count(address) do
-    Chain.address_to_validation_count(address.hash)
-  end
-
   defp crc_total_worth(address) do
     circles_total_balance(address.hash)
   end
 
   defp circles_total_balance(address_hash) do
-    circles_addresses_list = CustomContractsHelpers.get_custom_addresses_list(:circles_addresses)
+    circles_addresses_list = CustomContractsHelper.get_custom_addresses_list(:circles_addresses)
 
     token_balances =
       address_hash
@@ -8236,7 +8130,7 @@
         Decimal.new(0)
       end
 
-    CurrencyHelpers.format_according_to_decimals(circles_total_balance_raw, Decimal.new(18))
+    CurrencyHelper.format_according_to_decimals(circles_total_balance_raw, Decimal.new(18))
   end
 
   defp from_address_hash(%Address{contracts_creation_internal_transaction: %InternalTransaction{}} = address) do
