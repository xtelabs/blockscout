defmodule Explorer.Chain do
  @moduledoc """
  The chain context.
  """

  import Ecto.Query,
    only: [
      from: 2,
      join: 4,
      join: 5,
      limit: 2,
      lock: 2,
      offset: 2,
      order_by: 2,
      order_by: 3,
      preload: 2,
      select: 2,
      select: 3,
      subquery: 1,
      union: 2,
      where: 2,
      where: 3
    ]

  import EthereumJSONRPC, only: [integer_to_quantity: 1, json_rpc: 2, fetch_block_internal_transactions: 2]

  require Logger

  alias ABI.{TypeDecoder, TypeEncoder}
  alias Ecto.Adapters.SQL
  alias Ecto.{Changeset, Multi}

  alias EthereumJSONRPC.Contract
  alias EthereumJSONRPC.Transaction, as: EthereumJSONRPCTransaction

  alias Explorer.Counters.LastFetchedCounter

  alias Explorer.Chain

  alias Explorer.Chain.{
    Address,
    Address.CoinBalance,
    Address.CoinBalanceDaily,
    Address.CurrentTokenBalance,
    Address.TokenBalance,
    Block,
    BridgedToken,
    CurrencyHelpers,
    Data,
    DecompiledSmartContract,
    Hash,
    Import,
    InternalTransaction,
    Log,
    PendingBlockOperation,
    SmartContract,
    SmartContractAdditionalSource,
    StakingPool,
    StakingPoolsDelegator,
    Token,
    Token.Instance,
    TokenTransfer,
    Transaction,
    Wei
  }

  alias Explorer.Chain.Block.{EmissionReward, Reward}

  alias Explorer.Chain.Cache.{
    Accounts,
    BlockCount,
    BlockNumber,
    GasUsage,
    TokenExchangeRate,
    TransactionCount,
    Transactions,
    Uncles
  }

  alias Explorer.Chain.Import.Runner
  alias Explorer.Chain.InternalTransaction.{CallType, Type}
  alias Explorer.Counters.{AddressesCounter, AddressesWithBalanceCounter}
  alias Explorer.Market.MarketHistoryCache
  alias Explorer.{PagingOptions, Repo}
  alias Explorer.SmartContract.{Helper, Reader}
  alias Explorer.Staking.ContractState

  alias Dataloader.Ecto, as: DataloaderEcto

  @default_paging_options %PagingOptions{page_size: 50}

  @max_incoming_transactions_count 10_000

  @revert_msg_prefix_1 "Revert: "
  @revert_msg_prefix_2 "revert: "
  @revert_msg_prefix_3 "reverted "
  @revert_msg_prefix_4 "Reverted "
  # keccak256("Error(string)")
  @revert_error_method_id "08c379a0"

  @burn_address_hash_str "0x0000000000000000000000000000000000000000"

  # seconds
  @check_bytecode_interval 86_400

  @limit_showing_transaсtions 10_000
  @default_page_size 50

  @typedoc """
  The name of an association on the `t:Ecto.Schema.t/0`
  """
  @type association :: atom()

  @typedoc """
  The max `t:Explorer.Chain.Block.block_number/0` for `consensus` `true` `t:Explorer.Chain.Block.t/0`s.
  """
  @type block_height :: Block.block_number()

  @typedoc """
  Event type where data is broadcasted whenever data is inserted from chain indexing.
  """
  @type chain_event ::
          :addresses
          | :address_coin_balances
          | :blocks
          | :block_rewards
          | :exchange_rate
          | :internal_transactions
          | :logs
          | :transactions
          | :token_transfers

  @type direction :: :from | :to

  @typedoc """
   * `:optional` - the association is optional and only needs to be loaded if available
   * `:required` - the association is required and MUST be loaded.  If it is not available, then the parent struct
     SHOULD NOT be returned.
  """
  @type necessity :: :optional | :required

  @typedoc """
  The `t:necessity/0` of each association that should be loaded
  """
  @type necessity_by_association :: %{association => necessity}

  @typep necessity_by_association_option :: {:necessity_by_association, necessity_by_association}
  @typep paging_options :: {:paging_options, PagingOptions.t()}
  @typep balance_by_day :: %{date: String.t(), value: Wei.t()}

  @doc """
  Gets from the cache the count of `t:Explorer.Chain.Address.t/0`'s where the `fetched_coin_balance` is > 0
  """
  @spec count_addresses_with_balance_from_cache :: non_neg_integer()
  def count_addresses_with_balance_from_cache do
    AddressesWithBalanceCounter.fetch()
  end

  @doc """
  Estimated count of `t:Explorer.Chain.Address.t/0`.

  Estimated count of addresses.
  """
  @spec address_estimated_count() :: non_neg_integer()
  def address_estimated_count do
    cached_value = AddressesCounter.fetch()

    if is_nil(cached_value) do
      %Postgrex.Result{rows: [[count]]} = Repo.query!("SELECT reltuples FROM pg_class WHERE relname = 'addresses';")

      count
    else
      cached_value
    end
  end

  @doc """
  Counts the number of addresses with fetched coin balance > 0.

  This function should be used with caution. In larger databases, it may take a
  while to have the return back.
  """
  def count_addresses_with_balance do
    Repo.one(
      Address.count_with_fetched_coin_balance(),
      timeout: :infinity
    )
  end

  @doc """
  Counts the number of all addresses.

  This function should be used with caution. In larger databases, it may take a
  while to have the return back.
  """
  def count_addresses do
    Repo.one(
      Address.count(),
      timeout: :infinity
    )
  end

  @doc """
  `t:Explorer.Chain.InternalTransaction/0`s from the address with the given `hash`.

  This function excludes any internal transactions in the results where the
  internal transaction has no siblings within the parent transaction.

  ## Options

    * `:direction` - if specified, will filter internal transactions by address type. If `:to` is specified, only
      internal transactions where the "to" address matches will be returned. Likewise, if `:from` is specified, only
      internal transactions where the "from" address matches will be returned. If `:direction` is omitted, internal
      transactions either to or from the address will be returned.
    * `:necessity_by_association` - use to load `t:association/0` as `:required` or `:optional`. If an association is
      `:required`, and the `t:Explorer.Chain.InternalTransaction.t/0` has no associated record for that association,
      then the `t:Explorer.Chain.InternalTransaction.t/0` will not be included in the page `entries`.
    * `:paging_options` - a `t:Explorer.PagingOptions.t/0` used to specify the `:page_size` and
      `:key` (a tuple of the lowest/oldest `{block_number, transaction_index, index}`) and. Results will be the internal
      transactions older than the `block_number`, `transaction index`, and `index` that are passed.

  """
  @spec address_to_internal_transactions(Hash.Address.t(), [paging_options | necessity_by_association_option]) :: [
          InternalTransaction.t()
        ]
  def address_to_internal_transactions(hash, options \\ []) do
    necessity_by_association = Keyword.get(options, :necessity_by_association, %{})
    direction = Keyword.get(options, :direction)

    from_block = from_block(options)
    to_block = to_block(options)

    paging_options = Keyword.get(options, :paging_options, @default_paging_options)

    if direction == nil do
      query_to_address_hash_wrapped =
        InternalTransaction
        |> InternalTransaction.where_nonpending_block()
        |> InternalTransaction.where_address_fields_match(hash, :to_address_hash)
        |> InternalTransaction.where_block_number_in_period(from_block, to_block)
        |> common_where_limit_order(paging_options)
        |> wrapped_union_subquery()

      query_from_address_hash_wrapped =
        InternalTransaction
        |> InternalTransaction.where_nonpending_block()
        |> InternalTransaction.where_address_fields_match(hash, :from_address_hash)
        |> InternalTransaction.where_block_number_in_period(from_block, to_block)
        |> common_where_limit_order(paging_options)
        |> wrapped_union_subquery()

      query_created_contract_address_hash_wrapped =
        InternalTransaction
        |> InternalTransaction.where_nonpending_block()
        |> InternalTransaction.where_address_fields_match(hash, :created_contract_address_hash)
        |> InternalTransaction.where_block_number_in_period(from_block, to_block)
        |> common_where_limit_order(paging_options)
        |> wrapped_union_subquery()

      full_query =
        query_to_address_hash_wrapped
        |> union(^query_from_address_hash_wrapped)
        |> union(^query_created_contract_address_hash_wrapped)

      full_query
      |> wrapped_union_subquery()
      |> order_by(
        [q],
        desc: q.block_number,
        desc: q.transaction_index,
        desc: q.index
      )
      |> preload(transaction: :block)
      |> join_associations(necessity_by_association)
      |> Repo.all()
    else
      InternalTransaction
      |> InternalTransaction.where_nonpending_block()
      |> InternalTransaction.where_address_fields_match(hash, direction)
      |> InternalTransaction.where_block_number_in_period(from_block, to_block)
      |> common_where_limit_order(paging_options)
      |> preload(transaction: :block)
      |> join_associations(necessity_by_association)
      |> Repo.all()
    end
  end

  def wrapped_union_subquery(query) do
    from(
      q in subquery(query),
      select: q
    )
  end

  defp common_where_limit_order(query, paging_options) do
    query
    |> InternalTransaction.where_is_different_from_parent_transaction()
    |> InternalTransaction.where_block_number_is_not_null()
    |> page_internal_transaction(paging_options, %{index_int_tx_desc_order: true})
    |> limit(^paging_options.page_size)
    |> order_by(
      [it],
      desc: it.block_number,
      desc: it.transaction_index,
      desc: it.index
    )
  end

  @doc """
  Get the total number of transactions sent by the address with the given hash according to the last block indexed.

  We have to increment +1 in the last nonce result because it works like an array position, the first
  nonce has the value 0. When last nonce is nil, it considers that the given address has 0 transactions.
  """
  @spec total_transactions_sent_by_address(Hash.Address.t()) :: non_neg_integer()
  def total_transactions_sent_by_address(address_hash) do
    last_nonce =
      address_hash
      |> Transaction.last_nonce_by_address_query()
      |> Repo.one(timeout: :infinity)

    case last_nonce do
      nil -> 0
      value -> value + 1
    end
  end

  @doc """
  Fetches the transactions related to the address with the given hash, including
  transactions that only have the address in the `token_transfers` related table
  and rewards for block validation.

  This query is divided into multiple subqueries intentionally in order to
  improve the listing performance.

  The `token_trasfers` table tends to grow exponentially, and the query results
  with a `transactions` `join` statement takes too long.

  To solve this the `transaction_hashes` are fetched in a separate query, and
  paginated through the `block_number` already present in the `token_transfers`
  table.

  ## Options

    * `:necessity_by_association` - use to load `t:association/0` as `:required` or `:optional`.  If an association is
      `:required`, and the `t:Explorer.Chain.Transaction.t/0` has no associated record for that association, then the
      `t:Explorer.Chain.Transaction.t/0` will not be included in the page `entries`.
    * `:paging_options` - a `t:Explorer.PagingOptions.t/0` used to specify the `:page_size` and
      `:key` (a tuple of the lowest/oldest `{block_number, index}`) and. Results will be the transactions older than
      the `block_number` and `index` that are passed.

  """
  @spec address_to_transactions_with_rewards(Hash.Address.t(), [paging_options | necessity_by_association_option]) ::
          [
            Transaction.t()
          ]
  def address_to_transactions_with_rewards(address_hash, options \\ []) when is_list(options) do
    paging_options = Keyword.get(options, :paging_options, @default_paging_options)

    if Application.get_env(:block_scout_web, BlockScoutWeb.Chain)[:has_emission_funds] do
      cond do
        Keyword.get(options, :direction) == :from ->
          address_to_transactions_without_rewards(address_hash, options)

        address_has_rewards?(address_hash) ->
          %{payout_key: block_miner_payout_address} = Reward.get_validator_payout_key_by_mining(address_hash)

          if block_miner_payout_address && address_hash == block_miner_payout_address do
            transactions_with_rewards_results(address_hash, options, paging_options)
          else
            address_to_transactions_without_rewards(address_hash, options)
          end

        true ->
          address_to_transactions_without_rewards(address_hash, options)
      end
    else
      address_to_transactions_without_rewards(address_hash, options)
    end
  end

  defp transactions_with_rewards_results(address_hash, options, paging_options) do
    blocks_range = address_to_transactions_tasks_range_of_blocks(address_hash, options)

    rewards_task =
      Task.async(fn -> Reward.fetch_emission_rewards_tuples(address_hash, paging_options, blocks_range) end)

    [rewards_task | address_to_transactions_tasks(address_hash, options)]
    |> wait_for_address_transactions()
    |> Enum.sort_by(fn item ->
      case item do
        {%Reward{} = emission_reward, _} ->
          {-emission_reward.block.number, 1}

        item ->
          block_number = if item.block_number, do: -item.block_number, else: 0
          index = if item.index, do: -item.index, else: 0
          {block_number, index}
      end
    end)
    |> Enum.dedup_by(fn item ->
      case item do
        {%Reward{} = emission_reward, _} ->
          {emission_reward.block_hash, emission_reward.address_hash, emission_reward.address_type}

        transaction ->
          transaction.hash
      end
    end)
    |> Enum.take(paging_options.page_size)
  end

  def address_to_transactions_without_rewards(address_hash, options) do
    paging_options = Keyword.get(options, :paging_options, @default_paging_options)

    address_hash
    |> address_to_transactions_tasks(options)
    |> wait_for_address_transactions()
    |> Enum.sort_by(&{&1.block_number, &1.index}, &>=/2)
    |> Enum.dedup_by(& &1.hash)
    |> Enum.take(paging_options.page_size)
  end

  def address_to_mined_transactions_without_rewards(address_hash, options) do
    paging_options = Keyword.get(options, :paging_options, @default_paging_options)

    address_hash
    |> address_to_mined_transactions_tasks(options)
    |> wait_for_address_transactions()
    |> Enum.sort_by(&{&1.block_number, &1.index}, &>=/2)
    |> Enum.dedup_by(& &1.hash)
    |> Enum.take(paging_options.page_size)
  end

  defp address_to_transactions_tasks_query(options) do
    from_block = from_block(options)
    to_block = to_block(options)

    options
    |> Keyword.get(:paging_options, @default_paging_options)
    |> fetch_transactions(from_block, to_block)
  end

  defp transactions_block_numbers_at_address(address_hash, options) do
    direction = Keyword.get(options, :direction)

    options
    |> address_to_transactions_tasks_query()
    |> Transaction.not_pending_transactions()
    |> select([t], t.block_number)
    |> Transaction.matching_address_queries_list(direction, address_hash)
  end

  defp address_to_transactions_tasks(address_hash, options) do
    direction = Keyword.get(options, :direction)
    necessity_by_association = Keyword.get(options, :necessity_by_association, %{})

    from_block = from_block(options)
    to_block = to_block(options)

    options
    |> address_to_transactions_tasks_query()
    |> Transaction.not_dropped_or_replaced_transacions()
    |> where_block_number_in_period(from_block, to_block)
    |> join_associations(necessity_by_association)
    |> Transaction.matching_address_queries_list(direction, address_hash)
    |> Enum.map(fn query -> Task.async(fn -> Repo.all(query) end) end)
  end

  defp address_to_mined_transactions_tasks(address_hash, options) do
    direction = Keyword.get(options, :direction)
    necessity_by_association = Keyword.get(options, :necessity_by_association, %{})

    options
    |> address_to_transactions_tasks_query()
    |> Transaction.not_pending_transactions()
    |> join_associations(necessity_by_association)
    |> Transaction.matching_address_queries_list(direction, address_hash)
    |> Enum.map(fn query -> Task.async(fn -> Repo.all(query) end) end)
  end

  def address_to_transactions_tasks_range_of_blocks(address_hash, options) do
    extremums_list =
      address_hash
      |> transactions_block_numbers_at_address(options)
      |> Enum.map(fn query ->
        extremum_query =
          from(
            q in subquery(query),
            select: %{min_block_number: min(q.block_number), max_block_number: max(q.block_number)}
          )

        extremum_query
        |> Repo.one!()
      end)

    extremums_list
    |> Enum.reduce(%{min_block_number: nil, max_block_number: 0}, fn %{
                                                                       min_block_number: min_number,
                                                                       max_block_number: max_number
                                                                     },
                                                                     extremums_result ->
      current_min_number = Map.get(extremums_result, :min_block_number)
      current_max_number = Map.get(extremums_result, :max_block_number)

      extremums_result =
        if is_number(current_min_number) do
          if is_number(min_number) and min_number > 0 and min_number < current_min_number do
            extremums_result
            |> Map.put(:min_block_number, min_number)
          else
            extremums_result
          end
        else
          extremums_result
          |> Map.put(:min_block_number, min_number)
        end

      if is_number(max_number) and max_number > 0 and max_number > current_max_number do
        extremums_result
        |> Map.put(:max_block_number, max_number)
      else
        extremums_result
      end
    end)
  end

  defp wait_for_address_transactions(tasks) do
    tasks
    |> Task.yield_many(:timer.seconds(20))
    |> Enum.flat_map(fn {_task, res} ->
      case res do
        {:ok, result} ->
          result

        {:exit, reason} ->
          raise "Query fetching address transactions terminated: #{inspect(reason)}"

        nil ->
          raise "Query fetching address transactions timed out."
      end
    end)
  end

  @spec address_hash_to_token_transfers(Hash.Address.t(), Keyword.t()) :: [Transaction.t()]
  def address_hash_to_token_transfers(address_hash, options \\ []) do
    paging_options = Keyword.get(options, :paging_options, @default_paging_options)
    direction = Keyword.get(options, :direction)

    direction
    |> Transaction.transactions_with_token_transfers_direction(address_hash)
    |> Transaction.preload_token_transfers(address_hash)
    |> handle_paging_options(paging_options)
    |> Repo.all()
  end

  @doc """
  address_hash_to_token_transfers_including_contract/2 function returns token transfers on address (to/from/contract).
  It is used by CSV export of token transfers button.
  """
  @spec address_hash_to_token_transfers_including_contract(Hash.Address.t(), Keyword.t()) :: [TokenTransfer.t()]
  def address_hash_to_token_transfers_including_contract(address_hash, options \\ []) do
    paging_options = Keyword.get(options, :paging_options, @default_paging_options)
    from_block = Keyword.get(options, :from_block)
    to_block = Keyword.get(options, :to_block)

    query =
      from_block
      |> query_address_hash_to_token_transfers_including_contract(to_block, address_hash)
      |> order_by([token_transfer], asc: token_transfer.block_number, asc: token_transfer.log_index)

    query
    |> handle_token_transfer_paging_options(paging_options)
    |> preload(transaction: :block)
    |> preload(:token)
    |> Repo.all()
  end

  defp query_address_hash_to_token_transfers_including_contract(nil, to_block, address_hash)
       when not is_nil(to_block) do
    from(
      token_transfer in TokenTransfer,
      where:
        (token_transfer.to_address_hash == ^address_hash or
           token_transfer.from_address_hash == ^address_hash or
           token_transfer.token_contract_address_hash == ^address_hash) and
          token_transfer.block_number <= ^to_block
    )
  end

  defp query_address_hash_to_token_transfers_including_contract(from_block, nil, address_hash)
       when not is_nil(from_block) do
    from(
      token_transfer in TokenTransfer,
      where:
        (token_transfer.to_address_hash == ^address_hash or
           token_transfer.from_address_hash == ^address_hash or
           token_transfer.token_contract_address_hash == ^address_hash) and
          token_transfer.block_number >= ^from_block
    )
  end

  defp query_address_hash_to_token_transfers_including_contract(from_block, to_block, address_hash)
       when not is_nil(from_block) and not is_nil(to_block) do
    from(
      token_transfer in TokenTransfer,
      where:
        (token_transfer.to_address_hash == ^address_hash or
           token_transfer.from_address_hash == ^address_hash or
           token_transfer.token_contract_address_hash == ^address_hash) and
          (token_transfer.block_number >= ^from_block and token_transfer.block_number <= ^to_block)
    )
  end

  defp query_address_hash_to_token_transfers_including_contract(_, _, address_hash) do
    from(
      token_transfer in TokenTransfer,
      where:
        token_transfer.to_address_hash == ^address_hash or
          token_transfer.from_address_hash == ^address_hash or
          token_transfer.token_contract_address_hash == ^address_hash
    )
  end

  @spec address_to_logs(Hash.Address.t(), Keyword.t()) :: [Log.t()]
  def address_to_logs(address_hash, options \\ []) when is_list(options) do
    paging_options = Keyword.get(options, :paging_options) || %PagingOptions{page_size: 50}

    from_block = from_block(options)
    to_block = to_block(options)

    {block_number, transaction_index, log_index} = paging_options.key || {BlockNumber.get_max(), 0, 0}

    base_query =
      from(log in Log,
        inner_join: transaction in Transaction,
        on: transaction.hash == log.transaction_hash,
        order_by: [desc: log.block_number, desc: log.index],
        where: transaction.block_number < ^block_number,
        or_where: transaction.block_number == ^block_number and transaction.index > ^transaction_index,
        or_where:
          transaction.block_number == ^block_number and transaction.index == ^transaction_index and
            log.index > ^log_index,
        where: log.address_hash == ^address_hash,
        limit: ^paging_options.page_size,
        select: log
      )

    wrapped_query =
      from(
        log in subquery(base_query),
        inner_join: transaction in Transaction,
        preload: [:transaction, transaction: [to_address: :smart_contract]],
        where:
          log.block_hash == transaction.block_hash and
            log.block_number == transaction.block_number and
            log.transaction_hash == transaction.hash,
        select: log
      )

    wrapped_query
    |> filter_topic(options)
    |> where_block_number_in_period(from_block, to_block)
    |> Repo.all()
    |> Enum.take(paging_options.page_size)
  end

  defp filter_topic(base_query, topic: topic) do
    from(log in base_query,
      where:
        log.first_topic == ^topic or log.second_topic == ^topic or log.third_topic == ^topic or
          log.fourth_topic == ^topic
    )
  end

  defp filter_topic(base_query, _), do: base_query

  def where_block_number_in_period(base_query, from_block, to_block) when is_nil(from_block) and not is_nil(to_block) do
    from(q in base_query,
      where: q.block_number <= ^to_block
    )
  end

  def where_block_number_in_period(base_query, from_block, to_block) when not is_nil(from_block) and is_nil(to_block) do
    from(q in base_query,
      where: q.block_number > ^from_block
    )
  end

  def where_block_number_in_period(base_query, from_block, to_block) when is_nil(from_block) and is_nil(to_block) do
    from(q in base_query,
      where: 1
    )
  end

  def where_block_number_in_period(base_query, from_block, to_block) do
    from(q in base_query,
      where: q.block_number > ^from_block and q.block_number <= ^to_block
    )
  end

  @doc """
  Finds all `t:Explorer.Chain.Transaction.t/0`s given the address_hash and the token contract
  address hash.

  ## Options

    * `:paging_options` - a `t:Explorer.PagingOptions.t/0` used to specify the `:page_size` and
      `:key` (in the form of `%{"inserted_at" => inserted_at}`). Results will be the transactions
      older than the `index` that are passed.
  """
  @spec address_to_transactions_with_token_transfers(Hash.t(), Hash.t(), [paging_options]) :: [Transaction.t()]
  def address_to_transactions_with_token_transfers(address_hash, token_hash, options \\ []) do
    paging_options = Keyword.get(options, :paging_options, @default_paging_options)

    address_hash
    |> Transaction.transactions_with_token_transfers(token_hash)
    |> Transaction.preload_token_transfers(address_hash)
    |> handle_paging_options(paging_options)
    |> Repo.all()
  end

  @doc """
  The `t:Explorer.Chain.Address.t/0` `balance` in `unit`.
  """
  @spec balance(Address.t(), :wei) :: Wei.wei() | nil
  @spec balance(Address.t(), :gwei) :: Wei.gwei() | nil
  @spec balance(Address.t(), :ether) :: Wei.ether() | nil
  def balance(%Address{fetched_coin_balance: balance}, unit) do
    case balance do
      nil -> nil
      _ -> Wei.to(balance, unit)
    end
  end

  @doc """
  The number of `t:Explorer.Chain.Block.t/0`.

      iex> insert_list(2, :block)
      iex> Explorer.Chain.block_count()
      2

  When there are no `t:Explorer.Chain.Block.t/0`.

      iex> Explorer.Chain.block_count()
      0

  """
  def block_count do
    Repo.aggregate(Block, :count, :hash)
  end

  @doc """
  Reward for mining a block.

  The block reward is the sum of the following:

  * Sum of the transaction fees (gas_used * gas_price) for the block
  * A static reward for miner (this value may change during the life of the chain)
  * The reward for uncle blocks (1/32 * static_reward * number_of_uncles)

  *NOTE*

  Uncles are not currently accounted for.
  """
  @spec block_reward(Block.block_number()) :: Wei.t()
  def block_reward(block_number) do
    query =
      from(
        block in Block,
        left_join: transaction in assoc(block, :transactions),
        inner_join: emission_reward in EmissionReward,
        on: fragment("? <@ ?", block.number, emission_reward.block_range),
        where: block.number == ^block_number,
        group_by: emission_reward.reward,
        select: %Wei{
          value: coalesce(sum(transaction.gas_used * transaction.gas_price), 0) + emission_reward.reward
        }
      )

    Repo.one!(query)
  end

  @doc """
  The `t:Explorer.Chain.Wei.t/0` paid to the miners of the `t:Explorer.Chain.Block.t/0`s with `hash`
  `Explorer.Chain.Hash.Full.t/0` by the signers of the transactions in those blocks to cover the gas fee
  (`gas_used * gas_price`).
  """
  @spec gas_payment_by_block_hash([Hash.Full.t()]) :: %{Hash.Full.t() => Wei.t()}
  def gas_payment_by_block_hash(block_hashes) when is_list(block_hashes) do
    query =
      from(
        block in Block,
        left_join: transaction in assoc(block, :transactions),
        where: block.hash in ^block_hashes and block.consensus == true,
        group_by: block.hash,
        select: {block.hash, %Wei{value: coalesce(sum(transaction.gas_used * transaction.gas_price), 0)}}
      )

    query
    |> Repo.all()
    |> Enum.into(%{})
  end

  def timestamp_by_block_hash(block_hashes) when is_list(block_hashes) do
    query =
      from(
        block in Block,
        where: block.hash in ^block_hashes and block.consensus == true,
        group_by: block.hash,
        select: {block.hash, block.timestamp}
      )

    query
    |> Repo.all()
    |> Enum.into(%{})
  end

  @doc """
  Finds all `t:Explorer.Chain.Transaction.t/0`s in the `t:Explorer.Chain.Block.t/0`.

  ## Options

    * `:necessity_by_association` - use to load `t:association/0` as `:required` or `:optional`.  If an association is
      `:required`, and the `t:Explorer.Chain.Transaction.t/0` has no associated record for that association, then the
      `t:Explorer.Chain.Transaction.t/0` will not be included in the page `entries`.
    * `:paging_options` - a `t:Explorer.PagingOptions.t/0` used to specify the `:page_size` and
      `:key` (a tuple of the lowest/oldest `{index}`) and. Results will be the transactions older than
      the `index` that are passed.
  """
  @spec block_to_transactions(Hash.Full.t(), [paging_options | necessity_by_association_option]) :: [Transaction.t()]
  def block_to_transactions(block_hash, options \\ []) when is_list(options) do
    necessity_by_association = Keyword.get(options, :necessity_by_association, %{})

    options
    |> Keyword.get(:paging_options, @default_paging_options)
    |> fetch_transactions_in_ascending_order_by_index()
    |> join(:inner, [transaction], block in assoc(transaction, :block))
    |> where([_, block], block.hash == ^block_hash)
    |> join_associations(necessity_by_association)
    |> preload([{:token_transfers, [:token, :from_address, :to_address]}])
    |> Repo.all()
  end

  @doc """
  Finds sum of gas_used for new (EIP-1559) txs belongs to block
  """
  @spec block_to_gas_used_by_1559_txs(Hash.Full.t()) :: non_neg_integer()
  def block_to_gas_used_by_1559_txs(block_hash) do
    query =
      from(
        tx in Transaction,
        where: tx.block_hash == ^block_hash,
        where: not is_nil(tx.max_priority_fee_per_gas),
        select: sum(tx.gas_used)
      )

    result = Repo.one(query)
    if result, do: result, else: 0
  end

  @doc """
  Finds sum of priority fee for new (EIP-1559) txs belongs to block
  """
  @spec block_to_priority_fee_of_1559_txs(Hash.Full.t()) :: Decimal.t()
  def block_to_priority_fee_of_1559_txs(block_hash) do
    block = Repo.get_by(Block, hash: block_hash)
    %Wei{value: base_fee_per_gas} = block.base_fee_per_gas

    query =
      from(
        tx in Transaction,
        where: tx.block_hash == ^block_hash,
        where: not is_nil(tx.max_priority_fee_per_gas),
        select:
          sum(
            fragment(
              "CASE 
                WHEN ? = 0 THEN 0
                WHEN ? < ? THEN ?
                ELSE ? END",
              tx.max_fee_per_gas,
              tx.max_fee_per_gas - ^base_fee_per_gas,
              tx.max_priority_fee_per_gas,
              (tx.max_fee_per_gas - ^base_fee_per_gas) * tx.gas_used,
              tx.max_priority_fee_per_gas * tx.gas_used
            )
          )
      )

    result = Repo.one(query)
    if result, do: result, else: 0
  end

  @doc """
  Counts the number of `t:Explorer.Chain.Transaction.t/0` in the `block`.
  """
  @spec block_to_transaction_count(Hash.Full.t()) :: non_neg_integer()
  def block_to_transaction_count(block_hash) do
    query =
      from(
        transaction in Transaction,
        where: transaction.block_hash == ^block_hash
      )

    Repo.aggregate(query, :count, :hash)
  end

  @spec address_to_incoming_transaction_count(Hash.Address.t()) :: non_neg_integer()
  def address_to_incoming_transaction_count(address_hash) do
    to_address_query =
      from(
        transaction in Transaction,
        where: transaction.to_address_hash == ^address_hash
      )

    Repo.aggregate(to_address_query, :count, :hash, timeout: :infinity)
  end

  @spec address_to_incoming_transaction_gas_usage(Hash.Address.t()) :: Decimal.t() | nil
  def address_to_incoming_transaction_gas_usage(address_hash) do
    to_address_query =
      from(
        transaction in Transaction,
        where: transaction.to_address_hash == ^address_hash
      )

    Repo.aggregate(to_address_query, :sum, :gas_used, timeout: :infinity)
  end

  @spec address_to_outcoming_transaction_gas_usage(Hash.Address.t()) :: Decimal.t() | nil
  def address_to_outcoming_transaction_gas_usage(address_hash) do
    to_address_query =
      from(
        transaction in Transaction,
        where: transaction.from_address_hash == ^address_hash
      )

    Repo.aggregate(to_address_query, :sum, :gas_used, timeout: :infinity)
  end

  @spec max_incoming_transactions_count() :: non_neg_integer()
  def max_incoming_transactions_count, do: @max_incoming_transactions_count

  @doc """
  How many blocks have confirmed `block` based on the current `max_block_number`

  A consensus block's number of confirmations is the difference between its number and the current block height + 1.

      iex> block = insert(:block, number: 1)
      iex> Explorer.Chain.confirmations(block, block_height: 2)
      {:ok, 2}

  The newest block at the block height has 1 confirmation.

      iex> block = insert(:block, number: 1)
      iex> Explorer.Chain.confirmations(block, block_height: 1)
      {:ok, 1}

  A non-consensus block has no confirmations and is orphaned even if there are child blocks of it on an orphaned chain.

      iex> parent_block = insert(:block, consensus: false, number: 1)
      iex> insert(
      ...>   :block,
      ...>   parent_hash: parent_block.hash,
      ...>   consensus: false,
      ...>   number: parent_block.number + 1
      ...> )
      iex> Explorer.Chain.confirmations(parent_block, block_height: 3)
      {:error, :non_consensus}

  If you calculate the block height and then get a newer block, the confirmations will be `0` instead of negative.

      iex> block = insert(:block, number: 1)
      iex> Explorer.Chain.confirmations(block, block_height: 0)
      {:ok, 1}
  """
  @spec confirmations(Block.t(), [{:block_height, block_height()}]) ::
          {:ok, non_neg_integer()} | {:error, :non_consensus}

  def confirmations(%Block{consensus: true, number: number}, named_arguments) when is_list(named_arguments) do
    max_consensus_block_number = Keyword.fetch!(named_arguments, :block_height)

    {:ok, max(1 + max_consensus_block_number - number, 1)}
  end

  def confirmations(%Block{consensus: false}, _), do: {:error, :non_consensus}

  @doc """
  Creates an address.

      iex> {:ok, %Explorer.Chain.Address{hash: hash}} = Explorer.Chain.create_address(
      ...>   %{hash: "0xa94f5374fce5edbc8e2a8697c15331677e6ebf0b"}
      ...> )
      ...> to_string(hash)
      "0xa94f5374fce5edbc8e2a8697c15331677e6ebf0b"

  A `String.t/0` value for `Explorer.Chain.Address.t/0` `hash` must have 40 hexadecimal characters after the `0x` prefix
  to prevent short- and long-hash transcription errors.

      iex> {:error, %Ecto.Changeset{errors: errors}} = Explorer.Chain.create_address(
      ...>   %{hash: "0xa94f5374fce5edbc8e2a8697c15331677e6ebf0"}
      ...> )
      ...> errors
      [hash: {"is invalid", [type: Explorer.Chain.Hash.Address, validation: :cast]}]
      iex> {:error, %Ecto.Changeset{errors: errors}} = Explorer.Chain.create_address(
      ...>   %{hash: "0xa94f5374fce5edbc8e2a8697c15331677e6ebf0ba"}
      ...> )
      ...> errors
      [hash: {"is invalid", [type: Explorer.Chain.Hash.Address, validation: :cast]}]

  """
  @spec create_address(map()) :: {:ok, Address.t()} | {:error, Ecto.Changeset.t()}
  def create_address(attrs \\ %{}) do
    %Address{}
    |> Address.changeset(attrs)
    |> Repo.insert()
  end

  @doc """
  Creates a decompiled smart contract.
  """

  @spec create_decompiled_smart_contract(map()) :: {:ok, Address.t()} | {:error, Ecto.Changeset.t()}
  def create_decompiled_smart_contract(attrs) do
    changeset = DecompiledSmartContract.changeset(%DecompiledSmartContract{}, attrs)

    # Enforce ShareLocks tables order (see docs: sharelocks.md)
    Multi.new()
    |> Multi.run(:set_address_decompiled, fn repo, _ ->
      set_address_decompiled(repo, Changeset.get_field(changeset, :address_hash))
    end)
    |> Multi.insert(:decompiled_smart_contract, changeset,
      on_conflict: :replace_all,
      conflict_target: [:decompiler_version, :address_hash]
    )
    |> Repo.transaction()
    |> case do
      {:ok, %{decompiled_smart_contract: decompiled_smart_contract}} -> {:ok, decompiled_smart_contract}
      {:error, _, error_value, _} -> {:error, error_value}
    end
  end

  @doc """
  Converts the `Explorer.Chain.Data.t:t/0` to `iodata` representation that can be written to users efficiently.

      iex> %Explorer.Chain.Data{
      ...>   bytes: <<>>
      ...> } |>
      ...> Explorer.Chain.data_to_iodata() |>
      ...> IO.iodata_to_binary()
      "0x"
      iex> %Explorer.Chain.Data{
      ...>   bytes: <<0, 0, 0, 0, 0, 0, 0, 0, 0, 0, 0, 0, 134, 45, 103, 203, 7,
      ...>     115, 238, 63, 140, 231, 234, 137, 179, 40, 255, 234, 134, 26,
      ...>     179, 239>>
      ...> } |>
      ...> Explorer.Chain.data_to_iodata() |>
      ...> IO.iodata_to_binary()
      "0x000000000000000000000000862d67cb0773ee3f8ce7ea89b328ffea861ab3ef"

  """
  @spec data_to_iodata(Data.t()) :: iodata()
  def data_to_iodata(data) do
    Data.to_iodata(data)
  end

  @doc """
  The fee a `transaction` paid for the `t:Explorer.Transaction.t/0` `gas`

  If the transaction is pending, then the fee will be a range of `unit`

      iex> Explorer.Chain.fee(
      ...>   %Explorer.Chain.Transaction{
      ...>     gas: Decimal.new(3),
      ...>     gas_price: %Explorer.Chain.Wei{value: Decimal.new(2)},
      ...>     gas_used: nil
      ...>   },
      ...>   :wei
      ...> )
      {:maximum, Decimal.new(6)}

  If the transaction has been confirmed in block, then the fee will be the actual fee paid in `unit` for the `gas_used`
  in the `transaction`.

      iex> Explorer.Chain.fee(
      ...>   %Explorer.Chain.Transaction{
      ...>     gas: Decimal.new(3),
      ...>     gas_price: %Explorer.Chain.Wei{value: Decimal.new(2)},
      ...>     gas_used: Decimal.new(2)
      ...>   },
      ...>   :wei
      ...> )
      {:actual, Decimal.new(4)}

  """
  @spec fee(%Transaction{gas_used: nil}, :ether | :gwei | :wei) :: {:maximum, Decimal.t()}
  def fee(%Transaction{gas: gas, gas_price: gas_price, gas_used: nil}, unit) do
    fee =
      gas_price
      |> Wei.to(unit)
      |> Decimal.mult(gas)

    {:maximum, fee}
  end

  @spec fee(%Transaction{gas_used: Decimal.t()}, :ether | :gwei | :wei) :: {:actual, Decimal.t()}
  def fee(%Transaction{gas_price: gas_price, gas_used: gas_used}, unit) do
    fee =
      gas_price
      |> Wei.to(unit)
      |> Decimal.mult(gas_used)

    {:actual, fee}
  end

  @doc """
  Checks to see if the chain is down indexing based on the transaction from the
  oldest block and the `fetch_internal_transactions` pending operation
  """
  @spec finished_indexing?() :: boolean()
  def finished_indexing? do
    json_rpc_named_arguments = Application.fetch_env!(:indexer, :json_rpc_named_arguments)
    variant = Keyword.fetch!(json_rpc_named_arguments, :variant)

    if variant == EthereumJSONRPC.Ganache || variant == EthereumJSONRPC.Arbitrum do
      true
    else
      with {:transactions_exist, true} <- {:transactions_exist, Repo.exists?(Transaction)},
           min_block_number when not is_nil(min_block_number) <- Repo.aggregate(Transaction, :min, :block_number) do
        query =
          from(
            b in Block,
            join: pending_ops in assoc(b, :pending_operations),
            where: pending_ops.fetch_internal_transactions,
            where: b.consensus and b.number == ^min_block_number
          )

        !Repo.exists?(query)
      else
        {:transactions_exist, false} -> true
        nil -> false
      end
    end
  end

  @doc """
  The `t:Explorer.Chain.Transaction.t/0` `gas_price` of the `transaction` in `unit`.
  """
  def gas_price(%Transaction{gas_price: gas_price}, unit) do
    Wei.to(gas_price, unit)
  end

  @doc """
  Converts `t:Explorer.Chain.Address.t/0` `hash` to the `t:Explorer.Chain.Address.t/0` with that `hash`.

  Returns `{:ok, %Explorer.Chain.Address{}}` if found

      iex> {:ok, %Explorer.Chain.Address{hash: hash}} = Explorer.Chain.create_address(
      ...>   %{hash: "0x5aaeb6053f3e94c9b9a09f33669435e7ef1beaed"}
      ...> )
      iex> {:ok, %Explorer.Chain.Address{hash: found_hash}} = Explorer.Chain.hash_to_address(hash)
      iex> found_hash == hash
      true

  Returns `{:error, :not_found}` if not found

      iex> {:ok, hash} = Explorer.Chain.string_to_address_hash("0x5aaeb6053f3e94c9b9a09f33669435e7ef1beaed")
      iex> Explorer.Chain.hash_to_address(hash)
      {:error, :not_found}

  ## Options

    * `:necessity_by_association` - use to load `t:association/0` as `:required` or `:optional`.  If an association is
      `:required`, and the `t:Explorer.Chain.Address.t/0` has no associated record for that association,
      then the `t:Explorer.Chain.Address.t/0` will not be included in the list.

  Optionally it also accepts a boolean to fetch the `has_decompiled_code?` virtual field or not

  """
  @spec hash_to_address(Hash.Address.t(), [necessity_by_association_option], boolean()) ::
          {:ok, Address.t()} | {:error, :not_found}
  def hash_to_address(
        %Hash{byte_count: unquote(Hash.Address.byte_count())} = hash,
        options \\ [
          necessity_by_association: %{
            :contracts_creation_internal_transaction => :optional,
            :names => :optional,
            :smart_contract => :optional,
            :token => :optional,
            :contracts_creation_transaction => :optional
          }
        ],
        query_decompiled_code_flag \\ true
      ) do
    necessity_by_association = Keyword.get(options, :necessity_by_association, %{})

    query =
      from(
        address in Address,
        where: address.hash == ^hash
      )

    address_result =
      query
      |> join_associations(necessity_by_association)
      |> with_decompiled_code_flag(hash, query_decompiled_code_flag)
      |> Repo.one()

    address_updated_result =
      case address_result do
        %{smart_contract: smart_contract} ->
          if smart_contract do
            address_result
          else
            address_verified_twin_contract =
              Chain.get_minimal_proxy_template(hash) ||
                Chain.get_address_verified_twin_contract(hash).verified_contract

            if address_verified_twin_contract do
              address_verified_twin_contract_updated =
                address_verified_twin_contract
                |> Map.put(:address_hash, hash)
                |> Map.put_new(:metadata_from_verified_twin, true)

              address_result
              |> Map.put(:smart_contract, address_verified_twin_contract_updated)
            else
              address_result
            end
          end

        _ ->
          address_result
      end

    address_updated_result
    |> case do
      nil -> {:error, :not_found}
      address -> {:ok, address}
    end
  end

  def decompiled_code(address_hash, version) do
    query =
      from(contract in DecompiledSmartContract,
        where: contract.address_hash == ^address_hash and contract.decompiler_version == ^version
      )

    query
    |> Repo.one()
    |> case do
      nil -> {:error, :not_found}
      contract -> {:ok, contract.decompiled_source_code}
    end
  end

  @spec token_contract_address_from_token_name(String.t()) :: {:ok, Hash.Address.t()} | {:error, :not_found}
  def token_contract_address_from_token_name(name) when is_binary(name) do
    query =
      from(token in Token,
        where: ilike(token.symbol, ^name),
        or_where: ilike(token.name, ^name),
        select: token.contract_address_hash
      )

    query
    |> Repo.all()
    |> case do
      [] ->
        {:error, :not_found}

      hashes ->
        if Enum.count(hashes) == 1 do
          {:ok, List.first(hashes)}
        else
          {:error, :not_found}
        end
    end
  end

  defp prepare_search_term(string) do
    case Regex.scan(~r/[a-zA-Z0-9]+/, string) do
      [_ | _] = words ->
        term_final =
          words
          |> Enum.map(fn [word] -> word <> ":*" end)
          |> Enum.join(" & ")

        {:some, term_final}

      _ ->
        :none
    end
  end

  defp search_token_query(term) do
    from(token in Token,
      left_join: bridged in BridgedToken,
      on: token.contract_address_hash == bridged.home_token_contract_address_hash,
      where: fragment("to_tsvector(symbol || ' ' || name ) @@ to_tsquery(?)", ^term),
      select: %{
        address_hash: token.contract_address_hash,
        tx_hash: fragment("CAST(NULL AS bytea)"),
        block_hash: fragment("CAST(NULL AS bytea)"),
        foreign_token_hash: bridged.foreign_token_contract_address_hash,
        foreign_chain_id: bridged.foreign_chain_id,
        type: "token",
        name: token.name,
        symbol: token.symbol,
        holder_count: token.holder_count,
        inserted_at: token.inserted_at,
        block_number: 0
      }
    )
  end

  defp search_contract_query(term) do
    from(smart_contract in SmartContract,
      left_join: address in Address,
      on: smart_contract.address_hash == address.hash,
      where: fragment("to_tsvector(name ) @@ to_tsquery(?)", ^term),
      select: %{
        address_hash: smart_contract.address_hash,
        tx_hash: fragment("CAST(NULL AS bytea)"),
        block_hash: fragment("CAST(NULL AS bytea)"),
        foreign_token_hash: fragment("CAST(NULL AS bytea)"),
        foreign_chain_id: ^nil,
        type: "contract",
        name: smart_contract.name,
        symbol: ^nil,
        holder_count: ^nil,
        inserted_at: address.inserted_at,
        block_number: 0
      }
    )
  end

  defp search_address_query(term) do
    case Chain.string_to_address_hash(term) do
      {:ok, address_hash} ->
        from(address in Address,
          left_join: address_name in Address.Name,
          on: address.hash == address_name.address_hash,
          where: address.hash == ^address_hash,
          select: %{
            address_hash: address.hash,
            tx_hash: fragment("CAST(NULL AS bytea)"),
            block_hash: fragment("CAST(NULL AS bytea)"),
            foreign_token_hash: fragment("CAST(NULL AS bytea)"),
            foreign_chain_id: ^nil,
            type: "address",
            name: address_name.name,
            symbol: ^nil,
            holder_count: ^nil,
            inserted_at: address.inserted_at,
            block_number: 0
          }
        )

      _ ->
        nil
    end
  end

  defp search_tx_query(term) do
    case Chain.string_to_transaction_hash(term) do
      {:ok, tx_hash} ->
        from(transaction in Transaction,
          where: transaction.hash == ^tx_hash,
          select: %{
            address_hash: fragment("CAST(NULL AS bytea)"),
            tx_hash: transaction.hash,
            block_hash: fragment("CAST(NULL AS bytea)"),
            foreign_token_hash: fragment("CAST(NULL AS bytea)"),
            foreign_chain_id: ^nil,
            type: "transaction",
            name: ^nil,
            symbol: ^nil,
            holder_count: ^nil,
            inserted_at: transaction.inserted_at,
            block_number: 0
          }
        )

      _ ->
        nil
    end
  end

  defp search_block_query(term) do
    case Chain.string_to_block_hash(term) do
      {:ok, block_hash} ->
        from(block in Block,
          where: block.hash == ^block_hash,
          select: %{
            address_hash: fragment("CAST(NULL AS bytea)"),
            tx_hash: fragment("CAST(NULL AS bytea)"),
            block_hash: block.hash,
            foreign_token_hash: fragment("CAST(NULL AS bytea)"),
            foreign_chain_id: ^nil,
            type: "block",
            name: ^nil,
            symbol: ^nil,
            holder_count: ^nil,
            inserted_at: block.inserted_at,
            block_number: block.number
          }
        )

      _ ->
        case Integer.parse(term) do
          {block_number, _} ->
            from(block in Block,
              where: block.number == ^block_number,
              select: %{
                address_hash: fragment("CAST(NULL AS bytea)"),
                tx_hash: fragment("CAST(NULL AS bytea)"),
                block_hash: block.hash,
                foreign_token_hash: fragment("CAST(NULL AS bytea)"),
                foreign_chain_id: ^nil,
                type: "block",
                name: ^nil,
                symbol: ^nil,
                holder_count: ^nil,
                inserted_at: block.inserted_at,
                block_number: block.number
              }
            )

          _ ->
            nil
        end
    end
  end

  def joint_search(paging_options, offset, string) do
    case prepare_search_term(string) do
      {:some, term} ->
        tokens_query = search_token_query(term)
        contracts_query = search_contract_query(term)
        tx_query = search_tx_query(string)
        address_query = search_address_query(string)
        block_query = search_block_query(string)

        basic_query =
          from(
            tokens in subquery(tokens_query),
            union: ^contracts_query
          )

        query =
          cond do
            address_query ->
              basic_query
              |> union(^address_query)

            tx_query ->
              basic_query
              |> union(^tx_query)
              |> union(^block_query)

            block_query ->
              basic_query
              |> union(^block_query)

            true ->
              basic_query
          end

        ordered_query =
          from(items in subquery(query),
            order_by: [desc_nulls_last: items.holder_count, asc: items.name, desc: items.inserted_at],
            limit: ^paging_options.page_size,
            offset: ^offset
          )

        paginated_ordered_query =
          ordered_query
          |> page_search_results(paging_options)

        search_results = Repo.all(paginated_ordered_query)

        search_results
        |> Enum.map(fn result ->
          result_checksummed_address_hash =
            if result.address_hash do
              result
              |> Map.put(:address_hash, Address.checksum(result.address_hash))
            else
              result
            end

          result_checksummed =
            if result_checksummed_address_hash.foreign_token_hash do
              result_checksummed_address_hash
              |> Map.put(:foreign_token_hash, Address.checksum(result_checksummed_address_hash.foreign_token_hash))
            else
              result_checksummed_address_hash
            end

          result_checksummed
        end)

      _ ->
        []
    end
  end

  @spec search_token(String.t()) :: [Token.t()]
  def search_token(string) do
    case prepare_search_term(string) do
      {:some, term} ->
        query =
          from(token in Token,
            where: fragment("to_tsvector(symbol || ' ' || name ) @@ to_tsquery(?)", ^term),
            select: %{
              link: token.contract_address_hash,
              symbol: token.symbol,
              name: token.name,
              holder_count: token.holder_count,
              type: "token"
            },
            order_by: [desc: token.holder_count]
          )

        Repo.all(query)

      _ ->
        []
    end
  end

  @spec search_contract(String.t()) :: [SmartContract.t()]
  def search_contract(string) do
    case prepare_search_term(string) do
      {:some, term} ->
        query =
          from(smart_contract in SmartContract,
            left_join: address in Address,
            on: smart_contract.address_hash == address.hash,
            where: fragment("to_tsvector(name ) @@ to_tsquery(?)", ^term),
            select: %{
              link: smart_contract.address_hash,
              name: smart_contract.name,
              inserted_at: address.inserted_at,
              type: "contract"
            },
            order_by: [desc: smart_contract.inserted_at]
          )

        Repo.all(query)

      _ ->
        []
    end
  end

  def search_tx(term) do
    case Chain.string_to_transaction_hash(term) do
      {:ok, tx_hash} ->
        query =
          from(transaction in Transaction,
            where: transaction.hash == ^tx_hash,
            select: %{
              link: transaction.hash,
              type: "transaction"
            }
          )

        Repo.all(query)

      _ ->
        []
    end
  end

  def search_address(term) do
    case Chain.string_to_address_hash(term) do
      {:ok, address_hash} ->
        query =
          from(address in Address,
            left_join: address_name in Address.Name,
            on: address.hash == address_name.address_hash,
            where: address.hash == ^address_hash,
            select: %{
              name: address_name.name,
              link: address.hash,
              type: "address"
            }
          )

        Repo.all(query)

      _ ->
        []
    end
  end

  def search_block(term) do
    case Chain.string_to_block_hash(term) do
      {:ok, block_hash} ->
        query =
          from(block in Block,
            where: block.hash == ^block_hash,
            select: %{
              link: block.hash,
              block_number: block.number,
              type: "block"
            }
          )

        Repo.all(query)

      _ ->
        case Integer.parse(term) do
          {block_number, _} ->
            query =
              from(block in Block,
                where: block.number == ^block_number,
                select: %{
                  link: block.hash,
                  block_number: block.number,
                  type: "block"
                }
              )

            Repo.all(query)

          _ ->
            []
        end
    end
  end

  @doc """
  Converts `t:Explorer.Chain.Address.t/0` `hash` to the `t:Explorer.Chain.Address.t/0` with that `hash`.

  Returns `{:ok, %Explorer.Chain.Address{}}` if found

      iex> {:ok, %Explorer.Chain.Address{hash: hash}} = Explorer.Chain.create_address(
      ...>   %{hash: "0x5aaeb6053f3e94c9b9a09f33669435e7ef1beaed"}
      ...> )
      iex> {:ok, %Explorer.Chain.Address{hash: found_hash}} = Explorer.Chain.hash_to_address(hash)
      iex> found_hash == hash
      true

  Returns `{:error, address}` if not found but created an address

      iex> {:ok, %Explorer.Chain.Address{hash: hash}} = Explorer.Chain.create_address(
      ...>   %{hash: "0x5aaeb6053f3e94c9b9a09f33669435e7ef1beaed"}
      ...> )
      iex> {:ok, %Explorer.Chain.Address{hash: found_hash}} = Explorer.Chain.hash_to_address(hash)
      iex> found_hash == hash
      true


  ## Options

    * `:necessity_by_association` - use to load `t:association/0` as `:required` or `:optional`.  If an association is
      `:required`, and the `t:Explorer.Chain.Address.t/0` has no associated record for that association,
      then the `t:Explorer.Chain.Address.t/0` will not be included in the list.

  Optionally it also accepts a boolean to fetch the `has_decompiled_code?` virtual field or not

  """
  @spec find_or_insert_address_from_hash(Hash.Address.t(), [necessity_by_association_option], boolean()) ::
          {:ok, Address.t()}
  def find_or_insert_address_from_hash(
        %Hash{byte_count: unquote(Hash.Address.byte_count())} = hash,
        options \\ [
          necessity_by_association: %{
            :contracts_creation_internal_transaction => :optional,
            :names => :optional,
            :smart_contract => :optional,
            :token => :optional,
            :contracts_creation_transaction => :optional
          }
        ],
        query_decompiled_code_flag \\ true
      ) do
    case hash_to_address(hash, options, query_decompiled_code_flag) do
      {:ok, address} ->
        {:ok, address}

      {:error, :not_found} ->
        create_address(%{hash: to_string(hash)})
        hash_to_address(hash, options, query_decompiled_code_flag)
    end
  end

  @doc """
  Converts list of `t:Explorer.Chain.Address.t/0` `hash` to the `t:Explorer.Chain.Address.t/0` with that `hash`.

  Returns `[%Explorer.Chain.Address{}]}` if found

  """
  @spec hashes_to_addresses([Hash.Address.t()]) :: [Address.t()]
  def hashes_to_addresses(hashes) when is_list(hashes) do
    query =
      from(
        address in Address,
        where: address.hash in ^hashes,
        # https://stackoverflow.com/a/29598910/470451
        order_by: fragment("array_position(?, ?)", type(^hashes, {:array, Hash.Address}), address.hash)
      )

    Repo.all(query)
  end

  @doc """
  Finds an `t:Explorer.Chain.Address.t/0` that has the provided `t:Explorer.Chain.Address.t/0` `hash` and a contract.

  ## Options

    * `:necessity_by_association` - use to load `t:association/0` as `:required` or `:optional`.  If an association is
      `:required`, and the `t:Explorer.Chain.Address.t/0` has no associated record for that association,
      then the `t:Explorer.Chain.Address.t/0` will not be included in the list.

  Optionally it also accepts a boolean to fetch the `has_decompiled_code?` virtual field or not

  """
  @spec find_contract_address(Hash.Address.t(), [necessity_by_association_option], boolean()) ::
          {:ok, Address.t()} | {:error, :not_found}
  def find_contract_address(
        %Hash{byte_count: unquote(Hash.Address.byte_count())} = hash,
        options \\ [],
        query_decompiled_code_flag \\ false
      ) do
    necessity_by_association =
      options
      |> Keyword.get(:necessity_by_association, %{})
      |> Map.merge(%{
        smart_contract_additional_sources: :optional
      })

    query =
      from(
        address in Address,
        where: address.hash == ^hash and not is_nil(address.contract_code)
      )

    address_result =
      query
      |> join_associations(necessity_by_association)
      |> with_decompiled_code_flag(hash, query_decompiled_code_flag)
      |> Repo.one()

    address_updated_result =
      case address_result do
        %{smart_contract: smart_contract} ->
          if smart_contract do
            check_bytecode_matching(address_result)
          else
            address_verified_twin_contract =
              Chain.get_minimal_proxy_template(hash) ||
                Chain.get_address_verified_twin_contract(hash).verified_contract

            if address_verified_twin_contract do
              address_verified_twin_contract_updated =
                address_verified_twin_contract
                |> Map.put(:address_hash, hash)
                |> Map.put_new(:metadata_from_verified_twin, true)

              address_result
              |> Map.put(:smart_contract, address_verified_twin_contract_updated)
            else
              address_result
            end
          end

        _ ->
          address_result
      end

    address_updated_result
    |> case do
      nil -> {:error, :not_found}
      address -> {:ok, address}
    end
  end

  defp check_bytecode_matching(address) do
    now = DateTime.utc_now()
    json_rpc_named_arguments = Application.get_env(:explorer, :json_rpc_named_arguments)

    if !address.smart_contract.is_changed_bytecode and
         address.smart_contract.bytecode_checked_at
         |> DateTime.add(@check_bytecode_interval, :second)
         |> DateTime.compare(now) != :gt do
      case EthereumJSONRPC.fetch_codes(
             [%{block_quantity: "latest", address: address.smart_contract.address_hash}],
             json_rpc_named_arguments
           ) do
        {:ok, %EthereumJSONRPC.FetchedCodes{params_list: fetched_codes}} ->
          bytecode_from_node = fetched_codes |> List.first() |> Map.get(:code)
          bytecode_from_db = "0x" <> (address.contract_code.bytes |> Base.encode16(case: :lower))

          if bytecode_from_node == bytecode_from_db do
            {:ok, smart_contract} =
              address.smart_contract
              |> Changeset.change(%{bytecode_checked_at: now})
              |> Repo.update()

            %{address | smart_contract: smart_contract}
          else
            {:ok, smart_contract} =
              address.smart_contract
              |> Changeset.change(%{bytecode_checked_at: now, is_changed_bytecode: true})
              |> Repo.update()

            %{address | smart_contract: smart_contract}
          end

        _ ->
          address
      end
    else
      address
    end
  end

  @spec find_decompiled_contract_address(Hash.Address.t()) :: {:ok, Address.t()} | {:error, :not_found}
  def find_decompiled_contract_address(%Hash{byte_count: unquote(Hash.Address.byte_count())} = hash) do
    query =
      from(
        address in Address,
        preload: [
          :contracts_creation_internal_transaction,
          :names,
          :smart_contract,
          :token,
          :contracts_creation_transaction,
          :decompiled_smart_contracts
        ],
        where: address.hash == ^hash
      )

    address = Repo.one(query)

    if address do
      {:ok, address}
    else
      {:error, :not_found}
    end
  end

  @doc """
  Converts `t:Explorer.Chain.Block.t/0` `hash` to the `t:Explorer.Chain.Block.t/0` with that `hash`.

  Unlike `number_to_block/1`, both consensus and non-consensus blocks can be returned when looked up by `hash`.

  Returns `{:ok, %Explorer.Chain.Block{}}` if found

      iex> %Block{hash: hash} = insert(:block, consensus: false)
      iex> {:ok, %Explorer.Chain.Block{hash: found_hash}} = Explorer.Chain.hash_to_block(hash)
      iex> found_hash == hash
      true

  Returns `{:error, :not_found}` if not found

      iex> {:ok, hash} = Explorer.Chain.string_to_block_hash(
      ...>   "0x9fc76417374aa880d4449a1f7f31ec597f00b1f6f3dd2d66f4c9c6c445836d8b"
      ...> )
      iex> Explorer.Chain.hash_to_block(hash)
      {:error, :not_found}

  ## Options

    * `:necessity_by_association` - use to load `t:association/0` as `:required` or `:optional`.  If an association is
      `:required`, and the `t:Explorer.Chain.Block.t/0` has no associated record for that association, then the
      `t:Explorer.Chain.Block.t/0` will not be included in the page `entries`.

  """
  @spec hash_to_block(Hash.Full.t(), [necessity_by_association_option]) :: {:ok, Block.t()} | {:error, :not_found}
  def hash_to_block(%Hash{byte_count: unquote(Hash.Full.byte_count())} = hash, options \\ []) when is_list(options) do
    necessity_by_association = Keyword.get(options, :necessity_by_association, %{})

    Block
    |> where(hash: ^hash)
    |> join_associations(necessity_by_association)
    |> Repo.one()
    |> case do
      nil ->
        {:error, :not_found}

      block ->
        {:ok, block}
    end
  end

  @doc """
  Converts the `Explorer.Chain.Hash.t:t/0` to `iodata` representation that can be written efficiently to users.

      iex> %Explorer.Chain.Hash{
      ...>   byte_count: 32,
      ...>   bytes: <<0x9fc76417374aa880d4449a1f7f31ec597f00b1f6f3dd2d66f4c9c6c445836d8b ::
      ...>            big-integer-size(32)-unit(8)>>
      ...> } |>
      ...> Explorer.Chain.hash_to_iodata() |>
      ...> IO.iodata_to_binary()
      "0x9fc76417374aa880d4449a1f7f31ec597f00b1f6f3dd2d66f4c9c6c445836d8b"

  Always pads number, so that it is a valid format for casting.

      iex> %Explorer.Chain.Hash{
      ...>   byte_count: 32,
      ...>   bytes: <<0x1234567890abcdef :: big-integer-size(32)-unit(8)>>
      ...> } |>
      ...> Explorer.Chain.hash_to_iodata() |>
      ...> IO.iodata_to_binary()
      "0x0000000000000000000000000000000000000000000000001234567890abcdef"

  """
  @spec hash_to_iodata(Hash.t()) :: iodata()
  def hash_to_iodata(hash) do
    Hash.to_iodata(hash)
  end

  @doc """
  Converts `t:Explorer.Chain.Transaction.t/0` `hash` to the `t:Explorer.Chain.Transaction.t/0` with that `hash`.

  Returns `{:ok, %Explorer.Chain.Transaction{}}` if found

      iex> %Transaction{hash: hash} = insert(:transaction)
      iex> {:ok, %Explorer.Chain.Transaction{hash: found_hash}} = Explorer.Chain.hash_to_transaction(hash)
      iex> found_hash == hash
      true

  Returns `{:error, :not_found}` if not found

      iex> {:ok, hash} = Explorer.Chain.string_to_transaction_hash(
      ...>   "0x9fc76417374aa880d4449a1f7f31ec597f00b1f6f3dd2d66f4c9c6c445836d8b"
      ...> )
      iex> Explorer.Chain.hash_to_transaction(hash)
      {:error, :not_found}

  ## Options

    * `:necessity_by_association` - use to load `t:association/0` as `:required` or `:optional`.  If an association is
      `:required`, and the `t:Explorer.Chain.Transaction.t/0` has no associated record for that association, then the
      `t:Explorer.Chain.Transaction.t/0` will not be included in the page `entries`.
  """
  @spec hash_to_transaction(Hash.Full.t(), [necessity_by_association_option]) ::
          {:ok, Transaction.t()} | {:error, :not_found}
  def hash_to_transaction(
        %Hash{byte_count: unquote(Hash.Full.byte_count())} = hash,
        options \\ []
      )
      when is_list(options) do
    necessity_by_association = Keyword.get(options, :necessity_by_association, %{})

    Transaction
    |> where(hash: ^hash)
    |> join_associations(necessity_by_association)
    |> Repo.one()
    |> case do
      nil ->
        {:error, :not_found}

      transaction ->
        {:ok, transaction}
    end
  end

  @doc """
  Converts list of `t:Explorer.Chain.Transaction.t/0` `hashes` to the list of `t:Explorer.Chain.Transaction.t/0`s for
  those `hashes`.

  Returns list of `%Explorer.Chain.Transaction{}`s if found

      iex> [%Transaction{hash: hash1}, %Transaction{hash: hash2}] = insert_list(2, :transaction)
      iex> [%Explorer.Chain.Transaction{hash: found_hash1}, %Explorer.Chain.Transaction{hash: found_hash2}] =
      ...>   Explorer.Chain.hashes_to_transactions([hash1, hash2])
      iex> found_hash1 in [hash1, hash2]
      true
      iex> found_hash2 in [hash1, hash2]
      true

  Returns `[]` if not found

      iex> {:ok, hash} = Explorer.Chain.string_to_transaction_hash(
      ...>   "0x9fc76417374aa880d4449a1f7f31ec597f00b1f6f3dd2d66f4c9c6c445836d8b"
      ...> )
      iex> Explorer.Chain.hashes_to_transactions([hash])
      []

  ## Options

    * `:necessity_by_association` - use to load `t:association/0` as `:required` or `:optional`.  If an association is
      `:required`, and the `t:Explorer.Chain.Transaction.t/0` has no associated record for that association, then the
      `t:Explorer.Chain.Transaction.t/0` will not be included in the page `entries`.
  """
  @spec hashes_to_transactions([Hash.Full.t()], [necessity_by_association_option]) :: [Transaction.t()] | []
  def hashes_to_transactions(hashes, options \\ []) when is_list(hashes) and is_list(options) do
    necessity_by_association = Keyword.get(options, :necessity_by_association, %{})

    fetch_transactions()
    |> where([transaction], transaction.hash in ^hashes)
    |> join_associations(necessity_by_association)
    |> preload([{:token_transfers, [:token, :from_address, :to_address]}])
    |> Repo.all()
  end

  @doc """
  Bulk insert all data stored in the `Explorer`.

  See `Explorer.Chain.Import.all/1` for options and returns.
  """
  @spec import(Import.all_options()) :: Import.all_result()
  def import(options) do
    Import.all(options)
  end

  @doc """
  The percentage of indexed blocks on the chain.

      iex> for index <- 5..9 do
      ...>   insert(:block, number: index)
      ...>   Process.sleep(200)
      ...> end
      iex> Explorer.Chain.indexed_ratio()
      Decimal.new(1, 50, -2)

  If there are no blocks, the percentage is 0.

      iex> Explorer.Chain.indexed_ratio()
      Decimal.new(0)

  """
  @spec indexed_ratio() :: Decimal.t()
  def indexed_ratio do
    %{min: min, max: max} = BlockNumber.get_all()

    case {min, max} do
      {0, 0} ->
        Decimal.new(0)

      _ ->
        result = Decimal.div(max - min + 1, max + 1)

        Decimal.round(result, 2, :down)
    end
  end

  @spec fetch_min_block_number() :: non_neg_integer
  def fetch_min_block_number do
    query =
      from(block in Block,
        select: block.number,
        where: block.consensus == true,
        order_by: [asc: block.number],
        limit: 1
      )

    Repo.one(query) || 0
  rescue
    _ ->
      0
  end

  @spec fetch_max_block_number() :: non_neg_integer
  def fetch_max_block_number do
    query =
      from(block in Block,
        select: block.number,
        where: block.consensus == true,
        order_by: [desc: block.number],
        limit: 1
      )

    Repo.one(query) || 0
  rescue
    _ ->
      0
  end

  @spec fetch_count_consensus_block() :: non_neg_integer
  def fetch_count_consensus_block do
    query =
      from(block in Block,
        select: count(block.hash),
        where: block.consensus == true
      )

    Repo.one!(query, timeout: :infinity) || 0
  end

  def fetch_block_by_hash(block_hash) do
    Repo.get(Block, block_hash)
  end

  @spec fetch_sum_gas_used() :: non_neg_integer
  def fetch_sum_gas_used do
    query =
      from(
        t0 in Transaction,
        select: fragment("SUM(t0.gas_used)")
      )

    Repo.one!(query, timeout: :infinity) || 0
  end

  @doc """
  The number of `t:Explorer.Chain.InternalTransaction.t/0`.

      iex> transaction = :transaction |> insert() |> with_block()
      iex> insert(:internal_transaction, index: 0, transaction: transaction, block_hash: transaction.block_hash, block_index: 0)
      iex> Explorer.Chain.internal_transaction_count()
      1

  If there are none, the count is `0`.

      iex> Explorer.Chain.internal_transaction_count()
      0

  """
  def internal_transaction_count do
    Repo.aggregate(InternalTransaction.where_nonpending_block(), :count, :transaction_hash)
  end

  @doc """
  Finds all `t:Explorer.Chain.Transaction.t/0` in the `t:Explorer.Chain.Block.t/0`.

  ## Options

    * `:necessity_by_association` - use to load `t:association/0` as `:required` or `:optional`.  If an association is
        `:required`, and the `t:Explorer.Chain.Block.t/0` has no associated record for that association, then the
        `t:Explorer.Chain.Block.t/0` will not be included in the page `entries`.
    * `:paging_options` - a `t:Explorer.PagingOptions.t/0` used to specify the `:page_size` and
      `:key` (a tuple of the lowest/oldest `{block_number}`). Results will be the internal
      transactions older than the `block_number` that are passed.
    * ':block_type' - use to filter by type of block; Uncle`, `Reorg`, or `Block` (default).

  """
  @spec list_blocks([paging_options | necessity_by_association_option]) :: [Block.t()]
  def list_blocks(options \\ []) when is_list(options) do
    necessity_by_association = Keyword.get(options, :necessity_by_association, %{})
    paging_options = Keyword.get(options, :paging_options) || @default_paging_options
    block_type = Keyword.get(options, :block_type, "Block")

    cond do
      block_type == "Block" && !paging_options.key ->
        fetch_blocks(block_type, paging_options, necessity_by_association)

      block_type == "Uncle" && !paging_options.key ->
        uncles_from_cache(block_type, paging_options, necessity_by_association)

      true ->
        fetch_blocks(block_type, paging_options, necessity_by_association)
    end
  end

  def uncles_from_cache(block_type, paging_options, necessity_by_association) do
    case Uncles.take_enough(paging_options.page_size) do
      nil ->
        elements = fetch_blocks(block_type, paging_options, necessity_by_association)

        Uncles.update(elements)

        elements

      blocks ->
        blocks
    end
  end

  defp fetch_blocks(block_type, paging_options, necessity_by_association) do
    Block
    |> Block.block_type_filter(block_type)
    |> page_blocks(paging_options)
    |> limit(^paging_options.page_size)
    |> order_by(desc: :number)
    |> join_associations(necessity_by_association)
    |> Repo.all()
  end

  @doc """
  Map `block_number`s to their `t:Explorer.Chain.Block.t/0` `hash` `t:Explorer.Chain.Hash.Full.t/0`.

  Does not include non-consensus blocks.

      iex> block = insert(:block, consensus: false)
      iex> Explorer.Chain.block_hash_by_number([block.number])
      %{}

  """
  @spec block_hash_by_number([Block.block_number()]) :: %{Block.block_number() => Hash.Full.t()}
  def block_hash_by_number(block_numbers) when is_list(block_numbers) do
    query =
      from(block in Block,
        where: block.consensus == true and block.number in ^block_numbers,
        select: {block.number, block.hash}
      )

    query
    |> Repo.all()
    |> Enum.into(%{})
  end

  @doc """
  Lists the top `t:Explorer.Chain.Address.t/0`'s' in descending order based on coin balance and address hash.

  """
  @spec list_top_addresses :: [{Address.t(), non_neg_integer()}]
  def list_top_addresses(options \\ []) do
    paging_options = Keyword.get(options, :paging_options, @default_paging_options)

    if is_nil(paging_options.key) do
      paging_options.page_size
      |> Accounts.take_enough()
      |> case do
        nil ->
          accounts_with_n = fetch_top_addresses(paging_options)

          accounts_with_n
          |> Enum.map(fn {address, _n} -> address end)
          |> Accounts.update()

          accounts_with_n

        accounts ->
          Enum.map(
            accounts,
            &{&1,
             if is_nil(&1.nonce) do
               0
             else
               &1.nonce + 1
             end}
          )
      end
    else
      fetch_top_addresses(paging_options)
    end
  end

  defp fetch_top_addresses(paging_options) do
    base_query =
      from(a in Address,
        where: a.fetched_coin_balance > ^0,
        order_by: [desc: a.fetched_coin_balance, asc: a.hash],
        preload: [:names],
        select: {a, fragment("coalesce(1 + ?, 0)", a.nonce)}
      )

    base_query
    |> page_addresses(paging_options)
    |> limit(^paging_options.page_size)
    |> Repo.all()
  end

  @doc """
  Lists the top `t:Explorer.Chain.Token.t/0`'s'.

  """
  @spec list_top_tokens(String.t()) :: [{Token.t(), non_neg_integer()}]
  def list_top_tokens(filter, options \\ []) do
    paging_options = Keyword.get(options, :paging_options, @default_paging_options)

    fetch_top_tokens(filter, paging_options)
  end

  @spec list_top_bridged_tokens(atom(), String.t() | nil, boolean(), [paging_options | necessity_by_association_option]) ::
          [
            {Token.t(), BridgedToken.t()}
          ]
  def list_top_bridged_tokens(destination, filter, from_api, options \\ []) do
    paging_options = Keyword.get(options, :paging_options, @default_paging_options)

    fetch_top_bridged_tokens(destination, paging_options, filter, from_api)
  end

  defp fetch_top_tokens(filter, paging_options) do
    base_query =
      from(t in Token,
        where: t.total_supply > ^0,
        order_by: [desc_nulls_last: t.holder_count, asc: t.name],
        preload: [:contract_address]
      )

    base_query_with_paging =
      base_query
      |> page_tokens(paging_options)
      |> limit(^paging_options.page_size)

    query =
      if filter && filter !== "" do
        base_query_with_paging
        |> where(fragment("to_tsvector('english', symbol || ' ' || name ) @@ to_tsquery(?)", ^filter))
      else
        base_query_with_paging
      end

    query
    |> Repo.all()
  end

  defp fetch_top_bridged_tokens(destination, paging_options, filter, from_api) do
    offset = (max(paging_options.page_number, 1) - 1) * paging_options.page_size
    chain_id = translate_destination_to_chain_id(destination)

    if chain_id == :undefined do
      []
    else
      bridged_tokens_query =
        if chain_id do
          from(bt in BridgedToken,
            select: bt,
            where: bt.foreign_chain_id == ^chain_id
          )
        else
          from(bt in BridgedToken,
            select: bt
          )
        end

      base_query =
        from(t in Token,
          right_join: bt in subquery(bridged_tokens_query),
          on: t.contract_address_hash == bt.home_token_contract_address_hash,
          where: t.total_supply > ^0,
          where: t.bridged,
          order_by: [desc: t.holder_count, asc: t.name],
          select: [t, bt],
          preload: [:contract_address]
        )

      base_query_with_paging =
        base_query
        |> page_tokens(paging_options)
        |> limit(^paging_options.page_size)
        |> offset(^offset)

      query =
        if filter && filter !== "" do
          base_query_with_paging
          |> where(fragment("to_tsvector('english', symbol || ' ' || name ) @@ to_tsquery(?)", ^filter))
        else
          base_query_with_paging
        end

      if from_api do
        query
        |> Repo.replica().all()
      else
        query
        |> Repo.all()
      end
    end
  end

  defp translate_destination_to_chain_id(destination) do
    case destination do
      :eth -> 1
      :kovan -> 42
      :bsc -> 56
      :poa -> 99
      nil -> nil
      _ -> :undefined
    end
  end

  @doc """
  Calls `reducer` on a stream of `t:Explorer.Chain.Block.t/0` without `t:Explorer.Chain.Block.Reward.t/0`.
  """
  def stream_blocks_without_rewards(initial, reducer) when is_function(reducer, 2) do
    Block.blocks_without_reward_query()
    |> Repo.stream_reduce(initial, reducer)
  end

  @doc """
  Finds all transactions of a certain block number
  """
  def get_transactions_of_block_number(block_number) do
    block_number
    |> Transaction.transactions_with_block_number()
    |> Repo.all()
  end

  @doc """
  Finds all Blocks validated by the address with the given hash.

    ## Options
      * `:necessity_by_association` - use to load `t:association/0` as `:required` or `:optional`.  If an association is
          `:required`, and the `t:Explorer.Chain.Block.t/0` has no associated record for that association, then the
          `t:Explorer.Chain.Block.t/0` will not be included in the page `entries`.
      * `:paging_options` - a `t:Explorer.PagingOptions.t/0` used to specify the `:page_size` and
        `:key` (a tuple of the lowest/oldest `{block_number}`) and. Results will be the internal
        transactions older than the `block_number` that are passed.

  Returns all blocks validated by the address given.
  """
  @spec get_blocks_validated_by_address(
          [paging_options | necessity_by_association_option],
          Hash.Address.t()
        ) :: [Block.t()]
  def get_blocks_validated_by_address(options \\ [], address_hash) when is_list(options) do
    necessity_by_association = Keyword.get(options, :necessity_by_association, %{})
    paging_options = Keyword.get(options, :paging_options, @default_paging_options)

    Block
    |> join_associations(necessity_by_association)
    |> where(miner_hash: ^address_hash)
    |> page_blocks(paging_options)
    |> limit(^paging_options.page_size)
    |> order_by(desc: :number)
    |> Repo.all()
  end

  def check_if_validated_blocks_at_address(address_hash) do
    Repo.exists?(from(b in Block, where: b.miner_hash == ^address_hash))
  end

  def check_if_logs_at_address(address_hash) do
    Repo.exists?(from(l in Log, where: l.address_hash == ^address_hash))
  end

  def check_if_internal_transactions_at_address(address_hash) do
    internal_transactions_exists_by_created_contract_address_hash =
      Repo.exists?(from(it in InternalTransaction, where: it.created_contract_address_hash == ^address_hash))

    internal_transactions_exists_by_from_address_hash =
      Repo.exists?(from(it in InternalTransaction, where: it.from_address_hash == ^address_hash))

    internal_transactions_exists_by_to_address_hash =
      Repo.exists?(from(it in InternalTransaction, where: it.to_address_hash == ^address_hash))

    internal_transactions_exists_by_created_contract_address_hash || internal_transactions_exists_by_from_address_hash ||
      internal_transactions_exists_by_to_address_hash
  end

  def check_if_token_transfers_at_address(address_hash) do
    token_transfers_exists_by_from_address_hash =
      Repo.exists?(from(tt in TokenTransfer, where: tt.from_address_hash == ^address_hash))

    token_transfers_exists_by_to_address_hash =
      Repo.exists?(from(tt in TokenTransfer, where: tt.to_address_hash == ^address_hash))

    token_transfers_exists_by_from_address_hash ||
      token_transfers_exists_by_to_address_hash
  end

  def check_if_tokens_at_address(address_hash) do
    Repo.exists?(
      from(
        tb in CurrentTokenBalance,
        where: tb.address_hash == ^address_hash,
        where: tb.value > 0
      )
    )
  end

  @doc """
  Counts all of the block validations and groups by the `miner_hash`.
  """
  def each_address_block_validation_count(fun) when is_function(fun, 1) do
    query =
      from(
        b in Block,
        join: addr in Address,
        where: b.miner_hash == addr.hash,
        select: {b.miner_hash, count(b.miner_hash)},
        group_by: b.miner_hash
      )

    Repo.stream_each(query, fun)
  end

  @doc """
  Counts the number of `t:Explorer.Chain.Block.t/0` validated by the address with the given `hash`.
  """
  @spec address_to_validation_count(Hash.Address.t()) :: non_neg_integer()
  def address_to_validation_count(hash) do
    query = from(block in Block, where: block.miner_hash == ^hash, select: fragment("COUNT(*)"))

    Repo.one(query)
  end

  @spec address_to_transaction_count(Address.t()) :: non_neg_integer()
  def address_to_transaction_count(address) do
    if contract?(address) do
      incoming_transaction_count = address_to_incoming_transaction_count(address.hash)

      if incoming_transaction_count == 0 do
        total_transactions_sent_by_address(address.hash)
      else
        incoming_transaction_count
      end
    else
      total_transactions_sent_by_address(address.hash)
    end
  end

  @spec address_to_token_transfer_count(Address.t()) :: non_neg_integer()
  def address_to_token_transfer_count(address) do
    query =
      from(
        token_transfer in TokenTransfer,
        where: token_transfer.to_address_hash == ^address.hash,
        or_where: token_transfer.from_address_hash == ^address.hash
      )

    Repo.aggregate(query, :count, timeout: :infinity)
  end

  @spec address_to_gas_usage_count(Address.t()) :: Decimal.t() | nil
  def address_to_gas_usage_count(address) do
    if contract?(address) do
      incoming_transaction_gas_usage = address_to_incoming_transaction_gas_usage(address.hash)

      cond do
        !incoming_transaction_gas_usage ->
          address_to_outcoming_transaction_gas_usage(address.hash)

        Decimal.cmp(incoming_transaction_gas_usage, 0) == :eq ->
          address_to_outcoming_transaction_gas_usage(address.hash)

        true ->
          incoming_transaction_gas_usage
      end
    else
      address_to_outcoming_transaction_gas_usage(address.hash)
    end
  end

  @doc """
  Return the balance in usd corresponding to this token. Return nil if the usd_value of the token is not present.
  """
  def balance_in_usd(%{token: %{usd_value: nil}}) do
    nil
  end

  def balance_in_usd(token_balance) do
    tokens = CurrencyHelpers.divide_decimals(token_balance.value, token_balance.token.decimals)
    price = token_balance.token.usd_value
    Decimal.mult(tokens, price)
  end

  def address_tokens_usd_sum(token_balances) do
    token_balances
    |> Enum.reduce(Decimal.new(0), fn {token_balance, _, _}, acc ->
      if token_balance.value && token_balance.token.usd_value do
        Decimal.add(acc, balance_in_usd(token_balance))
      else
        acc
      end
    end)
  end

  defp contract?(%{contract_code: nil}), do: false

  defp contract?(%{contract_code: _}), do: true

  @doc """
  Returns a stream of unfetched `t:Explorer.Chain.Address.CoinBalance.t/0`.

  When there are addresses, the `reducer` is called for each `t:Explorer.Chain.Address.t/0` `hash` and all
  `t:Explorer.Chain.Block.t/0` `block_number` that address is mentioned.

  | Address Hash Schema                        | Address Hash Field              | Block Number Schema                | Block Number Field |
  |--------------------------------------------|---------------------------------|------------------------------------|--------------------|
  | `t:Explorer.Chain.Block.t/0`               | `miner_hash`                    | `t:Explorer.Chain.Block.t/0`       | `number`           |
  | `t:Explorer.Chain.Transaction.t/0`         | `from_address_hash`             | `t:Explorer.Chain.Transaction.t/0` | `block_number`     |
  | `t:Explorer.Chain.Transaction.t/0`         | `to_address_hash`               | `t:Explorer.Chain.Transaction.t/0` | `block_number`     |
  | `t:Explorer.Chain.Log.t/0`                 | `address_hash`                  | `t:Explorer.Chain.Transaction.t/0` | `block_number`     |
  | `t:Explorer.Chain.InternalTransaction.t/0` | `created_contract_address_hash` | `t:Explorer.Chain.Transaction.t/0` | `block_number`     |
  | `t:Explorer.Chain.InternalTransaction.t/0` | `from_address_hash`             | `t:Explorer.Chain.Transaction.t/0` | `block_number`     |
  | `t:Explorer.Chain.InternalTransaction.t/0` | `to_address_hash`               | `t:Explorer.Chain.Transaction.t/0` | `block_number`     |

  Pending `t:Explorer.Chain.Transaction.t/0` `from_address_hash` and `to_address_hash` aren't returned because they
  don't have an associated block number.

  When there are no addresses, the `reducer` is never called and the `initial` is returned in an `:ok` tuple.

  When an `t:Explorer.Chain.Address.t/0` `hash` is used multiple times, all unique `t:Explorer.Chain.Block.t/0` `number`
  will be returned.
  """
  @spec stream_unfetched_balances(
          initial :: accumulator,
          reducer ::
            (entry :: %{address_hash: Hash.Address.t(), block_number: Block.block_number()}, accumulator -> accumulator)
        ) :: {:ok, accumulator}
        when accumulator: term()
  def stream_unfetched_balances(initial, reducer) when is_function(reducer, 2) do
    query =
      from(
        balance in CoinBalance,
        where: is_nil(balance.value_fetched_at),
        select: %{address_hash: balance.address_hash, block_number: balance.block_number}
      )

    Repo.stream_reduce(query, initial, reducer)
  end

  @doc """
  Returns a stream of all token balances that weren't fetched values.
  """
  @spec stream_unfetched_token_balances(
          initial :: accumulator,
          reducer :: (entry :: TokenBalance.t(), accumulator -> accumulator)
        ) :: {:ok, accumulator}
        when accumulator: term()
  def stream_unfetched_token_balances(initial, reducer) when is_function(reducer, 2) do
    TokenBalance.unfetched_token_balances()
    |> Repo.stream_reduce(initial, reducer)
  end

  @doc """
  Returns a stream of all blocks with unfetched internal transactions, using
  the `pending_block_operation` table.

  Only blocks with consensus are returned.

      iex> non_consensus = insert(:block, consensus: false)
      iex> insert(:pending_block_operation, block: non_consensus, fetch_internal_transactions: true)
      iex> unfetched = insert(:block)
      iex> insert(:pending_block_operation, block: unfetched, fetch_internal_transactions: true)
      iex> fetched = insert(:block)
      iex> insert(:pending_block_operation, block: fetched, fetch_internal_transactions: false)
      iex> {:ok, number_set} = Explorer.Chain.stream_blocks_with_unfetched_internal_transactions(
      ...>   MapSet.new(),
      ...>   fn number, acc ->
      ...>     MapSet.put(acc, number)
      ...>   end
      ...> )
      iex> non_consensus.number in number_set
      false
      iex> unfetched.number in number_set
      true
      iex> fetched.hash in number_set
      false

  """
  @spec stream_blocks_with_unfetched_internal_transactions(
          initial :: accumulator,
          reducer :: (entry :: term(), accumulator -> accumulator)
        ) :: {:ok, accumulator}
        when accumulator: term()
  def stream_blocks_with_unfetched_internal_transactions(initial, reducer) when is_function(reducer, 2) do
    query =
      from(
        b in Block,
        join: pending_ops in assoc(b, :pending_operations),
        where: pending_ops.fetch_internal_transactions,
        where: b.consensus,
        select: b.number
      )

    Repo.stream_reduce(query, initial, reducer)
  end

  def remove_nonconsensus_blocks_from_pending_ops(block_hashes) do
    query =
      from(
        po in PendingBlockOperation,
        where: po.block_hash in ^block_hashes
      )

    {_, _} = Repo.delete_all(query)

    :ok
  end

  def remove_nonconsensus_blocks_from_pending_ops do
    query =
      from(
        po in PendingBlockOperation,
        inner_join: block in Block,
        on: block.hash == po.block_hash,
        where: block.consensus == false
      )

    {_, _} = Repo.delete_all(query)

    :ok
  end

  @spec stream_transactions_with_unfetched_created_contract_codes(
          fields :: [
            :block_hash
            | :created_contract_code_indexed_at
            | :from_address_hash
            | :gas
            | :gas_price
            | :hash
            | :index
            | :input
            | :nonce
            | :r
            | :s
            | :to_address_hash
            | :v
            | :value
          ],
          initial :: accumulator,
          reducer :: (entry :: term(), accumulator -> accumulator)
        ) :: {:ok, accumulator}
        when accumulator: term()
  def stream_transactions_with_unfetched_created_contract_codes(fields, initial, reducer)
      when is_function(reducer, 2) do
    query =
      from(t in Transaction,
        where:
          not is_nil(t.block_hash) and not is_nil(t.created_contract_address_hash) and
            is_nil(t.created_contract_code_indexed_at),
        select: ^fields
      )

    Repo.stream_reduce(query, initial, reducer)
  end

  @spec stream_mined_transactions(
          fields :: [
            :block_hash
            | :created_contract_code_indexed_at
            | :from_address_hash
            | :gas
            | :gas_price
            | :hash
            | :index
            | :input
            | :nonce
            | :r
            | :s
            | :to_address_hash
            | :v
            | :value
          ],
          initial :: accumulator,
          reducer :: (entry :: term(), accumulator -> accumulator)
        ) :: {:ok, accumulator}
        when accumulator: term()
  def stream_mined_transactions(fields, initial, reducer) when is_function(reducer, 2) do
    query =
      from(t in Transaction,
        where: not is_nil(t.block_hash) and not is_nil(t.nonce) and not is_nil(t.from_address_hash),
        select: ^fields
      )

    Repo.stream_reduce(query, initial, reducer)
  end

  @spec stream_pending_transactions(
          fields :: [
            :block_hash
            | :created_contract_code_indexed_at
            | :from_address_hash
            | :gas
            | :gas_price
            | :hash
            | :index
            | :input
            | :nonce
            | :r
            | :s
            | :to_address_hash
            | :v
            | :value
          ],
          initial :: accumulator,
          reducer :: (entry :: term(), accumulator -> accumulator)
        ) :: {:ok, accumulator}
        when accumulator: term()
  def stream_pending_transactions(fields, initial, reducer) when is_function(reducer, 2) do
    query =
      Transaction
      |> pending_transactions_query()
      |> select(^fields)

    Repo.stream_reduce(query, initial, reducer)
  end

  @doc """
  Returns a stream of all blocks that are marked as unfetched in `t:Explorer.Chain.Block.SecondDegreeRelation.t/0`.
  For each uncle block a `hash` of nephew block and an `index` of the block in it are returned.

  When a block is fetched, its uncles are transformed into `t:Explorer.Chain.Block.SecondDegreeRelation.t/0` and can be
  returned.  Once the uncle is imported its corresponding `t:Explorer.Chain.Block.SecondDegreeRelation.t/0`
  `uncle_fetched_at` will be set and it won't be returned anymore.
  """
  @spec stream_unfetched_uncles(
          initial :: accumulator,
          reducer :: (entry :: term(), accumulator -> accumulator)
        ) :: {:ok, accumulator}
        when accumulator: term()
  def stream_unfetched_uncles(initial, reducer) when is_function(reducer, 2) do
    query =
      from(bsdr in Block.SecondDegreeRelation,
        where: is_nil(bsdr.uncle_fetched_at) and not is_nil(bsdr.index),
        select: [:nephew_hash, :index]
      )

    Repo.stream_reduce(query, initial, reducer)
  end

  @doc """
  The number of `t:Explorer.Chain.Log.t/0`.

      iex> transaction = :transaction |> insert() |> with_block()
      iex> insert(:log, transaction: transaction, index: 0)
      iex> Explorer.Chain.log_count()
      1

  When there are no `t:Explorer.Chain.Log.t/0`.

      iex> Explorer.Chain.log_count()
      0

  """
  def log_count do
    Repo.one!(from(log in "logs", select: fragment("COUNT(*)")))
  end

  @doc """
  Max consensus block numbers.

  If blocks are skipped and inserted out of number order, the max number is still returned

      iex> insert(:block, number: 2)
      iex> insert(:block, number: 1)
      iex> Explorer.Chain.max_consensus_block_number()
      {:ok, 2}

  Non-consensus blocks are ignored

      iex> insert(:block, number: 3, consensus: false)
      iex> insert(:block, number: 2, consensus: true)
      iex> Explorer.Chain.max_consensus_block_number()
      {:ok, 2}

  If there are no blocks, `{:error, :not_found}` is returned

      iex> Explorer.Chain.max_consensus_block_number()
      {:error, :not_found}

  """
  @spec max_consensus_block_number() :: {:ok, Block.block_number()} | {:error, :not_found}
  def max_consensus_block_number do
    Block
    |> where(consensus: true)
    |> Repo.aggregate(:max, :number)
    |> case do
      nil -> {:error, :not_found}
      number -> {:ok, number}
    end
  end

  @spec block_height() :: block_height()
  def block_height do
    query = from(block in Block, select: coalesce(max(block.number), 0), where: block.consensus == true)

    Repo.one!(query)
  end

  def count_db_decompiled_contracts do
    query = from(p in "pg_class", select: p.reltuples, where: p.relname == "decompiled_smart_contracts")

    query
    |> Repo.one()
    |> decompiled_contracts_count()
  end

  defp decompiled_contracts_count(count) do
    {:ok, count}
  end

  def last_db_block_status do
    query =
      from(block in Block,
        select: {block.number, block.timestamp},
        where: block.consensus == true,
        order_by: [desc: block.number],
        limit: 1
      )

    query
    |> Repo.one()
    |> block_status()
  end

  def last_cache_block_status do
    [
      paging_options: %PagingOptions{page_size: 1}
    ]
    |> list_blocks()
    |> List.last()
    |> case do
      %{timestamp: timestamp, number: number} ->
        block_status({number, timestamp})

      _ ->
        block_status(nil)
    end
  end

  def get_average_gas_price(num_of_blocks, safelow_percentile, average_percentile, fast_percentile) do
    lates_gas_price_query =
      from(
        block in Block,
        left_join: transaction in assoc(block, :transactions),
        where: block.consensus == true,
        where: transaction.status == ^1,
        where: transaction.gas_price > ^0,
        group_by: block.number,
        order_by: [desc: block.number],
        select: min(transaction.gas_price),
        limit: ^num_of_blocks
      )

    latest_gas_prices =
      lates_gas_price_query
      |> Repo.all(timeout: :infinity)

    latest_ordered_gas_prices =
      latest_gas_prices
      |> Enum.map(fn %Explorer.Chain.Wei{value: gas_price} -> Decimal.to_integer(gas_price) end)

    safelow_gas_price = gas_price_percentile_to_gwei(latest_ordered_gas_prices, safelow_percentile)
    average_gas_price = gas_price_percentile_to_gwei(latest_ordered_gas_prices, average_percentile)
    fast_gas_price = gas_price_percentile_to_gwei(latest_ordered_gas_prices, fast_percentile)

    gas_prices = %{
      "slow" => safelow_gas_price,
      "average" => average_gas_price,
      "fast" => fast_gas_price
    }

    {:ok, gas_prices}
  catch
    error ->
      {:error, error}
  end

  defp gas_price_percentile_to_gwei(gas_prices, percentile) do
    safelow_gas_price_wei = percentile(gas_prices, percentile)

    if safelow_gas_price_wei do
      safelow_gas_price_gwei = Wei.to(%Explorer.Chain.Wei{value: Decimal.from_float(safelow_gas_price_wei)}, :gwei)
      Decimal.to_float(safelow_gas_price_gwei) |> Float.floor(1)
    else
      nil
    end
  end

  @spec percentile(list, number) :: number | nil
  defp percentile([], _), do: nil
  defp percentile([x], _), do: x
  defp percentile(list, 0), do: Enum.min(list)
  defp percentile(list, 100), do: Enum.max(list)

  defp percentile(list, n) when is_list(list) and is_number(n) do
    s = Enum.sort(list)
    r = n / 100.0 * (length(list) - 1)
    f = :erlang.trunc(r)
    lower = Enum.at(s, f)
    upper = Enum.at(s, f + 1)
    lower + (upper - lower) * (r - f)
  end

  @spec upsert_last_fetched_counter(map()) :: {:ok, LastFetchedCounter.t()} | {:error, Ecto.Changeset.t()}
  def upsert_last_fetched_counter(params) do
    changeset = LastFetchedCounter.changeset(%LastFetchedCounter{}, params)

    Repo.insert(changeset,
      on_conflict: :replace_all,
      conflict_target: [:counter_type]
    )
  end

  def get_last_fetched_counter(type) do
    query =
      from(
        last_fetched_counter in LastFetchedCounter,
        where: last_fetched_counter.counter_type == ^type,
        select: last_fetched_counter.value
      )

    Repo.one!(query) || Decimal.new(0)
  end

  defp block_status({number, timestamp}) do
    now = DateTime.utc_now()
    last_block_period = DateTime.diff(now, timestamp, :millisecond)

    if last_block_period > Application.get_env(:explorer, :healthy_blocks_period) do
      {:error, number, timestamp}
    else
      {:ok, number, timestamp}
    end
  end

  defp block_status(nil), do: {:error, :no_blocks}

  def fetch_min_missing_block_cache do
    max_block_number = BlockNumber.get_max()

    if max_block_number > 0 do
      query =
        from(b in Block,
          right_join:
            missing_range in fragment(
              """
                (SELECT b1.number 
                FROM generate_series(0, (?)::integer) AS b1(number)
                WHERE NOT EXISTS
                  (SELECT 1 FROM blocks b2 WHERE b2.number=b1.number AND b2.consensus))
              """,
              ^max_block_number
            ),
          on: b.number == missing_range.number,
          select: min(missing_range.number)
        )

      query
      |> Repo.one(timeout: :infinity) || 0
    else
      0
    end
  end

  @doc """
  Calculates the ranges of missing consensus blocks in `range`.

  When there are no blocks, the entire range is missing.

      iex> Explorer.Chain.missing_block_number_ranges(0..5)
      [0..5]

  If the block numbers from `0` to `max_block_number/0` are contiguous, then no block numbers are missing

      iex> insert(:block, number: 0)
      iex> insert(:block, number: 1)
      iex> Explorer.Chain.missing_block_number_ranges(0..1)
      []

  If there are gaps between the `first` and `last` of `range`, then the missing numbers are compacted into ranges.
  Single missing numbers become ranges with the single number as the start and end.

      iex> insert(:block, number: 0)
      iex> insert(:block, number: 2)
      iex> insert(:block, number: 5)
      iex> Explorer.Chain.missing_block_number_ranges(0..5)
      [1..1, 3..4]

  Flipping the order of `first` and `last` in the `range` flips the order that the missing ranges are returned.  This
  allows `missing_block_numbers` to be used to generate the sequence down or up from a starting block number.

      iex> insert(:block, number: 0)
      iex> insert(:block, number: 2)
      iex> insert(:block, number: 5)
      iex> Explorer.Chain.missing_block_number_ranges(5..0)
      [4..3, 1..1]

  If only non-consensus blocks exist for a number, the number still counts as missing.

      iex> insert(:block, number: 0)
      iex> insert(:block, number: 1, consensus: false)
      iex> insert(:block, number: 2)
      iex> Explorer.Chain.missing_block_number_ranges(2..0)
      [1..1]

  if range starts with non-consensus block in the middle of the chain, it returns missing numbers.

      iex> insert(:block, number: 12859383, consensus: true)
      iex> insert(:block, number: 12859384, consensus: false)
      iex> insert(:block, number: 12859386, consensus: true)
      iex> Explorer.Chain.missing_block_number_ranges(12859384..12859385)
      [12859384..12859385]

      if range starts with missing block in the middle of the chain, it returns missing numbers.

      iex> insert(:block, number: 12859383, consensus: true)
      iex> insert(:block, number: 12859386, consensus: true)
      iex> Explorer.Chain.missing_block_number_ranges(12859384..12859385)
      [12859384..12859385]

  """
  @spec missing_block_number_ranges(Range.t()) :: [Range.t()]
  def missing_block_number_ranges(range)

  def missing_block_number_ranges(range_start..range_end) do
    range_min = min(range_start, range_end)
    range_max = max(range_start, range_end)

    ordered_missing_query =
      from(b in Block,
        right_join:
          missing_range in fragment(
            """
              (SELECT distinct b1.number 
              FROM generate_series((?)::integer, (?)::integer) AS b1(number)
              WHERE NOT EXISTS
                (SELECT 1 FROM blocks b2 WHERE b2.number=b1.number AND b2.consensus))
            """,
            ^range_min,
            ^range_max
          ),
        on: b.number == missing_range.number,
        select: missing_range.number,
        order_by: missing_range.number,
        distinct: missing_range.number
      )

    missing_blocks = Repo.all(ordered_missing_query, timeout: :infinity)

    [block_ranges, last_block_range_start, last_block_range_end] =
      missing_blocks
      |> Enum.reduce([[], nil, nil], fn block_number, [block_ranges, last_block_range_start, last_block_range_end] ->
        cond do
          !last_block_range_start ->
            [block_ranges, block_number, block_number]

          block_number == last_block_range_end + 1 ->
            [block_ranges, last_block_range_start, block_number]

          true ->
            block_ranges = block_ranges_extend(block_ranges, last_block_range_start, last_block_range_end)
            [block_ranges, block_number, block_number]
        end
      end)

    final_block_ranges =
      if last_block_range_start && last_block_range_end do
        block_ranges_extend(block_ranges, last_block_range_start, last_block_range_end)
      else
        block_ranges
      end

    ordered_block_ranges =
      final_block_ranges
      |> Enum.sort(fn %Range{first: first1, last: _}, %Range{first: first2, last: _} ->
        if range_start <= range_end do
          first1 <= first2
        else
          first1 >= first2
        end
      end)
      |> Enum.map(fn %Range{first: first, last: last} = range ->
        if range_start <= range_end do
          range
        else
          if last > first do
            %Range{first: last, last: first, step: -1}
          else
            %Range{first: last, last: first, step: 1}
          end
        end
      end)

    ordered_block_ranges
  end

  defp block_ranges_extend(block_ranges, block_range_start, block_range_end) do
    # credo:disable-for-next-line
    block_ranges ++ [Range.new(block_range_start, block_range_end)]
  end

  @doc """
  Finds consensus `t:Explorer.Chain.Block.t/0` with `number`.

  ## Options

    * `:necessity_by_association` - use to load `t:association/0` as `:required` or `:optional`.  If an association is
      `:required`, and the `t:Explorer.Chain.Block.t/0` has no associated record for that association, then the
      `t:Explorer.Chain.Block.t/0` will not be included in the page `entries`.

  """
  @spec number_to_block(Block.block_number(), [necessity_by_association_option]) ::
          {:ok, Block.t()} | {:error, :not_found}
  def number_to_block(number, options \\ []) when is_list(options) do
    necessity_by_association = Keyword.get(options, :necessity_by_association, %{})

    Block
    |> where(consensus: true, number: ^number)
    |> join_associations(necessity_by_association)
    |> Repo.one()
    |> case do
      nil -> {:error, :not_found}
      block -> {:ok, block}
    end
  end

  @spec timestamp_to_block_number(DateTime.t(), :before | :after, boolean()) ::
          {:ok, Block.block_number()} | {:error, :not_found}
  def timestamp_to_block_number(given_timestamp, closest, from_api) do
    {:ok, t} = Timex.format(given_timestamp, "%Y-%m-%d %H:%M:%S", :strftime)

    inner_query =
      from(
        block in Block,
        where: block.consensus == true,
        where:
          fragment("? <= TO_TIMESTAMP(?, 'YYYY-MM-DD HH24:MI:SS') + (1 * interval '1 minute')", block.timestamp, ^t),
        where:
          fragment("? >= TO_TIMESTAMP(?, 'YYYY-MM-DD HH24:MI:SS') - (1 * interval '1 minute')", block.timestamp, ^t)
      )

    query =
      from(
        block in subquery(inner_query),
        select: block,
        order_by:
          fragment("abs(extract(epoch from (? - TO_TIMESTAMP(?, 'YYYY-MM-DD HH24:MI:SS'))))", block.timestamp, ^t),
        limit: 1
      )

    response =
      if from_api do
        query
        |> Repo.replica().one()
      else
        query
        |> Repo.one()
      end

    response
    |> case do
      nil ->
        {:error, :not_found}

      %{:number => number, :timestamp => timestamp} ->
        block_number = get_block_number_based_on_closest(closest, timestamp, given_timestamp, number)

        {:ok, block_number}
    end
  end

  defp get_block_number_based_on_closest(closest, timestamp, given_timestamp, number) do
    case closest do
      :before ->
        if DateTime.compare(timestamp, given_timestamp) == :lt ||
             DateTime.compare(timestamp, given_timestamp) == :eq do
          number
        else
          number - 1
        end

      :after ->
        if DateTime.compare(timestamp, given_timestamp) == :lt ||
             DateTime.compare(timestamp, given_timestamp) == :eq do
          number + 1
        else
          number
        end
    end
  end

  @doc """
  Count of pending `t:Explorer.Chain.Transaction.t/0`.

  A count of all pending transactions.

      iex> insert(:transaction)
      iex> :transaction |> insert() |> with_block()
      iex> Explorer.Chain.pending_transaction_count()
      1

  """
  @spec pending_transaction_count() :: non_neg_integer()
  def pending_transaction_count do
    Transaction
    |> pending_transactions_query()
    |> Repo.aggregate(:count, :hash)
  end

  @doc """
  Returns the paged list of collated transactions that occurred recently from newest to oldest using `block_number`
  and `index`.

      iex> newest_first_transactions = 50 |> insert_list(:transaction) |> with_block() |> Enum.reverse()
      iex> oldest_seen = Enum.at(newest_first_transactions, 9)
      iex> paging_options = %Explorer.PagingOptions{page_size: 10, key: {oldest_seen.block_number, oldest_seen.index}}
      iex> recent_collated_transactions = Explorer.Chain.recent_collated_transactions(paging_options: paging_options)
      iex> length(recent_collated_transactions)
      10
      iex> hd(recent_collated_transactions).hash == Enum.at(newest_first_transactions, 10).hash
      true

  ## Options

    * `:necessity_by_association` - use to load `t:association/0` as `:required` or `:optional`.  If an association is
      `:required`, and the `t:Explorer.Chain.Transaction.t/0` has no associated record for that association,
      then the `t:Explorer.Chain.Transaction.t/0` will not be included in the list.
    * `:paging_options` - a `t:Explorer.PagingOptions.t/0` used to specify the `:page_size` and
      `:key` (a tuple of the lowest/oldest `{block_number, index}`) and. Results will be the transactions older than
      the `block_number` and `index` that are passed.

  """
  @spec recent_collated_transactions([paging_options | necessity_by_association_option]) :: [Transaction.t()]
  def recent_collated_transactions(options \\ []) when is_list(options) do
    necessity_by_association = Keyword.get(options, :necessity_by_association, %{})
    paging_options = Keyword.get(options, :paging_options, @default_paging_options)

    fetch_recent_collated_transactions(paging_options, necessity_by_association)
  end

  # RAP - random access pagination
  @spec recent_collated_transactions_for_rap([paging_options | necessity_by_association_option]) :: %{
          :total_transactions_count => non_neg_integer(),
          :transactions => [Transaction.t()]
        }
  def recent_collated_transactions_for_rap(options \\ []) when is_list(options) do
    necessity_by_association = Keyword.get(options, :necessity_by_association, %{})
    paging_options = Keyword.get(options, :paging_options, @default_paging_options)

    total_transactions_count = transactions_available_count()

    fetched_transactions =
      if is_nil(paging_options.key) or paging_options.page_number == 1 do
        paging_options.page_size
        |> Kernel.+(1)
        |> Transactions.take_enough()
        |> case do
          nil ->
            transactions = fetch_recent_collated_transactions_for_rap(paging_options, necessity_by_association)
            Transactions.update(transactions)
            transactions

          transactions ->
            transactions
        end
      else
        fetch_recent_collated_transactions_for_rap(paging_options, necessity_by_association)
      end

    %{total_transactions_count: total_transactions_count, transactions: fetched_transactions}
  end

  def default_page_size, do: @default_page_size

  def fetch_recent_collated_transactions_for_rap(paging_options, necessity_by_association) do
    fetch_transactions_for_rap()
    |> where([transaction], not is_nil(transaction.block_number) and not is_nil(transaction.index))
    |> handle_random_access_paging_options(paging_options)
    |> join_associations(necessity_by_association)
    |> preload([{:token_transfers, [:token, :from_address, :to_address]}])
    |> Repo.all()
  end

  defp fetch_transactions_for_rap do
    Transaction
    |> order_by([transaction], desc: transaction.block_number, desc: transaction.index)
  end

  def transactions_available_count do
    Transaction
    |> where([transaction], not is_nil(transaction.block_number) and not is_nil(transaction.index))
    |> limit(^@limit_showing_transaсtions)
    |> Repo.aggregate(:count, :hash)
  end

  def fetch_recent_collated_transactions(paging_options, necessity_by_association) do
    paging_options
    |> fetch_transactions()
    |> where([transaction], not is_nil(transaction.block_number) and not is_nil(transaction.index))
    |> join_associations(necessity_by_association)
    |> preload([{:token_transfers, [:token, :from_address, :to_address]}])
    |> Repo.all()
  end

  @doc """
  Return the list of pending transactions that occurred recently.

      iex> 2 |> insert_list(:transaction)
      iex> :transaction |> insert() |> with_block()
      iex> 8 |> insert_list(:transaction)
      iex> recent_pending_transactions = Explorer.Chain.recent_pending_transactions()
      iex> length(recent_pending_transactions)
      10
      iex> Enum.all?(recent_pending_transactions, fn %Explorer.Chain.Transaction{block_hash: block_hash} ->
      ...>   is_nil(block_hash)
      ...> end)
      true

  ## Options

    * `:necessity_by_association` - use to load `t:association/0` as `:required` or `:optional`.  If an association is
      `:required`, and the `t:Explorer.Chain.Transaction.t/0` has no associated record for that association,
      then the `t:Explorer.Chain.Transaction.t/0` will not be included in the list.
    * `:paging_options` - a `t:Explorer.PagingOptions.t/0` used to specify the `:page_size` (defaults to
      `#{@default_paging_options.page_size}`) and `:key` (a tuple of the lowest/oldest `{inserted_at, hash}`) and.
      Results will be the transactions older than the `inserted_at` and `hash` that are passed.

  """
  @spec recent_pending_transactions([paging_options | necessity_by_association_option]) :: [Transaction.t()]
  def recent_pending_transactions(options \\ []) when is_list(options) do
    necessity_by_association = Keyword.get(options, :necessity_by_association, %{})
    paging_options = Keyword.get(options, :paging_options, @default_paging_options)

    Transaction
    |> page_pending_transaction(paging_options)
    |> limit(^paging_options.page_size)
    |> pending_transactions_query()
    |> order_by([transaction], desc: transaction.inserted_at, desc: transaction.hash)
    |> join_associations(necessity_by_association)
    |> preload([{:token_transfers, [:token, :from_address, :to_address]}])
    |> Repo.all()
  end

  def pending_transactions_query(query) do
    from(transaction in query,
      where: is_nil(transaction.block_hash) and (is_nil(transaction.error) or transaction.error != "dropped/replaced")
    )
  end

  def pending_transactions_list do
    query =
      from(transaction in Transaction,
        where: is_nil(transaction.block_hash) and (is_nil(transaction.error) or transaction.error != "dropped/replaced")
      )

    query
    |> Repo.all(timeout: :infinity)
  end

  @doc """
  Returns the list of empty blocks from the DB which have not marked with `t:Explorer.Chain.Block.is_empty/0`.
  This query used for initializtion of Indexer.EmptyBlocksSanitizer
  """
  def unprocessed_empty_blocks_query_list(limit) do
    query =
      from(block in Block,
        as: :block,
        where: block.consensus == true,
        where: is_nil(block.is_empty),
        where:
          not exists(
            from(transaction in Transaction,
              where: transaction.block_number == parent_as(:block).number
            )
          ),
        select: {block.number, block.hash},
        order_by: [desc: block.number],
        limit: ^limit,
        offset: 100
      )

    query
    |> Repo.all(timeout: :infinity)
  end

  @doc """
  The `string` must start with `0x`, then is converted to an integer and then to `t:Explorer.Chain.Hash.Address.t/0`.

      iex> Explorer.Chain.string_to_address_hash("0x5aAeb6053F3E94C9b9A09f33669435E7Ef1BeAed")
      {
        :ok,
        %Explorer.Chain.Hash{
          byte_count: 20,
          bytes: <<90, 174, 182, 5, 63, 62, 148, 201, 185, 160, 159, 51, 102, 148, 53,
            231, 239, 27, 234, 237>>
        }
      }

      iex> Explorer.Chain.string_to_address_hash("0x5aaeb6053f3e94c9b9a09f33669435e7ef1beaed")
      {
        :ok,
        %Explorer.Chain.Hash{
          byte_count: 20,
          bytes: <<90, 174, 182, 5, 63, 62, 148, 201, 185, 160, 159, 51, 102, 148, 53,
            231, 239, 27, 234, 237>>
        }
      }

      iex> Base.encode16(<<90, 174, 182, 5, 63, 62, 148, 201, 185, 160, 159, 51, 102, 148, 53, 231, 239, 27, 234, 237>>, case: :lower)
      "5aaeb6053f3e94c9b9a09f33669435e7ef1beaed"

  `String.t` format must always have 40 hexadecimal digits after the `0x` base prefix.

      iex> Explorer.Chain.string_to_address_hash("0x0")
      :error

  """
  @spec string_to_address_hash(String.t()) :: {:ok, Hash.Address.t()} | :error
  def string_to_address_hash(string) when is_binary(string) do
    Hash.Address.cast(string)
  end

  @doc """
  The `string` must start with `0x`, then is converted to an integer and then to `t:Explorer.Chain.Hash.t/0`.

      iex> Explorer.Chain.string_to_block_hash(
      ...>   "0x9fc76417374aa880d4449a1f7f31ec597f00b1f6f3dd2d66f4c9c6c445836d8b"
      ...> )
      {
        :ok,
        %Explorer.Chain.Hash{
          byte_count: 32,
          bytes: <<0x9fc76417374aa880d4449a1f7f31ec597f00b1f6f3dd2d66f4c9c6c445836d8b :: big-integer-size(32)-unit(8)>>
        }
      }

  `String.t` format must always have 64 hexadecimal digits after the `0x` base prefix.

      iex> Explorer.Chain.string_to_block_hash("0x0")
      :error

  """
  @spec string_to_block_hash(String.t()) :: {:ok, Hash.t()} | :error
  def string_to_block_hash(string) when is_binary(string) do
    Hash.Full.cast(string)
  end

  @doc """
  The `string` must start with `0x`, then is converted to an integer and then to `t:Explorer.Chain.Hash.t/0`.

      iex> Explorer.Chain.string_to_transaction_hash(
      ...>  "0x9fc76417374aa880d4449a1f7f31ec597f00b1f6f3dd2d66f4c9c6c445836d8b"
      ...> )
      {
        :ok,
        %Explorer.Chain.Hash{
          byte_count: 32,
          bytes: <<0x9fc76417374aa880d4449a1f7f31ec597f00b1f6f3dd2d66f4c9c6c445836d8b :: big-integer-size(32)-unit(8)>>
        }
      }

  `String.t` format must always have 64 hexadecimal digits after the `0x` base prefix.

      iex> Explorer.Chain.string_to_transaction_hash("0x0")
      :error

  """
  @spec string_to_transaction_hash(String.t()) :: {:ok, Hash.t()} | :error
  def string_to_transaction_hash(string) when is_binary(string) do
    Hash.Full.cast(string)
  end

  @doc """
  Estimated count of `t:Explorer.Chain.Transaction.t/0`.

  Estimated count of both collated and pending transactions using the transactions table statistics.
  """
  @spec transaction_estimated_count() :: non_neg_integer()
  def transaction_estimated_count do
    cached_value = TransactionCount.get_count()

    if is_nil(cached_value) do
      %Postgrex.Result{rows: [[rows]]} =
        SQL.query!(Repo, "SELECT reltuples::BIGINT AS estimate FROM pg_class WHERE relname='transactions'")

      rows
    else
      cached_value
    end
  end

  @spec total_gas_usage() :: non_neg_integer()
  def total_gas_usage do
    cached_value = GasUsage.get_sum()

    if is_nil(cached_value) do
      0
    else
      cached_value
    end
  end

  @doc """
  Estimated count of `t:Explorer.Chain.Block.t/0`.

  Estimated count of consensus blocks.
  """
  @spec block_estimated_count() :: non_neg_integer()
  def block_estimated_count do
    cached_value = BlockCount.get_count()

    if is_nil(cached_value) do
      %Postgrex.Result{rows: [[count]]} = Repo.query!("SELECT reltuples FROM pg_class WHERE relname = 'blocks';")

      trunc(count * 0.90)
    else
      cached_value
    end
  end

  @doc """
  `t:Explorer.Chain.InternalTransaction/0`s in `t:Explorer.Chain.Transaction.t/0` with `hash`.

  ## Options

    * `:necessity_by_association` - use to load `t:association/0` as `:required` or `:optional`.  If an association is
      `:required`, and the `t:Explorer.Chain.InternalTransaction.t/0` has no associated record for that association,
      then the `t:Explorer.Chain.InternalTransaction.t/0` will not be included in the list.
    * `:paging_options` - a `t:Explorer.PagingOptions.t/0` used to specify the `:page_size` and
      `:key` (a tuple of the lowest/oldest `{index}`). Results will be the internal transactions older than
      the `index` that is passed.

  """

  @spec all_transaction_to_internal_transactions(Hash.Full.t(), [paging_options | necessity_by_association_option]) :: [
          InternalTransaction.t()
        ]
  def all_transaction_to_internal_transactions(hash, options \\ []) when is_list(options) do
    necessity_by_association = Keyword.get(options, :necessity_by_association, %{})
    paging_options = Keyword.get(options, :paging_options, @default_paging_options)

    InternalTransaction
    |> for_parent_transaction(hash)
    |> join_associations(necessity_by_association)
    |> InternalTransaction.where_nonpending_block()
    |> page_internal_transaction(paging_options)
    |> limit(^paging_options.page_size)
    |> order_by([internal_transaction], asc: internal_transaction.index)
    |> preload(:transaction)
    |> Repo.all()
  end

  @spec transaction_to_internal_transactions(Hash.Full.t(), [paging_options | necessity_by_association_option]) :: [
          InternalTransaction.t()
        ]
  def transaction_to_internal_transactions(hash, options \\ []) when is_list(options) do
    necessity_by_association = Keyword.get(options, :necessity_by_association, %{})
    paging_options = Keyword.get(options, :paging_options, @default_paging_options)

    InternalTransaction
    |> for_parent_transaction(hash)
    |> join_associations(necessity_by_association)
    |> where_transaction_has_multiple_internal_transactions()
    |> InternalTransaction.where_is_different_from_parent_transaction()
    |> InternalTransaction.where_nonpending_block()
    |> page_internal_transaction(paging_options)
    |> limit(^paging_options.page_size)
    |> order_by([internal_transaction], asc: internal_transaction.index)
    |> preload(:transaction)
    |> Repo.all()
  end

  @doc """
  Finds all `t:Explorer.Chain.Log.t/0`s for `t:Explorer.Chain.Transaction.t/0`.

  ## Options

    * `:necessity_by_association` - use to load `t:association/0` as `:required` or `:optional`.  If an association is
      `:required`, and the `t:Explorer.Chain.Log.t/0` has no associated record for that association, then the
      `t:Explorer.Chain.Log.t/0` will not be included in the page `entries`.
    * `:paging_options` - a `t:Explorer.PagingOptions.t/0` used to specify the `:page_size` and
      `:key` (a tuple of the lowest/oldest `{index}`). Results will be the transactions older than
      the `index` that are passed.

  """
  @spec transaction_to_logs(Hash.Full.t(), boolean(), [paging_options | necessity_by_association_option]) :: [Log.t()]
  def transaction_to_logs(transaction_hash, from_api, options \\ []) when is_list(options) do
    necessity_by_association = Keyword.get(options, :necessity_by_association, %{})
    paging_options = Keyword.get(options, :paging_options, @default_paging_options)

    log_with_transactions =
      from(log in Log,
        inner_join: transaction in Transaction,
        on:
          transaction.block_hash == log.block_hash and transaction.block_number == log.block_number and
            transaction.hash == log.transaction_hash
      )

    query =
      log_with_transactions
      |> where([_, transaction], transaction.hash == ^transaction_hash)
      |> page_logs(paging_options)
      |> limit(^paging_options.page_size)
      |> order_by([log], asc: log.index)
      |> join_associations(necessity_by_association)

    if from_api do
      query
      |> Repo.replica().all()
    else
      query
      |> Repo.all()
    end
  end

  @doc """
  Finds all `t:Explorer.Chain.TokenTransfer.t/0`s for `t:Explorer.Chain.Transaction.t/0`.

  ## Options

    * `:necessity_by_association` - use to load `t:association/0` as `:required` or `:optional`.  If an association is
      `:required`, and the `t:Explorer.Chain.TokenTransfer.t/0` has no associated record for that association, then the
      `t:Explorer.Chain.TokenTransfer.t/0` will not be included in the page `entries`.
    * `:paging_options` - a `t:Explorer.PagingOptions.t/0` used to specify the `:page_size` and
      `:key` (in the form of `%{"inserted_at" => inserted_at}`). Results will be the transactions older than
      the `index` that are passed.

  """
  @spec transaction_to_token_transfers(Hash.Full.t(), [paging_options | necessity_by_association_option]) :: [
          TokenTransfer.t()
        ]
  def transaction_to_token_transfers(transaction_hash, options \\ []) when is_list(options) do
    necessity_by_association = Keyword.get(options, :necessity_by_association, %{})
    paging_options = Keyword.get(options, :paging_options, @default_paging_options)

    TokenTransfer
    |> join(:inner, [token_transfer], transaction in assoc(token_transfer, :transaction))
    |> where(
      [token_transfer, transaction],
      transaction.hash == ^transaction_hash and token_transfer.block_hash == transaction.block_hash and
        token_transfer.block_number == transaction.block_number
    )
    |> TokenTransfer.page_token_transfer(paging_options)
    |> limit(^paging_options.page_size)
    |> order_by([token_transfer], asc: token_transfer.inserted_at)
    |> join_associations(necessity_by_association)
    |> Repo.all()
  end

  @doc """
  Converts `transaction` to the status of the `t:Explorer.Chain.Transaction.t/0` whether pending or collated.

  ## Returns

    * `:pending` - the transaction has not be confirmed in a block yet.
    * `:awaiting_internal_transactions` - the transaction happened in a pre-Byzantium block or on a chain like Ethereum
      Classic (ETC) that never adopted [EIP-658](https://github.com/Arachnid/EIPs/blob/master/EIPS/eip-658.md), which
      add transaction status to transaction receipts, so the status can only be derived whether the first internal
      transaction has an error.
    * `:success` - the transaction has been confirmed in a block
    * `{:error, :awaiting_internal_transactions}` - the transactions happened post-Byzantium, but the error message
       requires the internal transactions.
    * `{:error, reason}` - the transaction failed due to `reason` in its first internal transaction.

  """
  @spec transaction_to_status(Transaction.t()) ::
          :pending
          | :awaiting_internal_transactions
          | :success
          | {:error, :awaiting_internal_transactions}
          | {:error, reason :: String.t()}
  def transaction_to_status(%Transaction{error: "dropped/replaced"}), do: {:error, "dropped/replaced"}
  def transaction_to_status(%Transaction{block_hash: nil, status: nil}), do: :pending
  def transaction_to_status(%Transaction{status: nil}), do: :awaiting_internal_transactions
  def transaction_to_status(%Transaction{status: :ok}), do: :success

  def transaction_to_status(%Transaction{status: :error, error: nil}),
    do: {:error, :awaiting_internal_transactions}

  def transaction_to_status(%Transaction{status: :error, error: error}) when is_binary(error), do: {:error, error}

  def transaction_to_revert_reason(transaction) do
    %Transaction{revert_reason: revert_reason} = transaction

    if revert_reason == nil do
      fetch_tx_revert_reason(transaction)
    else
      revert_reason
    end
  end

  def fetch_tx_revert_reason(
        %Transaction{
          block_number: block_number,
          to_address_hash: to_address_hash,
          from_address_hash: from_address_hash,
          input: data,
          gas: gas,
          gas_price: gas_price,
          value: value
        } = transaction
      ) do
    json_rpc_named_arguments = Application.get_env(:explorer, :json_rpc_named_arguments)

    gas_hex =
      if gas do
        gas_hex_without_prefix =
          gas
          |> Decimal.to_integer()
          |> Integer.to_string(16)
          |> String.downcase()

        "0x" <> gas_hex_without_prefix
      else
        "0x0"
      end

    req =
      EthereumJSONRPCTransaction.eth_call_request(
        0,
        block_number,
        data,
        to_address_hash,
        from_address_hash,
        gas_hex,
        Wei.hex_format(gas_price),
        Wei.hex_format(value)
      )

    data =
      case EthereumJSONRPC.json_rpc(req, json_rpc_named_arguments) do
        {:error, %{data: data}} ->
          data

        _ ->
          ""
      end

    formatted_revert_reason = format_revert_reason_message(data)

    if byte_size(formatted_revert_reason) > 0 do
      transaction
      |> Changeset.change(%{revert_reason: formatted_revert_reason})
      |> Repo.update()
    end

    formatted_revert_reason
  end

  def format_revert_reason_message(revert_reason) do
    case revert_reason do
      @revert_msg_prefix_1 <> rest ->
        rest

      @revert_msg_prefix_2 <> rest ->
        rest

      @revert_msg_prefix_3 <> rest ->
        extract_revert_reason_message_wrapper(rest)

      @revert_msg_prefix_4 <> rest ->
        extract_revert_reason_message_wrapper(rest)

      revert_reason_full ->
        revert_reason_full
    end
  end

  defp extract_revert_reason_message_wrapper(revert_reason_message) do
    case revert_reason_message do
      "0x" <> hex ->
        extract_revert_reason_message(hex)

      _ ->
        revert_reason_message
    end
  end

  defp extract_revert_reason_message(hex) do
    case hex do
      @revert_error_method_id <> msg_with_offset ->
        [msg] =
          msg_with_offset
          |> Base.decode16!(case: :mixed)
          |> TypeDecoder.decode_raw([:string])

        msg

      _ ->
        hex
    end
  end

  @doc """
  The `t:Explorer.Chain.Transaction.t/0` or `t:Explorer.Chain.InternalTransaction.t/0` `value` of the `transaction` in
  `unit`.
  """
  @spec value(InternalTransaction.t(), :wei) :: Wei.wei()
  @spec value(InternalTransaction.t(), :gwei) :: Wei.gwei()
  @spec value(InternalTransaction.t(), :ether) :: Wei.ether()
  @spec value(Transaction.t(), :wei) :: Wei.wei()
  @spec value(Transaction.t(), :gwei) :: Wei.gwei()
  @spec value(Transaction.t(), :ether) :: Wei.ether()
  def value(%type{value: value}, unit) when type in [InternalTransaction, Transaction] do
    Wei.to(value, unit)
  end

  def smart_contract_bytecode(address_hash) do
    query =
      from(
        address in Address,
        where: address.hash == ^address_hash,
        select: address.contract_code
      )

    query
    |> Repo.one()
    |> Data.to_string()
  end

  def smart_contract_creation_tx_bytecode(address_hash) do
    creation_tx_query =
      from(
        tx in Transaction,
        left_join: a in Address,
        on: tx.created_contract_address_hash == a.hash,
        where: tx.created_contract_address_hash == ^address_hash,
        where: tx.status == ^1,
        select: %{init: tx.input, created_contract_code: a.contract_code}
      )

    tx_input =
      creation_tx_query
      |> Repo.one()

    if tx_input do
      with %{init: input, created_contract_code: created_contract_code} <- tx_input do
        %{init: Data.to_string(input), created_contract_code: Data.to_string(created_contract_code)}
      end
    else
      creation_int_tx_query =
        from(
          itx in InternalTransaction,
          join: t in assoc(itx, :transaction),
          where: itx.created_contract_address_hash == ^address_hash,
          where: t.status == ^1,
          select: %{init: itx.init, created_contract_code: itx.created_contract_code}
        )

      res = creation_int_tx_query |> Repo.one()

      case res do
        %{init: init, created_contract_code: created_contract_code} ->
          init_str = Data.to_string(init)
          created_contract_code_str = Data.to_string(created_contract_code)
          %{init: init_str, created_contract_code: created_contract_code_str}

        _ ->
          nil
      end
    end
  end

  @doc """
  Checks if an address is a contract
  """
  @spec contract_address?(String.t(), non_neg_integer(), Keyword.t()) :: boolean() | :json_rpc_error
  def contract_address?(address_hash, block_number, json_rpc_named_arguments \\ []) do
    {:ok, binary_hash} = Explorer.Chain.Hash.Address.cast(address_hash)

    query =
      from(
        address in Address,
        where: address.hash == ^binary_hash
      )

    address = Repo.one(query)

    cond do
      is_nil(address) ->
        block_quantity = integer_to_quantity(block_number)

        case EthereumJSONRPC.fetch_codes(
               [%{block_quantity: block_quantity, address: address_hash}],
               json_rpc_named_arguments
             ) do
          {:ok, %EthereumJSONRPC.FetchedCodes{params_list: fetched_codes}} ->
            result = List.first(fetched_codes)

            result && !(is_nil(result[:code]) || result[:code] == "" || result[:code] == "0x")

          _ ->
            :json_rpc_error
        end

      is_nil(address.contract_code) ->
        false

      true ->
        true
    end
  end

  @doc """
  Fetches contract creation input data.
  """
  @spec contract_creation_input_data(String.t()) :: nil | String.t()
  def contract_creation_input_data(address_hash) do
    query =
      from(
        address in Address,
        where: address.hash == ^address_hash,
        preload: [:contracts_creation_internal_transaction, :contracts_creation_transaction]
      )

    contract_address = Repo.one(query)

    contract_creation_input_data_from_address(contract_address)
  end

  # credo:disable-for-next-line /Complexity/
  defp contract_creation_input_data_from_address(address) do
    internal_transaction = address && address.contracts_creation_internal_transaction
    transaction = address && address.contracts_creation_transaction

    cond do
      is_nil(address) ->
        ""

      internal_transaction && internal_transaction.input ->
        Data.to_string(internal_transaction.input)

      internal_transaction && internal_transaction.init ->
        Data.to_string(internal_transaction.init)

      transaction && transaction.input ->
        Data.to_string(transaction.input)

      is_nil(transaction) && is_nil(internal_transaction) &&
          not is_nil(address.contract_code) ->
        %Explorer.Chain.Data{bytes: bytes} = address.contract_code
        Base.encode16(bytes, case: :lower)

      true ->
        ""
    end
  end

  @doc """
  Inserts a `t:SmartContract.t/0`.

  As part of inserting a new smart contract, an additional record is inserted for
  naming the address for reference.
  """
  @spec create_smart_contract(map()) :: {:ok, SmartContract.t()} | {:error, Ecto.Changeset.t()}
  def create_smart_contract(attrs \\ %{}, external_libraries \\ [], secondary_sources \\ []) do
    new_contract = %SmartContract{}

    attrs =
      attrs
      |> Helper.add_contract_code_md5()

    smart_contract_changeset =
      new_contract
      |> SmartContract.changeset(attrs)
      |> Changeset.put_change(:external_libraries, external_libraries)

    new_contract_additional_source = %SmartContractAdditionalSource{}

    smart_contract_additional_sources_changesets =
      if secondary_sources do
        secondary_sources
        |> Enum.map(fn changeset ->
          new_contract_additional_source
          |> SmartContractAdditionalSource.changeset(changeset)
        end)
      else
        []
      end

    address_hash = Changeset.get_field(smart_contract_changeset, :address_hash)

    # Enforce ShareLocks tables order (see docs: sharelocks.md)
    insert_contract_query =
      Multi.new()
      |> Multi.run(:set_address_verified, fn repo, _ -> set_address_verified(repo, address_hash) end)
      |> Multi.run(:clear_primary_address_names, fn repo, _ -> clear_primary_address_names(repo, address_hash) end)
      |> Multi.run(:insert_address_name, fn repo, _ ->
        name = Changeset.get_field(smart_contract_changeset, :name)
        create_address_name(repo, name, address_hash)
      end)
      |> Multi.insert(:smart_contract, smart_contract_changeset)

    insert_contract_query_with_additional_sources =
      smart_contract_additional_sources_changesets
      |> Enum.with_index()
      |> Enum.reduce(insert_contract_query, fn {changeset, index}, multi ->
        Multi.insert(multi, "smart_contract_additional_source_#{Integer.to_string(index)}", changeset)
      end)

    insert_result =
      insert_contract_query_with_additional_sources
      |> Repo.transaction()

    case insert_result do
      {:ok, %{smart_contract: smart_contract}} ->
        {:ok, smart_contract}

      {:error, :smart_contract, changeset, _} ->
        {:error, changeset}

      {:error, :set_address_verified, message, _} ->
        {:error, message}
    end
  end

  @doc """
  Updates a `t:SmartContract.t/0`.

  Has the similar logic as create_smart_contract/1.
  Used in cases when you need to update row in DB contains SmartContract, e.g. in case of changing 
  status `partially verified` to `fully verified` (re-verify).
  """
  @spec update_smart_contract(map()) :: {:ok, SmartContract.t()} | {:error, Ecto.Changeset.t()}
  def update_smart_contract(attrs \\ %{}, external_libraries \\ [], secondary_sources \\ []) do
    address_hash = Map.get(attrs, :address_hash)

    query =
      from(
        smart_contract in SmartContract,
        where: smart_contract.address_hash == ^address_hash
      )

    query_sources =
      from(
        source in SmartContractAdditionalSource,
        where: source.address_hash == ^address_hash
      )

    _delete_sources = Repo.delete_all(query_sources)

    smart_contract = Repo.one(query)

    smart_contract_changeset =
      smart_contract
      |> SmartContract.changeset(attrs)
      |> Changeset.put_change(:external_libraries, external_libraries)

    new_contract_additional_source = %SmartContractAdditionalSource{}

    smart_contract_additional_sources_changesets =
      if secondary_sources do
        secondary_sources
        |> Enum.map(fn changeset ->
          new_contract_additional_source
          |> SmartContractAdditionalSource.changeset(changeset)
        end)
      else
        []
      end

    # Enforce ShareLocks tables order (see docs: sharelocks.md)
    insert_contract_query =
      Multi.new()
      |> Multi.update(:smart_contract, smart_contract_changeset)

    insert_contract_query_with_additional_sources =
      smart_contract_additional_sources_changesets
      |> Enum.with_index()
      |> Enum.reduce(insert_contract_query, fn {changeset, index}, multi ->
        Multi.insert(multi, "smart_contract_additional_source_#{Integer.to_string(index)}", changeset)
      end)

    insert_result =
      insert_contract_query_with_additional_sources
      |> Repo.transaction()

    case insert_result do
      {:ok, %{smart_contract: smart_contract}} ->
        {:ok, smart_contract}

      {:error, :smart_contract, changeset, _} ->
        {:error, changeset}

      {:error, :set_address_verified, message, _} ->
        {:error, message}
    end
  end

  defp set_address_verified(repo, address_hash) do
    query =
      from(
        address in Address,
        where: address.hash == ^address_hash
      )

    case repo.update_all(query, set: [verified: true]) do
      {1, _} -> {:ok, []}
      _ -> {:error, "There was an error annotating that the address has been verified."}
    end
  end

  defp set_address_decompiled(repo, address_hash) do
    query =
      from(
        address in Address,
        where: address.hash == ^address_hash
      )

    case repo.update_all(query, set: [decompiled: true]) do
      {1, _} -> {:ok, []}
      _ -> {:error, "There was an error annotating that the address has been decompiled."}
    end
  end

  defp clear_primary_address_names(repo, address_hash) do
    query =
      from(
        address_name in Address.Name,
        where: address_name.address_hash == ^address_hash,
        # Enforce Name ShareLocks order (see docs: sharelocks.md)
        order_by: [asc: :address_hash, asc: :name],
        lock: "FOR UPDATE"
      )

    repo.update_all(
      from(n in Address.Name, join: s in subquery(query), on: n.address_hash == s.address_hash and n.name == s.name),
      set: [primary: false]
    )

    {:ok, []}
  end

  defp create_address_name(repo, name, address_hash) do
    params = %{
      address_hash: address_hash,
      name: name,
      primary: true
    }

    %Address.Name{}
    |> Address.Name.changeset(params)
    |> repo.insert(on_conflict: :nothing, conflict_target: [:address_hash, :name])
  end

  @doc """
  Finds metadata for verification of a contract from verified twins: contracts with the same bytecode
  which were verified previously, returns a single t:SmartContract.t/0
  """
  def get_address_verified_twin_contract(hash) when is_binary(hash) do
    case string_to_address_hash(hash) do
      {:ok, address_hash} -> get_address_verified_twin_contract(address_hash)
      _ -> %{:verified_contract => nil, :additional_sources => nil}
    end
  end

  def get_address_verified_twin_contract(%Explorer.Chain.Hash{} = address_hash) do
    with target_address <- Repo.get(Address, address_hash),
         false <- is_nil(target_address),
         %{contract_code: %Chain.Data{bytes: contract_code_bytes}} <- target_address do
      target_address_hash = target_address.hash

      contract_code_md5 =
        Base.encode16(:crypto.hash(:md5, "\\x" <> Base.encode16(contract_code_bytes, case: :lower)),
          case: :lower
        )

<<<<<<< HEAD
            verified_contract_twin =
              verified_contract_twin_query
              |> Repo.one(timeout: 60_000)
=======
      verified_contract_twin_query =
        from(
          smart_contract in SmartContract,
          where: smart_contract.contract_code_md5 == ^contract_code_md5,
          where: smart_contract.address_hash != ^target_address_hash,
          select: smart_contract,
          limit: 1
        )
>>>>>>> ce949494

      verified_contract_twin =
        verified_contract_twin_query
        |> Repo.one(timeout: 10_000)

      verified_contract_twin_additional_sources = get_contract_additional_sources(verified_contract_twin)

      %{
        :verified_contract => verified_contract_twin,
        :additional_sources => verified_contract_twin_additional_sources
      }
    else
      _ ->
        %{:verified_contract => nil, :additional_sources => nil}
    end
  end

  def get_minimal_proxy_template(address_hash) do
    minimal_proxy_template =
      case Repo.get(Address, address_hash) do
        nil ->
          nil

        target_address ->
          contract_code = target_address.contract_code

          case contract_code do
            %Chain.Data{bytes: contract_code_bytes} ->
              contract_bytecode = Base.encode16(contract_code_bytes, case: :lower)

              get_minimal_proxy_from_template_code(contract_bytecode)

            _ ->
              nil
          end
      end

    minimal_proxy_template
  end

  defp get_minimal_proxy_from_template_code(contract_bytecode) do
    case contract_bytecode do
      "363d3d373d3d3d363d73" <> <<template_address::binary-size(40)>> <> _ ->
        template_address = "0x" <> template_address

        query =
          from(
            smart_contract in SmartContract,
            where: smart_contract.address_hash == ^template_address,
            select: smart_contract
          )

        template =
          query
          |> Repo.one(timeout: 10_000)

        template

      _ ->
        nil
    end
  end

  defp get_contract_additional_sources(verified_contract_twin) do
    if verified_contract_twin do
      verified_contract_twin_additional_sources_query =
        from(
          s in SmartContractAdditionalSource,
          where: s.address_hash == ^verified_contract_twin.address_hash
        )

      verified_contract_twin_additional_sources_query
      |> Repo.all()
    else
      []
    end
  end

  @spec address_hash_to_smart_contract(Hash.Address.t()) :: SmartContract.t() | nil
  def address_hash_to_smart_contract(address_hash) do
    query =
      from(
        smart_contract in SmartContract,
        where: smart_contract.address_hash == ^address_hash
      )

    current_smart_contract = Repo.one(query)

    if current_smart_contract do
      current_smart_contract
    else
      address_verified_twin_contract =
        Chain.get_minimal_proxy_template(address_hash) ||
          Chain.get_address_verified_twin_contract(address_hash).verified_contract

      if address_verified_twin_contract do
        Map.put(address_verified_twin_contract, :address_hash, address_hash)
      else
        current_smart_contract
      end
    end
  end

  def smart_contract_fully_verified?(address_hash_str) when is_binary(address_hash_str) do
    case string_to_address_hash(address_hash_str) do
      {:ok, address_hash} ->
        check_fully_verified(address_hash)

      _ ->
        false
    end
  end

  def smart_contract_fully_verified?(address_hash) do
    check_fully_verified(address_hash)
  end

  defp check_fully_verified(address_hash) do
    query =
      from(
        smart_contract in SmartContract,
        where: smart_contract.address_hash == ^address_hash
      )

    result = Repo.one(query)

    if result, do: !result.partially_verified, else: false
  end

  def smart_contract_verified?(address_hash_str) when is_binary(address_hash_str) do
    case string_to_address_hash(address_hash_str) do
      {:ok, address_hash} ->
        check_verified(address_hash)

      _ ->
        false
    end
  end

  def smart_contract_verified?(address_hash) do
    check_verified(address_hash)
  end

  defp check_verified(address_hash) do
    query =
      from(
        smart_contract in SmartContract,
        where: smart_contract.address_hash == ^address_hash
      )

    if Repo.one(query), do: true, else: false
  end

  defp fetch_transactions(paging_options \\ nil, from_block \\ nil, to_block \\ nil) do
    Transaction
    |> order_by([transaction], desc: transaction.block_number, desc: transaction.index)
    |> where_block_number_in_period(from_block, to_block)
    |> handle_paging_options(paging_options)
  end

  defp fetch_transactions_in_ascending_order_by_index(paging_options) do
    Transaction
    |> order_by([transaction], desc: transaction.block_number, asc: transaction.index)
    |> handle_paging_options(paging_options)
  end

  defp for_parent_transaction(query, %Hash{byte_count: unquote(Hash.Full.byte_count())} = hash) do
    from(
      child in query,
      inner_join: transaction in assoc(child, :transaction),
      where: transaction.hash == ^hash
    )
  end

  defp handle_paging_options(query, nil), do: query

  defp handle_paging_options(query, paging_options) do
    query
    |> page_transaction(paging_options)
    |> limit(^paging_options.page_size)
  end

  defp handle_token_transfer_paging_options(query, nil), do: query

  defp handle_token_transfer_paging_options(query, paging_options) do
    query
    |> TokenTransfer.page_token_transfer(paging_options)
    |> limit(^paging_options.page_size)
  end

  defp handle_random_access_paging_options(query, empty_options) when empty_options in [nil, [], %{}],
    do: limit(query, ^(@default_page_size + 1))

  defp handle_random_access_paging_options(query, paging_options) do
    query
    |> (&if(paging_options |> Map.get(:page_number, 1) |> proccess_page_number() == 1,
          do: &1,
          else: page_transaction(&1, paging_options)
        )).()
    |> handle_page(paging_options)
  end

  defp handle_page(query, paging_options) do
    page_number = paging_options |> Map.get(:page_number, 1) |> proccess_page_number()
    page_size = Map.get(paging_options, :page_size, @default_page_size)

    cond do
      page_in_bounds?(page_number, page_size) && page_number == 1 ->
        query
        |> limit(^(page_size + 1))

      page_in_bounds?(page_number, page_size) ->
        query
        |> limit(^page_size)
        |> offset(^((page_number - 2) * page_size))

      true ->
        query
        |> limit(^(@default_page_size + 1))
    end
  end

  defp proccess_page_number(number) when number < 1, do: 1

  defp proccess_page_number(number), do: number

  defp page_in_bounds?(page_number, page_size),
    do: page_size <= @limit_showing_transaсtions && @limit_showing_transaсtions - page_number * page_size >= 0

  def limit_shownig_transactions, do: @limit_showing_transaсtions

  defp join_association(query, [{association, nested_preload}], necessity)
       when is_atom(association) and is_atom(nested_preload) do
    case necessity do
      :optional ->
        preload(query, [{^association, ^nested_preload}])

      :required ->
        from(q in query,
          inner_join: a in assoc(q, ^association),
          left_join: b in assoc(a, ^nested_preload),
          preload: [{^association, {a, [{^nested_preload, b}]}}]
        )
    end
  end

  defp join_association(query, association, necessity) when is_atom(association) do
    case necessity do
      :optional ->
        preload(query, ^association)

      :required ->
        from(q in query, inner_join: a in assoc(q, ^association), preload: [{^association, a}])
    end
  end

  defp join_associations(query, necessity_by_association) when is_map(necessity_by_association) do
    Enum.reduce(necessity_by_association, query, fn {association, join}, acc_query ->
      join_association(acc_query, association, join)
    end)
  end

  defp page_addresses(query, %PagingOptions{key: nil}), do: query

  defp page_addresses(query, %PagingOptions{key: {coin_balance, hash}}) do
    from(address in query,
      where:
        (address.fetched_coin_balance == ^coin_balance and address.hash > ^hash) or
          address.fetched_coin_balance < ^coin_balance
    )
  end

  defp page_tokens(query, %PagingOptions{key: nil}), do: query

  defp page_tokens(query, %PagingOptions{key: {holder_count, token_name}}) do
    from(token in query,
      where:
        (token.holder_count == ^holder_count and token.name > ^token_name) or
          token.holder_count < ^holder_count
    )
  end

  defp page_blocks(query, %PagingOptions{key: nil}), do: query

  defp page_blocks(query, %PagingOptions{key: {block_number}}) do
    where(query, [block], block.number < ^block_number)
  end

  defp page_coin_balances(query, %PagingOptions{key: nil}), do: query

  defp page_coin_balances(query, %PagingOptions{key: {block_number}}) do
    where(query, [coin_balance], coin_balance.block_number < ^block_number)
  end

  defp page_internal_transaction(_, _, _ \\ %{index_int_tx_desc_order: false})

  defp page_internal_transaction(query, %PagingOptions{key: nil}, _), do: query

  defp page_internal_transaction(query, %PagingOptions{key: {block_number, transaction_index, index}}, %{
         index_int_tx_desc_order: desc
       }) do
    hardcoded_where_for_page_int_tx(query, block_number, transaction_index, index, desc)
  end

  defp page_internal_transaction(query, %PagingOptions{key: {index}}, %{index_int_tx_desc_order: desc}) do
    if desc do
      where(query, [internal_transaction], internal_transaction.index < ^index)
    else
      where(query, [internal_transaction], internal_transaction.index > ^index)
    end
  end

  defp hardcoded_where_for_page_int_tx(query, block_number, transaction_index, index, false),
    do:
      where(
        query,
        [internal_transaction],
        internal_transaction.block_number < ^block_number or
          (internal_transaction.block_number == ^block_number and
             internal_transaction.transaction_index < ^transaction_index) or
          (internal_transaction.block_number == ^block_number and
             internal_transaction.transaction_index == ^transaction_index and internal_transaction.index > ^index)
      )

  defp hardcoded_where_for_page_int_tx(query, block_number, transaction_index, index, true),
    do:
      where(
        query,
        [internal_transaction],
        internal_transaction.block_number < ^block_number or
          (internal_transaction.block_number == ^block_number and
             internal_transaction.transaction_index < ^transaction_index) or
          (internal_transaction.block_number == ^block_number and
             internal_transaction.transaction_index == ^transaction_index and internal_transaction.index < ^index)
      )

  defp page_logs(query, %PagingOptions{key: nil}), do: query

  defp page_logs(query, %PagingOptions{key: {index}}) do
    where(query, [log], log.index > ^index)
  end

  defp page_pending_transaction(query, %PagingOptions{key: nil}), do: query

  defp page_pending_transaction(query, %PagingOptions{key: {inserted_at, hash}}) do
    where(
      query,
      [transaction],
      transaction.inserted_at < ^inserted_at or (transaction.inserted_at == ^inserted_at and transaction.hash < ^hash)
    )
  end

  defp page_transaction(query, %PagingOptions{key: nil}), do: query

  defp page_transaction(query, %PagingOptions{is_pending_tx: true} = options),
    do: page_pending_transaction(query, options)

  defp page_transaction(query, %PagingOptions{key: {block_number, index}, is_index_in_asc_order: true}) do
    where(
      query,
      [transaction],
      transaction.block_number < ^block_number or
        (transaction.block_number == ^block_number and transaction.index > ^index)
    )
  end

  defp page_transaction(query, %PagingOptions{key: {block_number, index}}) do
    where(
      query,
      [transaction],
      transaction.block_number < ^block_number or
        (transaction.block_number == ^block_number and transaction.index < ^index)
    )
  end

  defp page_transaction(query, %PagingOptions{key: {index}}) do
    where(query, [transaction], transaction.index < ^index)
  end

  defp page_search_results(query, %PagingOptions{key: nil}), do: query

  # credo:disable-for-next-line
  defp page_search_results(query, %PagingOptions{
         key: {_address_hash, _tx_hash, _block_hash, holder_count, name, inserted_at, item_type}
       }) do
    where(
      query,
      [item],
      (item.holder_count < ^holder_count and item.type == ^item_type) or
        (item.holder_count == ^holder_count and item.name > ^name and item.type == ^item_type) or
        (item.holder_count == ^holder_count and item.name == ^name and item.inserted_at < ^inserted_at and
           item.type == ^item_type) or
        item.type != ^item_type
    )
  end

  def page_token_balances(query, %PagingOptions{key: nil}), do: query

  def page_token_balances(query, %PagingOptions{key: {value, address_hash}}) do
    where(
      query,
      [tb],
      tb.value < ^value or (tb.value == ^value and tb.address_hash < ^address_hash)
    )
  end

  def page_current_token_balances(query, %PagingOptions{key: nil}), do: query

  def page_current_token_balances(query, paging_options: %PagingOptions{key: nil}), do: query

  def page_current_token_balances(query, paging_options: %PagingOptions{key: {name, type, value}}) do
    where(
      query,
      [ctb, bt, t],
      ctb.value < ^value or (ctb.value == ^value and t.type < ^type) or
        (ctb.value == ^value and t.type == ^type and t.name < ^name)
    )
  end

  @doc """
  Ensures the following conditions are true:

    * excludes internal transactions of type call with no siblings in the
      transaction
    * includes internal transactions of type create, reward, or selfdestruct
      even when they are alone in the parent transaction

  """
  @spec where_transaction_has_multiple_internal_transactions(Ecto.Query.t()) :: Ecto.Query.t()
  def where_transaction_has_multiple_internal_transactions(query) do
    where(
      query,
      [internal_transaction, transaction],
      internal_transaction.type != ^:call or
        fragment(
          """
          EXISTS (SELECT sibling.*
          FROM internal_transactions AS sibling
          WHERE sibling.transaction_hash = ? AND sibling.index != ?
          )
          """,
          transaction.hash,
          internal_transaction.index
        )
    )
  end

  @doc """
  The current total number of coins minted minus verifiably burned coins.
  """
  @spec total_supply :: non_neg_integer() | nil
  def total_supply do
    supply_module().total() || 0
  end

  @doc """
  The current number coins in the market for trading.
  """
  @spec circulating_supply :: non_neg_integer() | nil
  def circulating_supply do
    supply_module().circulating()
  end

  defp supply_module do
    Application.get_env(:explorer, :supply, Explorer.Chain.Supply.ExchangeRate)
  end

  @doc """
  Calls supply_for_days from the configured supply_module
  """
  def supply_for_days, do: supply_module().supply_for_days(MarketHistoryCache.recent_days_count())

  @doc """
  Streams a lists token contract addresses that haven't been cataloged.
  """
  @spec stream_uncataloged_token_contract_address_hashes(
          initial :: accumulator,
          reducer :: (entry :: Hash.Address.t(), accumulator -> accumulator)
        ) :: {:ok, accumulator}
        when accumulator: term()
  def stream_uncataloged_token_contract_address_hashes(initial, reducer) when is_function(reducer, 2) do
    query =
      from(
        token in Token,
        where: token.cataloged == false,
        select: token.contract_address_hash
      )

    Repo.stream_reduce(query, initial, reducer)
  end

  @spec stream_unfetched_token_instances(
          initial :: accumulator,
          reducer :: (entry :: map(), accumulator -> accumulator)
        ) :: {:ok, accumulator}
        when accumulator: term()
  def stream_unfetched_token_instances(initial, reducer) when is_function(reducer, 2) do
    nft_tokens =
      from(
        token in Token,
        where: token.type == ^"ERC-721" or token.type == ^"ERC-1155",
        select: token.contract_address_hash
      )

    query =
      from(
        token_transfer in TokenTransfer,
        inner_join: token in subquery(nft_tokens),
        on: token.contract_address_hash == token_transfer.token_contract_address_hash,
        left_join: instance in Instance,
        on:
          token_transfer.token_id == instance.token_id and
            token_transfer.token_contract_address_hash == instance.token_contract_address_hash,
        where: is_nil(instance.token_id) and not is_nil(token_transfer.token_id),
        select: %{contract_address_hash: token_transfer.token_contract_address_hash, token_id: token_transfer.token_id}
      )

    distinct_query =
      from(
        q in subquery(query),
        distinct: [q.contract_address_hash, q.token_id]
      )

    Repo.stream_reduce(distinct_query, initial, reducer)
  end

  @doc """
  Streams a list of token contract addresses that have been cataloged.
  """
  @spec stream_cataloged_token_contract_address_hashes(
          initial :: accumulator,
          reducer :: (entry :: Hash.Address.t(), accumulator -> accumulator)
        ) :: {:ok, accumulator}
        when accumulator: term()
  def stream_cataloged_token_contract_address_hashes(initial, reducer, some_time_ago_updated \\ 2880)
      when is_function(reducer, 2) do
    some_time_ago_updated
    |> Token.cataloged_tokens()
    |> order_by(asc: :updated_at)
    |> Repo.stream_reduce(initial, reducer)
  end

  @doc """
  Returns a list of block numbers token transfer `t:Log.t/0`s that don't have an
  associated `t:TokenTransfer.t/0` record.
  """
  def uncataloged_token_transfer_block_numbers do
    query =
      from(l in Log,
        as: :log,
        where: l.first_topic == unquote(TokenTransfer.constant()),
        where:
          not exists(
            from(tf in TokenTransfer,
              where: tf.transaction_hash == parent_as(:log).transaction_hash,
              where: tf.log_index == parent_as(:log).index
            )
          ),
        select: l.block_number,
        distinct: l.block_number
      )

    Repo.stream_reduce(query, [], &[&1 | &2])
  end

  @doc """
  Returns a list of token addresses `t:Address.t/0`s that don't have an
  bridged property revealed.
  """
  def unprocessed_token_addresses_to_reveal_bridged_tokens do
    query =
      from(t in Token,
        where: is_nil(t.bridged),
        select: t.contract_address_hash
      )

    Repo.stream_reduce(query, [], &[&1 | &2])
  end

  @doc """
  Processes AMB tokens from mediators addresses provided
  """
  def process_amb_tokens do
    amb_bridge_mediators_var = Application.get_env(:block_scout_web, :amb_bridge_mediators)
    amb_bridge_mediators = (amb_bridge_mediators_var && String.split(amb_bridge_mediators_var, ",")) || []

    json_rpc_named_arguments = Application.get_env(:explorer, :json_rpc_named_arguments)

    foreign_json_rpc = Application.get_env(:block_scout_web, :foreign_json_rpc)

    eth_call_foreign_json_rpc_named_arguments =
      compose_foreign_json_rpc_named_arguments(json_rpc_named_arguments, foreign_json_rpc)

    amb_bridge_mediators
    |> Enum.each(fn amb_bridge_mediator_hash ->
      with {:ok, bridge_contract_hash_resp} <-
             get_bridge_contract_hash(amb_bridge_mediator_hash, json_rpc_named_arguments),
           bridge_contract_hash <- decode_contract_address_hash_response(bridge_contract_hash_resp),
           {:ok, destination_chain_id_resp} <- get_destination_chain_id(bridge_contract_hash, json_rpc_named_arguments),
           foreign_chain_id <- decode_contract_integer_response(destination_chain_id_resp),
           {:ok, home_token_contract_hash_resp} <-
             get_erc677_token_hash(amb_bridge_mediator_hash, json_rpc_named_arguments),
           home_token_contract_hash_string <- decode_contract_address_hash_response(home_token_contract_hash_resp),
           {:ok, home_token_contract_hash} <- Chain.string_to_address_hash(home_token_contract_hash_string),
           {:ok, foreign_mediator_contract_hash_resp} <-
             get_foreign_mediator_contract_hash(amb_bridge_mediator_hash, json_rpc_named_arguments),
           foreign_mediator_contract_hash <- decode_contract_address_hash_response(foreign_mediator_contract_hash_resp),
           {:ok, foreign_token_contract_hash_resp} <-
             get_erc677_token_hash(foreign_mediator_contract_hash, eth_call_foreign_json_rpc_named_arguments),
           foreign_token_contract_hash_string <-
             decode_contract_address_hash_response(foreign_token_contract_hash_resp),
           {:ok, foreign_token_contract_hash} <- Chain.string_to_address_hash(foreign_token_contract_hash_string) do
        insert_bridged_token_metadata(home_token_contract_hash, %{
          foreign_chain_id: foreign_chain_id,
          foreign_token_address_hash: foreign_token_contract_hash,
          custom_metadata: nil,
          custom_cap: nil,
          lp_token: nil,
          type: "amb"
        })

        set_token_bridged_status(home_token_contract_hash, true)
      else
        result ->
          Logger.debug([
            "failed to fetch metadata for token bridged with AMB mediator #{amb_bridge_mediator_hash}",
            inspect(result)
          ])
      end
    end)

    :ok
  end

  @doc """
  Fetches bridged tokens metadata from OmniBridge.
  """
  def fetch_omni_bridged_tokens_metadata(token_addresses) do
    Enum.each(token_addresses, fn token_address_hash ->
      created_from_int_tx_success_query =
        from(
          it in InternalTransaction,
          inner_join: t in assoc(it, :transaction),
          where: it.created_contract_address_hash == ^token_address_hash,
          where: t.status == ^1
        )

      created_from_int_tx_success =
        created_from_int_tx_success_query
        |> Repo.one()

      created_from_tx_query =
        from(
          t in Transaction,
          where: t.created_contract_address_hash == ^token_address_hash
        )

      created_from_tx =
        created_from_tx_query
        |> Repo.all()
        |> Enum.count() > 0

      created_from_int_tx_query =
        from(
          it in InternalTransaction,
          where: it.created_contract_address_hash == ^token_address_hash
        )

      created_from_int_tx =
        created_from_int_tx_query
        |> Repo.all()
        |> Enum.count() > 0

      cond do
        created_from_tx ->
          set_token_bridged_status(token_address_hash, false)

        created_from_int_tx && !created_from_int_tx_success ->
          set_token_bridged_status(token_address_hash, false)

        created_from_int_tx && created_from_int_tx_success ->
          proceed_with_set_omni_status(token_address_hash, created_from_int_tx_success)

        true ->
          :ok
      end
    end)

    :ok
  end

  defp proceed_with_set_omni_status(token_address_hash, created_from_int_tx_success) do
    {:ok, eth_omni_status} =
      extract_omni_bridged_token_metadata_wrapper(
        token_address_hash,
        created_from_int_tx_success,
        :eth_omni_bridge_mediator
      )

    {:ok, bsc_omni_status} =
      if eth_omni_status do
        {:ok, false}
      else
        extract_omni_bridged_token_metadata_wrapper(
          token_address_hash,
          created_from_int_tx_success,
          :bsc_omni_bridge_mediator
        )
      end

    if !eth_omni_status && !bsc_omni_status do
      set_token_bridged_status(token_address_hash, false)
    end
  end

  defp extract_omni_bridged_token_metadata_wrapper(token_address_hash, created_from_int_tx_success, mediator) do
    omni_bridge_mediator = Application.get_env(:block_scout_web, mediator)
    %{transaction_hash: transaction_hash} = created_from_int_tx_success

    if omni_bridge_mediator && omni_bridge_mediator !== "" do
      {:ok, omni_bridge_mediator_hash} = Chain.string_to_address_hash(omni_bridge_mediator)

      created_by_amb_mediator_query =
        from(
          it in InternalTransaction,
          where: it.transaction_hash == ^transaction_hash,
          where: it.to_address_hash == ^omni_bridge_mediator_hash
        )

      created_by_amb_mediator =
        created_by_amb_mediator_query
        |> Repo.all()

      if Enum.count(created_by_amb_mediator) > 0 do
        extract_omni_bridged_token_metadata(
          token_address_hash,
          omni_bridge_mediator,
          omni_bridge_mediator_hash
        )

        {:ok, true}
      else
        {:ok, false}
      end
    else
      {:ok, false}
    end
  end

  defp extract_omni_bridged_token_metadata(token_address_hash, omni_bridge_mediator, omni_bridge_mediator_hash) do
    json_rpc_named_arguments = Application.get_env(:explorer, :json_rpc_named_arguments)

    with {:ok, _} <-
           get_token_interfaces_version_signature(token_address_hash, json_rpc_named_arguments),
         {:ok, foreign_token_address_abi_encoded} <-
           get_foreign_token_address(omni_bridge_mediator, token_address_hash, json_rpc_named_arguments),
         {:ok, bridge_contract_hash_resp} <-
           get_bridge_contract_hash(omni_bridge_mediator_hash, json_rpc_named_arguments) do
      foreign_token_address_hash_string = decode_contract_address_hash_response(foreign_token_address_abi_encoded)
      {:ok, foreign_token_address_hash} = Chain.string_to_address_hash(foreign_token_address_hash_string)

      multi_token_bridge_hash_string = decode_contract_address_hash_response(bridge_contract_hash_resp)

      {:ok, foreign_chain_id_abi_encoded} =
        get_destination_chain_id(multi_token_bridge_hash_string, json_rpc_named_arguments)

      foreign_chain_id = decode_contract_integer_response(foreign_chain_id_abi_encoded)

      foreign_json_rpc = Application.get_env(:block_scout_web, :foreign_json_rpc)

      custom_metadata =
        get_bridged_token_custom_metadata(foreign_token_address_hash, json_rpc_named_arguments, foreign_json_rpc)

      insert_bridged_token_metadata(token_address_hash, %{
        foreign_chain_id: foreign_chain_id,
        foreign_token_address_hash: foreign_token_address_hash,
        custom_metadata: custom_metadata,
        custom_cap: nil,
        lp_token: nil,
        type: "omni"
      })

      set_token_bridged_status(token_address_hash, true)
    end
  end

  defp get_bridge_contract_hash(mediator_hash, json_rpc_named_arguments) do
    # keccak 256 from bridgeContract()
    bridge_contract_signature = "0xcd596583"

    perform_eth_call_request(bridge_contract_signature, mediator_hash, json_rpc_named_arguments)
  end

  defp get_erc677_token_hash(mediator_hash, json_rpc_named_arguments) do
    # keccak 256 from erc677token()
    erc677_token_signature = "0x18d8f9c9"

    perform_eth_call_request(erc677_token_signature, mediator_hash, json_rpc_named_arguments)
  end

  defp get_foreign_mediator_contract_hash(mediator_hash, json_rpc_named_arguments) do
    # keccak 256 from mediatorContractOnOtherSide()
    mediator_contract_on_other_side_signature = "0x871c0760"

    perform_eth_call_request(mediator_contract_on_other_side_signature, mediator_hash, json_rpc_named_arguments)
  end

  defp get_destination_chain_id(bridge_contract_hash, json_rpc_named_arguments) do
    # keccak 256 from destinationChainId()
    destination_chain_id_signature = "0xb0750611"

    perform_eth_call_request(destination_chain_id_signature, bridge_contract_hash, json_rpc_named_arguments)
  end

  defp get_token_interfaces_version_signature(token_address_hash, json_rpc_named_arguments) do
    # keccak 256 from getTokenInterfacesVersion()
    get_token_interfaces_version_signature = "0x859ba28c"

    perform_eth_call_request(get_token_interfaces_version_signature, token_address_hash, json_rpc_named_arguments)
  end

  defp get_foreign_token_address(omni_bridge_mediator, token_address_hash, json_rpc_named_arguments) do
    # keccak 256 from foreignTokenAddress(address)
    foreign_token_address_signature = "0x47ac7d6a"

    token_address_hash_abi_encoded =
      [token_address_hash.bytes]
      |> TypeEncoder.encode([:address])
      |> Base.encode16()

    foreign_token_address_method = foreign_token_address_signature <> token_address_hash_abi_encoded

    perform_eth_call_request(foreign_token_address_method, omni_bridge_mediator, json_rpc_named_arguments)
  end

  defp perform_eth_call_request(method, destination, json_rpc_named_arguments)
       when not is_nil(json_rpc_named_arguments) do
    method
    |> Contract.eth_call_request(destination, 1, nil, nil)
    |> json_rpc(json_rpc_named_arguments)
  end

  defp perform_eth_call_request(_method, _destination, json_rpc_named_arguments)
       when is_nil(json_rpc_named_arguments) do
    :error
  end

  def decode_contract_address_hash_response(resp) do
    case resp do
      "0x000000000000000000000000" <> address ->
        "0x" <> address

      _ ->
        nil
    end
  end

  def decode_contract_integer_response(resp) do
    case resp do
      "0x" <> integer_encoded ->
        {integer_value, _} = Integer.parse(integer_encoded, 16)
        integer_value

      _ ->
        nil
    end
  end

  defp set_token_bridged_status(token_address_hash, status) do
    case Repo.get(Token, token_address_hash) do
      %Explorer.Chain.Token{bridged: bridged} = target_token ->
        if !bridged do
          token = Changeset.change(target_token, bridged: status)

          Repo.update(token)
        end

      _ ->
        :ok
    end
  end

  defp insert_bridged_token_metadata(token_address_hash, %{
         foreign_chain_id: foreign_chain_id,
         foreign_token_address_hash: foreign_token_address_hash,
         custom_metadata: custom_metadata,
         custom_cap: custom_cap,
         lp_token: lp_token,
         type: type
       }) do
    target_token = Repo.get(Token, token_address_hash)

    if target_token do
      {:ok, _} =
        Repo.insert(
          %BridgedToken{
            home_token_contract_address_hash: token_address_hash,
            foreign_chain_id: foreign_chain_id,
            foreign_token_contract_address_hash: foreign_token_address_hash,
            custom_metadata: custom_metadata,
            custom_cap: custom_cap,
            lp_token: lp_token,
            type: type
          },
          on_conflict: :nothing
        )
    end
  end

  # Fetches custom metadata for bridged tokens from the node.
  # Currently, gets Balancer token composite tokens with their weights
  # from foreign chain 
  defp get_bridged_token_custom_metadata(foreign_token_address_hash, json_rpc_named_arguments, foreign_json_rpc)
       when not is_nil(foreign_json_rpc) and foreign_json_rpc !== "" do
    eth_call_foreign_json_rpc_named_arguments =
      compose_foreign_json_rpc_named_arguments(json_rpc_named_arguments, foreign_json_rpc)

    balancer_custom_metadata(foreign_token_address_hash, eth_call_foreign_json_rpc_named_arguments) ||
      sushiswap_custom_metadata(foreign_token_address_hash, eth_call_foreign_json_rpc_named_arguments)
  end

  defp get_bridged_token_custom_metadata(_foreign_token_address_hash, _json_rpc_named_arguments, foreign_json_rpc)
       when is_nil(foreign_json_rpc) do
    nil
  end

  defp get_bridged_token_custom_metadata(_foreign_token_address_hash, _json_rpc_named_arguments, foreign_json_rpc)
       when foreign_json_rpc == "" do
    nil
  end

  defp balancer_custom_metadata(foreign_token_address_hash, eth_call_foreign_json_rpc_named_arguments) do
    # keccak 256 from getCurrentTokens()
    get_current_tokens_signature = "0xcc77828d"

    case get_current_tokens_signature
         |> Contract.eth_call_request(foreign_token_address_hash, 1, nil, nil)
         |> json_rpc(eth_call_foreign_json_rpc_named_arguments) do
      {:ok, "0x"} ->
        nil

      {:ok, "0x" <> balancer_current_tokens_encoded} ->
        [balancer_current_tokens] =
          try do
            balancer_current_tokens_encoded
            |> Base.decode16!(case: :mixed)
            |> TypeDecoder.decode_raw([{:array, :address}])
          rescue
            _ -> []
          end

        bridged_token_custom_metadata =
          parse_bridged_token_custom_metadata(
            balancer_current_tokens,
            eth_call_foreign_json_rpc_named_arguments,
            foreign_token_address_hash
          )

        if is_map(bridged_token_custom_metadata) do
          tokens = Map.get(bridged_token_custom_metadata, :tokens)
          weights = Map.get(bridged_token_custom_metadata, :weights)

          if tokens == "" do
            nil
          else
            if weights !== "", do: "#{tokens} #{weights}", else: tokens
          end
        else
          nil
        end

      _ ->
        nil
    end
  end

  defp sushiswap_custom_metadata(foreign_token_address_hash, eth_call_foreign_json_rpc_named_arguments) do
    # keccak 256 from token0()
    token0_signature = "0x0dfe1681"

    # keccak 256 from token1()
    token1_signature = "0xd21220a7"

    # keccak 256 from name()
    name_signature = "0x06fdde03"

    # keccak 256 from symbol()
    symbol_signature = "0x95d89b41"

    with {:ok, "0x" <> token0_encoded} <-
           token0_signature
           |> Contract.eth_call_request(foreign_token_address_hash, 1, nil, nil)
           |> json_rpc(eth_call_foreign_json_rpc_named_arguments),
         {:ok, "0x" <> token1_encoded} <-
           token1_signature
           |> Contract.eth_call_request(foreign_token_address_hash, 2, nil, nil)
           |> json_rpc(eth_call_foreign_json_rpc_named_arguments) do
      token0_hash = parse_contract_response(token0_encoded, :address)
      token1_hash = parse_contract_response(token1_encoded, :address)

      if token0_hash && token1_hash do
        token0_hash_str = "0x" <> Base.encode16(token0_hash, case: :lower)
        token1_hash_str = "0x" <> Base.encode16(token1_hash, case: :lower)

        with {:ok, "0x" <> token0_name_encoded} <-
               name_signature
               |> Contract.eth_call_request(token0_hash_str, 1, nil, nil)
               |> json_rpc(eth_call_foreign_json_rpc_named_arguments),
             {:ok, "0x" <> token1_name_encoded} <-
               name_signature
               |> Contract.eth_call_request(token1_hash_str, 2, nil, nil)
               |> json_rpc(eth_call_foreign_json_rpc_named_arguments),
             {:ok, "0x" <> token0_symbol_encoded} <-
               symbol_signature
               |> Contract.eth_call_request(token0_hash_str, 1, nil, nil)
               |> json_rpc(eth_call_foreign_json_rpc_named_arguments),
             {:ok, "0x" <> token1_symbol_encoded} <-
               symbol_signature
               |> Contract.eth_call_request(token1_hash_str, 2, nil, nil)
               |> json_rpc(eth_call_foreign_json_rpc_named_arguments) do
          token0_name = parse_contract_response(token0_name_encoded, :string, {:bytes, 32})
          token1_name = parse_contract_response(token1_name_encoded, :string, {:bytes, 32})
          token0_symbol = parse_contract_response(token0_symbol_encoded, :string, {:bytes, 32})
          token1_symbol = parse_contract_response(token1_symbol_encoded, :string, {:bytes, 32})

          "#{token0_name}/#{token1_name} (#{token0_symbol}/#{token1_symbol})"
        else
          _ ->
            nil
        end
      else
        nil
      end
    else
      _ ->
        nil
    end
  end

  def calc_lp_tokens_total_liqudity do
    json_rpc_named_arguments = Application.get_env(:explorer, :json_rpc_named_arguments)
    foreign_json_rpc = Application.get_env(:block_scout_web, :foreign_json_rpc)
    bridged_mainnet_tokens_list = BridgedToken.get_unprocessed_mainnet_lp_tokens_list()

    Enum.each(bridged_mainnet_tokens_list, fn bridged_token ->
      case calc_sushiswap_lp_tokens_cap(
             bridged_token.home_token_contract_address_hash,
             bridged_token.foreign_token_contract_address_hash,
             json_rpc_named_arguments,
             foreign_json_rpc
           ) do
        {:ok, new_custom_cap} ->
          bridged_token
          |> Changeset.change(%{custom_cap: new_custom_cap, lp_token: true})
          |> Repo.update()

        {:error, :not_lp_token} ->
          bridged_token
          |> Changeset.change(%{lp_token: false})
          |> Repo.update()
      end
    end)

    Logger.debug(fn -> "Total liqudity fetched for LP tokens" end)
  end

  defp calc_sushiswap_lp_tokens_cap(
         home_token_contract_address_hash,
         foreign_token_address_hash,
         json_rpc_named_arguments,
         foreign_json_rpc
       ) do
    eth_call_foreign_json_rpc_named_arguments =
      compose_foreign_json_rpc_named_arguments(json_rpc_named_arguments, foreign_json_rpc)

    # keccak 256 from getReserves()
    get_reserves_signature = "0x0902f1ac"

    # keccak 256 from token0()
    token0_signature = "0x0dfe1681"

    # keccak 256 from token1()
    token1_signature = "0xd21220a7"

    # keccak 256 from totalSupply()
    total_supply_signature = "0x18160ddd"

    with {:ok, "0x" <> get_reserves_encoded} <-
           get_reserves_signature
           |> Contract.eth_call_request(foreign_token_address_hash, 1, nil, nil)
           |> json_rpc(eth_call_foreign_json_rpc_named_arguments),
         {:ok, "0x" <> home_token_total_supply_encoded} <-
           total_supply_signature
           |> Contract.eth_call_request(home_token_contract_address_hash, 1, nil, nil)
           |> json_rpc(json_rpc_named_arguments),
         [reserve0, reserve1, _] <-
           parse_contract_response(get_reserves_encoded, [{:uint, 112}, {:uint, 112}, {:uint, 32}]),
         {:ok, token0_cap_usd} <-
           get_lp_token_cap(
             home_token_total_supply_encoded,
             token0_signature,
             reserve0,
             foreign_token_address_hash,
             eth_call_foreign_json_rpc_named_arguments
           ),
         {:ok, token1_cap_usd} <-
           get_lp_token_cap(
             home_token_total_supply_encoded,
             token1_signature,
             reserve1,
             foreign_token_address_hash,
             eth_call_foreign_json_rpc_named_arguments
           ) do
      total_lp_cap = Decimal.add(token0_cap_usd, token1_cap_usd)
      {:ok, total_lp_cap}
    else
      _ ->
        {:error, :not_lp_token}
    end
  end

  defp get_lp_token_cap(
         home_token_total_supply_encoded,
         token_signature,
         reserve,
         foreign_token_address_hash,
         eth_call_foreign_json_rpc_named_arguments
       ) do
    # keccak 256 from decimals()
    decimals_signature = "0x313ce567"

    # keccak 256 from totalSupply()
    total_supply_signature = "0x18160ddd"

    home_token_total_supply =
      home_token_total_supply_encoded
      |> parse_contract_response({:uint, 256})
      |> Decimal.new()

    with {:ok, "0x" <> token_encoded} <-
           token_signature
           |> Contract.eth_call_request(foreign_token_address_hash, 1, nil, nil)
           |> json_rpc(eth_call_foreign_json_rpc_named_arguments) do
      token_hash = parse_contract_response(token_encoded, :address)

      if token_hash do
        token_hash_str = "0x" <> Base.encode16(token_hash, case: :lower)

        with {:ok, "0x" <> token_decimals_encoded} <-
               decimals_signature
               |> Contract.eth_call_request(token_hash_str, 1, nil, nil)
               |> json_rpc(eth_call_foreign_json_rpc_named_arguments),
             {:ok, "0x" <> foreign_token_total_supply_encoded} <-
               total_supply_signature
               |> Contract.eth_call_request(foreign_token_address_hash, 1, nil, nil)
               |> json_rpc(eth_call_foreign_json_rpc_named_arguments) do
          token_decimals = parse_contract_response(token_decimals_encoded, {:uint, 256})

          foreign_token_total_supply =
            foreign_token_total_supply_encoded
            |> parse_contract_response({:uint, 256})
            |> Decimal.new()

          token_decimals_divider =
            10
            |> :math.pow(token_decimals)
            |> Decimal.from_float()

          token_cap =
            reserve
            |> Decimal.div(foreign_token_total_supply)
            |> Decimal.mult(home_token_total_supply)
            |> Decimal.div(token_decimals_divider)

          token_price = TokenExchangeRate.fetch_token_exchange_rate_by_address(token_hash_str)

          token_cap_usd =
            if token_price do
              token_price
              |> Decimal.mult(token_cap)
            else
              0
            end

          {:ok, token_cap_usd}
        end
      end
    end
  end

  defp parse_contract_response(abi_encoded_value, types) when is_list(types) do
    values =
      try do
        abi_encoded_value
        |> Base.decode16!(case: :mixed)
        |> TypeDecoder.decode_raw(types)
      rescue
        _ -> [nil]
      end

    values
  end

  defp parse_contract_response(abi_encoded_value, type, emergency_type \\ nil) do
    [value] =
      try do
        [res] = decode_contract_response(abi_encoded_value, type)

        [convert_binary_to_string(res, type)]
      rescue
        _ ->
          if emergency_type do
            try do
              [res] = decode_contract_response(abi_encoded_value, emergency_type)

              [convert_binary_to_string(res, emergency_type)]
            rescue
              _ ->
                [nil]
            end
          else
            [nil]
          end
      end

    value
  end

  defp decode_contract_response(abi_encoded_value, type) do
    abi_encoded_value
    |> Base.decode16!(case: :mixed)
    |> TypeDecoder.decode_raw([type])
  end

  defp convert_binary_to_string(binary, type) do
    case type do
      {:bytes, _} ->
        ContractState.binary_to_string(binary)

      _ ->
        binary
    end
  end

  defp compose_foreign_json_rpc_named_arguments(json_rpc_named_arguments, foreign_json_rpc)
       when foreign_json_rpc != "" do
    {_, eth_call_foreign_json_rpc_named_arguments} =
      Keyword.get_and_update(json_rpc_named_arguments, :transport_options, fn transport_options ->
        {_, updated_transport_options} =
          update_transport_options_set_foreign_json_rpc(transport_options, foreign_json_rpc)

        {transport_options, updated_transport_options}
      end)

    eth_call_foreign_json_rpc_named_arguments
  end

  defp compose_foreign_json_rpc_named_arguments(_json_rpc_named_arguments, foreign_json_rpc)
       when foreign_json_rpc == "" do
    nil
  end

  defp compose_foreign_json_rpc_named_arguments(json_rpc_named_arguments, _foreign_json_rpc)
       when is_nil(json_rpc_named_arguments) do
    nil
  end

  defp update_transport_options_set_foreign_json_rpc(transport_options, foreign_json_rpc) do
    Keyword.get_and_update(transport_options, :method_to_url, fn method_to_url ->
      {_, updated_method_to_url} =
        Keyword.get_and_update(method_to_url, :eth_call, fn eth_call ->
          {eth_call, foreign_json_rpc}
        end)

      {method_to_url, updated_method_to_url}
    end)
  end

  defp parse_bridged_token_custom_metadata(
         balancer_current_tokens,
         eth_call_foreign_json_rpc_named_arguments,
         foreign_token_address_hash
       ) do
    balancer_current_tokens
    |> Enum.reduce(%{:tokens => "", :weights => ""}, fn balancer_token_bytes, balancer_tokens_weights ->
      balancer_token_hash_without_0x =
        balancer_token_bytes
        |> Base.encode16(case: :lower)

      balancer_token_hash = "0x" <> balancer_token_hash_without_0x

      # 95d89b41 = keccak256(symbol())
      symbol_signature = "0x95d89b41"

      case symbol_signature
           |> Contract.eth_call_request(balancer_token_hash, 1, nil, nil)
           |> json_rpc(eth_call_foreign_json_rpc_named_arguments) do
        {:ok, "0x" <> symbol_encoded} ->
          [symbol] =
            symbol_encoded
            |> Base.decode16!(case: :mixed)
            |> TypeDecoder.decode_raw([:string])

          # f1b8a9b7 = keccak256(getNormalizedWeight(address))
          get_normalized_weight_signature = "0xf1b8a9b7"

          get_normalized_weight_arg_abi_encoded =
            [balancer_token_bytes]
            |> TypeEncoder.encode([:address])
            |> Base.encode16(case: :lower)

          get_normalized_weight_abi_encoded = get_normalized_weight_signature <> get_normalized_weight_arg_abi_encoded

          get_normalized_weight_resp =
            get_normalized_weight_abi_encoded
            |> Contract.eth_call_request(foreign_token_address_hash, 1, nil, nil)
            |> json_rpc(eth_call_foreign_json_rpc_named_arguments)

          parse_balancer_weights(get_normalized_weight_resp, balancer_tokens_weights, symbol)

        _ ->
          nil
      end
    end)
  end

  defp parse_balancer_weights(get_normalized_weight_resp, balancer_tokens_weights, symbol) do
    case get_normalized_weight_resp do
      {:ok, "0x" <> normalized_weight_encoded} ->
        [normalized_weight] =
          try do
            normalized_weight_encoded
            |> Base.decode16!(case: :mixed)
            |> TypeDecoder.decode_raw([{:uint, 256}])
          rescue
            _ ->
              []
          end

        normalized_weight_to_100_perc = calc_normalized_weight_to_100_perc(normalized_weight)

        normalized_weight_in_perc =
          normalized_weight_to_100_perc
          |> div(1_000_000_000_000_000_000)

        current_tokens = Map.get(balancer_tokens_weights, :tokens)
        current_weights = Map.get(balancer_tokens_weights, :weights)

        tokens_value = combine_tokens_value(current_tokens, symbol)
        weights_value = combine_weights_value(current_weights, normalized_weight_in_perc)

        %{:tokens => tokens_value, :weights => weights_value}

      _ ->
        nil
    end
  end

  defp calc_normalized_weight_to_100_perc(normalized_weight) do
    if normalized_weight, do: 100 * normalized_weight, else: 0
  end

  defp combine_tokens_value(current_tokens, symbol) do
    if current_tokens == "", do: symbol, else: current_tokens <> "/" <> symbol
  end

  defp combine_weights_value(current_weights, normalized_weight_in_perc) do
    if current_weights == "",
      do: "#{normalized_weight_in_perc}",
      else: current_weights <> "/" <> "#{normalized_weight_in_perc}"
  end

  @doc """
  Fetches a `t:Token.t/0` by an address hash.

  ## Options

      * `:necessity_by_association` - use to load `t:association/0` as `:required` or `:optional`.  If an association is
      `:required`, and the `t:Token.t/0` has no associated record for that association,
      then the `t:Token.t/0` will not be included in the list.
  """
  @spec token_from_address_hash(Hash.Address.t(), [necessity_by_association_option]) ::
          {:ok, Token.t()} | {:error, :not_found}
  def token_from_address_hash(
        %Hash{byte_count: unquote(Hash.Address.byte_count())} = hash,
        options \\ []
      ) do
    necessity_by_association = Keyword.get(options, :necessity_by_association, %{})

    query =
      from(
        t in Token,
        left_join: bt in BridgedToken,
        on: t.contract_address_hash == bt.home_token_contract_address_hash,
        where: t.contract_address_hash == ^hash,
        select: [t, bt]
      )

    query
    |> join_associations(necessity_by_association)
    |> preload(:contract_address)
    |> Repo.one()
    |> case do
      nil ->
        {:error, :not_found}

      [%Token{} = token, %BridgedToken{} = bridged_token] ->
        foreign_token_contract_address_hash = Map.get(bridged_token, :foreign_token_contract_address_hash)
        foreign_chain_id = Map.get(bridged_token, :foreign_chain_id)
        custom_metadata = Map.get(bridged_token, :custom_metadata)
        custom_cap = Map.get(bridged_token, :custom_cap)

        extended_token =
          token
          |> Map.put(:foreign_token_contract_address_hash, foreign_token_contract_address_hash)
          |> Map.put(:foreign_chain_id, foreign_chain_id)
          |> Map.put(:custom_metadata, custom_metadata)
          |> Map.put(:custom_cap, custom_cap)

        {:ok, extended_token}

      [%Token{} = token, nil] ->
        {:ok, token}
    end
  end

  @spec fetch_token_transfers_from_token_hash(Hash.t(), [paging_options]) :: []
  def fetch_token_transfers_from_token_hash(token_address_hash, options \\ []) do
    TokenTransfer.fetch_token_transfers_from_token_hash(token_address_hash, options)
  end

  @spec fetch_token_transfers_from_token_hash_and_token_id(Hash.t(), binary(), [paging_options]) :: []
  def fetch_token_transfers_from_token_hash_and_token_id(token_address_hash, token_id, options \\ []) do
    TokenTransfer.fetch_token_transfers_from_token_hash_and_token_id(token_address_hash, token_id, options)
  end

  @spec count_token_transfers_from_token_hash(Hash.t()) :: non_neg_integer()
  def count_token_transfers_from_token_hash(token_address_hash) do
    TokenTransfer.count_token_transfers_from_token_hash(token_address_hash)
  end

  @spec count_token_transfers_from_token_hash_and_token_id(Hash.t(), binary()) :: non_neg_integer()
  def count_token_transfers_from_token_hash_and_token_id(token_address_hash, token_id) do
    TokenTransfer.count_token_transfers_from_token_hash_and_token_id(token_address_hash, token_id)
  end

  @spec transaction_has_token_transfers?(Hash.t()) :: boolean()
  def transaction_has_token_transfers?(transaction_hash) do
    query = from(tt in TokenTransfer, where: tt.transaction_hash == ^transaction_hash)

    Repo.exists?(query)
  end

  @spec address_has_rewards?(Address.t()) :: boolean()
  def address_has_rewards?(address_hash) do
    query = from(r in Reward, where: r.address_hash == ^address_hash)

    Repo.exists?(query)
  end

  @spec address_tokens_with_balance(Hash.Address.t(), [any()]) :: []
  def address_tokens_with_balance(address_hash, paging_options \\ []) do
    address_hash
    |> Address.Token.list_address_tokens_with_balance(paging_options)
    |> Repo.all()
  end

  @spec find_and_update_replaced_transactions([
          %{
            required(:nonce) => non_neg_integer,
            required(:from_address_hash) => Hash.Address.t(),
            required(:hash) => Hash.t()
          }
        ]) :: {integer(), nil | [term()]}
  def find_and_update_replaced_transactions(transactions, timeout \\ :infinity) do
    query =
      transactions
      |> Enum.reduce(
        Transaction,
        fn %{hash: hash, nonce: nonce, from_address_hash: from_address_hash}, query ->
          from(t in query,
            or_where:
              t.nonce == ^nonce and t.from_address_hash == ^from_address_hash and t.hash != ^hash and
                not is_nil(t.block_number)
          )
        end
      )
      # Enforce Transaction ShareLocks order (see docs: sharelocks.md)
      |> order_by(asc: :hash)
      |> lock("FOR UPDATE")

    hashes = Enum.map(transactions, & &1.hash)

    transactions_to_update =
      from(pending in Transaction,
        join: duplicate in subquery(query),
        on: duplicate.nonce == pending.nonce,
        on: duplicate.from_address_hash == pending.from_address_hash,
        where: pending.hash in ^hashes and is_nil(pending.block_hash)
      )

    Repo.update_all(transactions_to_update, [set: [error: "dropped/replaced", status: :error]], timeout: timeout)
  end

  @spec update_replaced_transactions([
          %{
            required(:nonce) => non_neg_integer,
            required(:from_address_hash) => Hash.Address.t(),
            required(:block_hash) => Hash.Full.t()
          }
        ]) :: {integer(), nil | [term()]}
  def update_replaced_transactions(transactions, timeout \\ :infinity) do
    filters =
      transactions
      |> Enum.filter(fn transaction ->
        transaction.block_hash && transaction.nonce && transaction.from_address_hash
      end)
      |> Enum.map(fn transaction ->
        {transaction.nonce, transaction.from_address_hash}
      end)
      |> Enum.uniq()

    if Enum.empty?(filters) do
      {:ok, []}
    else
      query =
        filters
        |> Enum.reduce(Transaction, fn {nonce, from_address}, query ->
          from(t in query,
            or_where: t.nonce == ^nonce and t.from_address_hash == ^from_address and is_nil(t.block_hash)
          )
        end)
        # Enforce Transaction ShareLocks order (see docs: sharelocks.md)
        |> order_by(asc: :hash)
        |> lock("FOR UPDATE")

      Repo.update_all(
        from(t in Transaction, join: s in subquery(query), on: t.hash == s.hash),
        [set: [error: "dropped/replaced", status: :error]],
        timeout: timeout
      )
    end
  end

  @spec upsert_token_instance(map()) :: {:ok, Instance.t()} | {:error, Ecto.Changeset.t()}
  def upsert_token_instance(params) do
    changeset = Instance.changeset(%Instance{}, params)

    Repo.insert(changeset,
      on_conflict: :replace_all,
      conflict_target: [:token_id, :token_contract_address_hash]
    )
  end

  @doc """
  Update a new `t:Token.t/0` record.

  As part of updating token, an additional record is inserted for
  naming the address for reference if a name is provided for a token.
  """
  @spec update_token(Token.t(), map()) :: {:ok, Token.t()} | {:error, Ecto.Changeset.t()}
  def update_token(%Token{contract_address_hash: address_hash} = token, params \\ %{}) do
    token_changeset = Token.changeset(token, params)
    address_name_changeset = Address.Name.changeset(%Address.Name{}, Map.put(params, :address_hash, address_hash))

    stale_error_field = :contract_address_hash
    stale_error_message = "is up to date"

    token_opts = [
      on_conflict: Runner.Tokens.default_on_conflict(),
      conflict_target: :contract_address_hash,
      stale_error_field: stale_error_field,
      stale_error_message: stale_error_message
    ]

    address_name_opts = [on_conflict: :nothing, conflict_target: [:address_hash, :name]]

    # Enforce ShareLocks tables order (see docs: sharelocks.md)
    insert_result =
      Multi.new()
      |> Multi.run(
        :address_name,
        fn repo, _ ->
          {:ok, repo.insert(address_name_changeset, address_name_opts)}
        end
      )
      |> Multi.run(:token, fn repo, _ ->
        with {:error, %Changeset{errors: [{^stale_error_field, {^stale_error_message, [_]}}]}} <-
               repo.insert(token_changeset, token_opts) do
          # the original token passed into `update_token/2` as stale error means it is unchanged
          {:ok, token}
        end
      end)
      |> Repo.transaction()

    case insert_result do
      {:ok, %{token: token}} ->
        {:ok, token}

      {:error, :token, changeset, _} ->
        {:error, changeset}
    end
  end

  @spec fetch_last_token_balances(Hash.Address.t()) :: []
  def fetch_last_token_balances(address_hash) do
    address_hash
    |> CurrentTokenBalance.last_token_balances()
    |> Repo.all()
  end

  @spec fetch_last_token_balances(Hash.Address.t(), [paging_options]) :: []
  def fetch_last_token_balances(address_hash, paging_options) do
    address_hash
    |> CurrentTokenBalance.last_token_balances(paging_options)
    |> page_current_token_balances(paging_options)
    |> Repo.all()
  end

  @spec erc721_token_instance_from_token_id_and_token_address(binary(), Hash.Address.t()) ::
          {:ok, TokenTransfer.t()} | {:error, :not_found}
  def erc721_token_instance_from_token_id_and_token_address(token_id, token_contract_address) do
    query =
      from(tt in TokenTransfer,
        left_join: instance in Instance,
        on: tt.token_contract_address_hash == instance.token_contract_address_hash and tt.token_id == instance.token_id,
        where: tt.token_contract_address_hash == ^token_contract_address and tt.token_id == ^token_id,
        limit: 1,
        select: %{tt | instance: instance}
      )

    case Repo.one(query) do
      nil -> {:error, :not_found}
      token_instance -> {:ok, token_instance}
    end
  end

  defp fetch_coin_balances(address_hash, paging_options) do
    address = Repo.get_by(Address, hash: address_hash)

    if contract?(address) do
      address_hash
      |> CoinBalance.fetch_coin_balances(paging_options)
    else
      address_hash
      |> CoinBalance.fetch_coin_balances_with_txs(paging_options)
    end
  end

  @spec fetch_last_token_balance(Hash.Address.t(), Hash.Address.t()) :: Decimal.t()
  def fetch_last_token_balance(address_hash, token_contract_address_hash) do
    if address_hash !== %{} do
      address_hash
      |> CurrentTokenBalance.last_token_balance(token_contract_address_hash) || Decimal.new(0)
    else
      Decimal.new(0)
    end
  end

  # @spec fetch_last_token_balance_1155(Hash.Address.t(), Hash.Address.t()) :: Decimal.t()
  def fetch_last_token_balance_1155(address_hash, token_contract_address_hash, token_id) do
    if address_hash !== %{} do
      address_hash
      |> CurrentTokenBalance.last_token_balance_1155(token_contract_address_hash, token_id) || Decimal.new(0)
    else
      Decimal.new(0)
    end
  end

  @spec address_to_coin_balances(Hash.Address.t(), [paging_options]) :: []
  def address_to_coin_balances(address_hash, options) do
    paging_options = Keyword.get(options, :paging_options, @default_paging_options)

    balances_raw =
      address_hash
      |> fetch_coin_balances(paging_options)
      |> page_coin_balances(paging_options)
      |> Repo.all()

    if Enum.empty?(balances_raw) do
      balances_raw
    else
      balances_raw_filtered =
        balances_raw
        |> Enum.filter(fn balance -> balance.value end)

      min_block_number =
        balances_raw_filtered
        |> Enum.min_by(fn balance -> balance.block_number end, fn -> %{} end)
        |> Map.get(:block_number)

      max_block_number =
        balances_raw_filtered
        |> Enum.max_by(fn balance -> balance.block_number end, fn -> %{} end)
        |> Map.get(:block_number)

      min_block_timestamp = find_block_timestamp(min_block_number)
      max_block_timestamp = find_block_timestamp(max_block_number)

      min_block_unix_timestamp =
        min_block_timestamp
        |> Timex.to_unix()

      max_block_unix_timestamp =
        max_block_timestamp
        |> Timex.to_unix()

      blocks_delta = max_block_number - min_block_number

      balances_with_dates =
        if blocks_delta > 0 do
          balances_raw_filtered
          |> Enum.map(fn balance ->
            date =
              trunc(
                min_block_unix_timestamp +
                  (balance.block_number - min_block_number) * (max_block_unix_timestamp - min_block_unix_timestamp) /
                    blocks_delta
              )

            formatted_date = Timex.from_unix(date)
            %{balance | block_timestamp: formatted_date}
          end)
        else
          balances_raw_filtered
          |> Enum.map(fn balance ->
            date = min_block_unix_timestamp

            formatted_date = Timex.from_unix(date)
            %{balance | block_timestamp: formatted_date}
          end)
        end

      balances_with_dates
      |> Enum.sort(fn balance1, balance2 -> balance1.block_number >= balance2.block_number end)
    end
  end

  def get_coin_balance(address_hash, block_number) do
    query = CoinBalance.fetch_coin_balance(address_hash, block_number)

    Repo.one(query)
  end

  @spec address_to_balances_by_day(Hash.Address.t()) :: [balance_by_day]
  def address_to_balances_by_day(address_hash) do
    latest_block_timestamp =
      address_hash
      |> CoinBalance.last_coin_balance_timestamp()
      |> Repo.one()

    address_hash
    |> CoinBalanceDaily.balances_by_day()
    |> Repo.all()
    |> Enum.sort_by(fn %{date: d} -> {d.year, d.month, d.day} end)
    |> replace_last_value(latest_block_timestamp)
    |> normalize_balances_by_day()
  end

  # https://github.com/blockscout/blockscout/issues/2658
  defp replace_last_value(items, %{value: value, timestamp: timestamp}) do
    List.replace_at(items, -1, %{date: Date.convert!(timestamp, Calendar.ISO), value: value})
  end

  defp replace_last_value(items, _), do: items

  defp normalize_balances_by_day(balances_by_day) do
    result =
      balances_by_day
      |> Enum.filter(fn day -> day.value end)
      |> Enum.map(fn day -> Map.update!(day, :date, &to_string(&1)) end)
      |> Enum.map(fn day -> Map.update!(day, :value, &Wei.to(&1, :ether)) end)

    today = Date.to_string(NaiveDateTime.utc_now())

    if Enum.count(result) > 0 && !Enum.any?(result, fn map -> map[:date] == today end) do
      List.flatten([result | [%{date: today, value: List.last(result)[:value]}]])
    else
      result
    end
  end

  @spec fetch_token_holders_from_token_hash(Hash.Address.t(), boolean(), [paging_options]) :: [TokenBalance.t()]
  def fetch_token_holders_from_token_hash(contract_address_hash, from_api, options \\ []) do
    query =
      contract_address_hash
      |> CurrentTokenBalance.token_holders_ordered_by_value(options)

    if from_api do
      query
      |> Repo.replica().all()
    else
      query
      |> Repo.all()
    end
  end

  def fetch_token_holders_from_token_hash_and_token_id(contract_address_hash, token_id, options \\ []) do
    contract_address_hash
    |> CurrentTokenBalance.token_holders_1155_by_token_id(token_id, options)
    |> Repo.all()
  end

  def token_id_1155_is_unique?(_, nil), do: false

  def token_id_1155_is_unique?(contract_address_hash, token_id) do
    result = contract_address_hash |> CurrentTokenBalance.token_balances_by_id_limit_2(token_id) |> Repo.all()

    if length(result) == 1 do
      Decimal.cmp(Enum.at(result, 0), 1) == :eq
    else
      false
    end
  end

  def get_token_ids_1155(contract_address_hash) do
    contract_address_hash
    |> CurrentTokenBalance.token_ids_query()
    |> Repo.all()
  end

  @spec count_token_holders_from_token_hash(Hash.Address.t()) :: non_neg_integer()
  def count_token_holders_from_token_hash(contract_address_hash) do
    query =
      from(ctb in CurrentTokenBalance.token_holders_query_for_count(contract_address_hash),
        select: fragment("COUNT(DISTINCT(address_hash))")
      )

    Repo.one!(query, timeout: :infinity)
  end

  @spec address_to_unique_tokens(Hash.Address.t(), [paging_options]) :: [TokenTransfer.t()]
  def address_to_unique_tokens(contract_address_hash, options \\ []) do
    paging_options = Keyword.get(options, :paging_options, @default_paging_options)

    contract_address_hash
    |> TokenTransfer.address_to_unique_tokens()
    |> TokenTransfer.page_token_transfer(paging_options)
    |> limit(^paging_options.page_size)
    |> Repo.all()
  end

  @spec data() :: Dataloader.Ecto.t()
  def data, do: DataloaderEcto.new(Repo)

  @spec transaction_token_transfer_type(Transaction.t()) ::
          :erc20 | :erc721 | :erc1155 | :token_transfer | nil
  def transaction_token_transfer_type(
        %Transaction{
          status: :ok,
          created_contract_address_hash: nil,
          input: input,
          value: value
        } = transaction
      ) do
    zero_wei = %Wei{value: Decimal.new(0)}
    result = find_token_transfer_type(transaction, input, value)

    if is_nil(result) && Enum.count(transaction.token_transfers) > 0 && value == zero_wei,
      do: :token_transfer,
      else: result
  rescue
    _ -> nil
  end

  def transaction_token_transfer_type(_), do: nil

  defp find_token_transfer_type(transaction, input, value) do
    zero_wei = %Wei{value: Decimal.new(0)}

    # https://github.com/OpenZeppelin/openzeppelin-solidity/blob/master/contracts/token/ERC721/ERC721.sol#L35
    case {to_string(input), value} do
      # transferFrom(address,address,uint256)
      {"0x23b872dd" <> params, ^zero_wei} ->
        types = [:address, :address, {:uint, 256}]
        [from_address, to_address, _value] = decode_params(params, types)

        find_erc721_token_transfer(transaction.token_transfers, {from_address, to_address})

      # safeTransferFrom(address,address,uint256)
      {"0x42842e0e" <> params, ^zero_wei} ->
        types = [:address, :address, {:uint, 256}]
        [from_address, to_address, _value] = decode_params(params, types)

        find_erc721_token_transfer(transaction.token_transfers, {from_address, to_address})

      # safeTransferFrom(address,address,uint256,bytes)
      {"0xb88d4fde" <> params, ^zero_wei} ->
        types = [:address, :address, {:uint, 256}, :bytes]
        [from_address, to_address, _value, _data] = decode_params(params, types)

        find_erc721_token_transfer(transaction.token_transfers, {from_address, to_address})

      # safeTransferFrom(address,address,uint256,uint256,bytes)
      {"0xf242432a" <> params, ^zero_wei} ->
        types = [:address, :address, {:uint, 256}, {:uint, 256}, :bytes]
        [from_address, to_address, _id, _value, _data] = decode_params(params, types)

        find_erc1155_token_transfer(transaction.token_transfers, {from_address, to_address})

      # safeBatchTransferFrom(address,address,uint256[],uint256[],bytes)
      {"0x2eb2c2d6" <> params, ^zero_wei} ->
        types = [:address, :address, [{:uint, 256}], [{:uint, 256}], :bytes]
        [from_address, to_address, _ids, _values, _data] = decode_params(params, types)

        find_erc1155_token_transfer(transaction.token_transfers, {from_address, to_address})

      {"0xf907fc5b" <> _params, ^zero_wei} ->
        :erc20

      # check for ERC-20 or for old ERC-721, ERC-1155 token versions
      {unquote(TokenTransfer.transfer_function_signature()) <> params, ^zero_wei} ->
        types = [:address, {:uint, 256}]

        [address, value] = decode_params(params, types)

        decimal_value = Decimal.new(value)

        find_erc721_or_erc20_or_erc1155_token_transfer(transaction.token_transfers, {address, decimal_value})

      _ ->
        nil
    end
  end

  defp find_erc721_token_transfer(token_transfers, {from_address, to_address}) do
    token_transfer =
      Enum.find(token_transfers, fn token_transfer ->
        token_transfer.from_address_hash.bytes == from_address && token_transfer.to_address_hash.bytes == to_address
      end)

    if token_transfer, do: :erc721
  end

  defp find_erc1155_token_transfer(token_transfers, {from_address, to_address}) do
    token_transfer =
      Enum.find(token_transfers, fn token_transfer ->
        token_transfer.from_address_hash.bytes == from_address && token_transfer.to_address_hash.bytes == to_address
      end)

    if token_transfer, do: :erc1155
  end

  defp find_erc721_or_erc20_or_erc1155_token_transfer(token_transfers, {address, decimal_value}) do
    token_transfer =
      Enum.find(token_transfers, fn token_transfer ->
        token_transfer.to_address_hash.bytes == address && token_transfer.amount == decimal_value
      end)

    if token_transfer do
      case token_transfer.token do
        %Token{type: "ERC-20"} -> :erc20
        %Token{type: "ERC-721"} -> :erc721
        %Token{type: "ERC-1155"} -> :erc1155
        _ -> nil
      end
    else
      :erc20
    end
  end

  @doc """
  Combined block reward from all the fees.
  """
  @spec block_combined_rewards(Block.t()) :: Wei.t()
  def block_combined_rewards(block) do
    {:ok, value} =
      block.rewards
      |> Enum.reduce(
        0,
        fn block_reward, acc ->
          {:ok, decimal} = Wei.dump(block_reward.reward)

          Decimal.add(decimal, acc)
        end
      )
      |> Wei.cast()

    value
  end

  @doc "Get staking pools from the DB"
  @spec staking_pools(
          filter :: :validator | :active | :inactive,
          paging_options :: PagingOptions.t() | :all,
          address_hash :: Hash.t() | nil,
          filter_banned :: boolean() | nil,
          filter_my :: boolean() | nil
        ) :: [map()]
  def staking_pools(
        filter,
        paging_options \\ @default_paging_options,
        address_hash \\ nil,
        filter_banned \\ false,
        filter_my \\ false
      ) do
    base_query =
      StakingPool
      |> where(is_deleted: false)
      |> staking_pool_filter(filter)
      |> staking_pools_paging_query(paging_options)

    delegator_query =
      if address_hash do
        base_query
        |> join(:left, [p], pd in StakingPoolsDelegator,
          on:
            p.staking_address_hash == pd.staking_address_hash and pd.address_hash == ^address_hash and
              not pd.is_deleted
        )
        |> select([p, pd], %{pool: p, delegator: pd})
      else
        base_query
        |> select([p], %{pool: p, delegator: nil})
      end

    banned_query =
      if filter_banned do
        where(delegator_query, is_banned: true)
      else
        delegator_query
      end

    filtered_query =
      if address_hash && filter_my do
        where(banned_query, [..., pd], not is_nil(pd))
      else
        banned_query
      end

    Repo.all(filtered_query)
  end

  defp staking_pools_paging_query(base_query, :all) do
    base_query
    |> order_by(asc: :staking_address_hash)
  end

  defp staking_pools_paging_query(base_query, paging_options) do
    paging_query =
      base_query
      |> limit(^paging_options.page_size)
      |> order_by(desc: :stakes_ratio, desc: :is_active, asc: :staking_address_hash)

    case paging_options.key do
      {value, address_hash} ->
        where(
          paging_query,
          [p],
          p.stakes_ratio < ^value or
            (p.stakes_ratio == ^value and p.staking_address_hash > ^address_hash)
        )

      _ ->
        paging_query
    end
  end

  @doc "Get count of staking pools from the DB"
  @spec staking_pools_count(filter :: :validator | :active | :inactive) :: integer
  def staking_pools_count(filter) do
    StakingPool
    |> where(is_deleted: false)
    |> staking_pool_filter(filter)
    |> Repo.aggregate(:count, :staking_address_hash)
  end

  @doc "Get sum of delegators count from the DB"
  @spec delegators_count_sum(filter :: :validator | :active | :inactive) :: integer
  def delegators_count_sum(filter) do
    StakingPool
    |> where(is_deleted: false)
    |> staking_pool_filter(filter)
    |> Repo.aggregate(:sum, :delegators_count)
  end

  @doc "Get sum of total staked amount from the DB"
  @spec total_staked_amount_sum(filter :: :validator | :active | :inactive) :: integer
  def total_staked_amount_sum(filter) do
    StakingPool
    |> where(is_deleted: false)
    |> staking_pool_filter(filter)
    |> Repo.aggregate(:sum, :total_staked_amount)
  end

  defp staking_pool_filter(query, :validator) do
    where(query, is_validator: true)
  end

  defp staking_pool_filter(query, :active) do
    where(query, is_active: true)
  end

  defp staking_pool_filter(query, :inactive) do
    where(query, is_active: false)
  end

  def staking_pool(staking_address_hash) do
    Repo.get_by(StakingPool, staking_address_hash: staking_address_hash)
  end

  def staking_pool_names(staking_addresses) do
    StakingPool
    |> where([p], p.staking_address_hash in ^staking_addresses and p.is_deleted == false)
    |> select([:staking_address_hash, :name])
    |> Repo.all()
  end

  def staking_pool_delegators(staking_address_hash, show_snapshotted_data) do
    query =
      from(
        d in StakingPoolsDelegator,
        where:
          d.staking_address_hash == ^staking_address_hash and
            (d.is_active == true or (^show_snapshotted_data and d.snapshotted_stake_amount > 0 and d.is_active != true)),
        order_by: [desc: d.stake_amount]
      )

    query
    |> Repo.all()
  end

  def staking_pool_snapshotted_delegator_data_for_apy do
    query =
      from(
        d in StakingPoolsDelegator,
        select: %{
          :staking_address_hash => fragment("DISTINCT ON (?) ?", d.staking_address_hash, d.staking_address_hash),
          :snapshotted_reward_ratio => d.snapshotted_reward_ratio,
          :snapshotted_stake_amount => d.snapshotted_stake_amount
        },
        where: d.staking_address_hash != d.address_hash and d.snapshotted_stake_amount > 0
      )

    query
    |> Repo.all()
  end

  def staking_pool_snapshotted_inactive_delegators_count(staking_address_hash) do
    query =
      from(
        d in StakingPoolsDelegator,
        where:
          d.staking_address_hash == ^staking_address_hash and
            d.snapshotted_stake_amount > 0 and
            d.is_active != true,
        select: fragment("count(*)")
      )

    query
    |> Repo.one()
  end

  def staking_pool_delegator(staking_address_hash, address_hash) do
    Repo.get_by(StakingPoolsDelegator,
      staking_address_hash: staking_address_hash,
      address_hash: address_hash,
      is_deleted: false
    )
  end

  def get_total_staked_and_ordered(""), do: nil

  def get_total_staked_and_ordered(address_hash) when is_binary(address_hash) do
    StakingPoolsDelegator
    |> where([delegator], delegator.address_hash == ^address_hash and not delegator.is_deleted)
    |> select([delegator], %{
      stake_amount: coalesce(sum(delegator.stake_amount), 0),
      ordered_withdraw: coalesce(sum(delegator.ordered_withdraw), 0)
    })
    |> Repo.one()
  end

  def get_total_staked_and_ordered(_), do: nil

  defp with_decompiled_code_flag(query, _hash, false), do: query

  defp with_decompiled_code_flag(query, hash, true) do
    has_decompiled_code_query =
      from(decompiled_contract in DecompiledSmartContract,
        where: decompiled_contract.address_hash == ^hash,
        limit: 1,
        select: %{has_decompiled_code?: not is_nil(decompiled_contract.address_hash)}
      )

    from(
      address in query,
      left_join: decompiled_code in subquery(has_decompiled_code_query),
      select_merge: %{has_decompiled_code?: decompiled_code.has_decompiled_code?}
    )
  end

  defp decode_params(params, types) do
    params
    |> Base.decode16!(case: :mixed)
    |> TypeDecoder.decode_raw(types)
  end

  def get_token_type(hash) do
    query =
      from(
        token in Token,
        where: token.contract_address_hash == ^hash,
        select: token.type
      )

    Repo.one(query)
  end

  @doc """
  Checks if an `t:Explorer.Chain.Address.t/0` with the given `hash` exists.

  Returns `:ok` if found

      iex> {:ok, %Explorer.Chain.Address{hash: hash}} = Explorer.Chain.create_address(
      ...>   %{hash: "0x5aaeb6053f3e94c9b9a09f33669435e7ef1beaed"}
      ...> )
      iex> Explorer.Chain.check_address_exists(hash)
      :ok

  Returns `:not_found` if not found

      iex> {:ok, hash} = Explorer.Chain.string_to_address_hash("0x5aaeb6053f3e94c9b9a09f33669435e7ef1beaed")
      iex> Explorer.Chain.check_address_exists(hash)
      :not_found

  """
  @spec check_address_exists(Hash.Address.t()) :: :ok | :not_found
  def check_address_exists(address_hash) do
    address_hash
    |> address_exists?()
    |> boolean_to_check_result()
  end

  @doc """
  Checks if an `t:Explorer.Chain.Address.t/0` with the given `hash` exists.

  Returns `true` if found

      iex> {:ok, %Explorer.Chain.Address{hash: hash}} = Explorer.Chain.create_address(
      ...>   %{hash: "0x5aaeb6053f3e94c9b9a09f33669435e7ef1beaed"}
      ...> )
      iex> Explorer.Chain.address_exists?(hash)
      true

  Returns `false` if not found

      iex> {:ok, hash} = Explorer.Chain.string_to_address_hash("0x5aaeb6053f3e94c9b9a09f33669435e7ef1beaed")
      iex> Explorer.Chain.address_exists?(hash)
      false

  """
  @spec address_exists?(Hash.Address.t()) :: boolean()
  def address_exists?(address_hash) do
    query =
      from(
        address in Address,
        where: address.hash == ^address_hash
      )

    Repo.exists?(query)
  end

  @doc """
  Checks if it exists an `t:Explorer.Chain.Address.t/0` that has the provided
  `t:Explorer.Chain.Address.t/0` `hash` and a contract.

  Returns `:ok` if found and `:not_found` otherwise.
  """
  @spec check_contract_address_exists(Hash.Address.t()) :: :ok | :not_found
  def check_contract_address_exists(address_hash) do
    address_hash
    |> contract_address_exists?()
    |> boolean_to_check_result()
  end

  @doc """
  Checks if it exists an `t:Explorer.Chain.Address.t/0` that has the provided
  `t:Explorer.Chain.Address.t/0` `hash` and a contract.

  Returns `true` if found and `false` otherwise.
  """
  @spec contract_address_exists?(Hash.Address.t()) :: boolean()
  def contract_address_exists?(address_hash) do
    query =
      from(
        address in Address,
        where: address.hash == ^address_hash and not is_nil(address.contract_code)
      )

    Repo.exists?(query)
  end

  @doc """
  Checks if it exists a `t:Explorer.Chain.DecompiledSmartContract.t/0` for the
  `t:Explorer.Chain.Address.t/0` with the provided `hash` and with the provided version.

  Returns `:ok` if found and `:not_found` otherwise.
  """
  @spec check_decompiled_contract_exists(Hash.Address.t(), String.t()) :: :ok | :not_found
  def check_decompiled_contract_exists(address_hash, version) do
    address_hash
    |> decompiled_contract_exists?(version)
    |> boolean_to_check_result()
  end

  @doc """
  Checks if it exists a `t:Explorer.Chain.DecompiledSmartContract.t/0` for the
  `t:Explorer.Chain.Address.t/0` with the provided `hash` and with the provided version.

  Returns `true` if found and `false` otherwise.
  """
  @spec decompiled_contract_exists?(Hash.Address.t(), String.t()) :: boolean()
  def decompiled_contract_exists?(address_hash, version) do
    query =
      from(contract in DecompiledSmartContract,
        where: contract.address_hash == ^address_hash and contract.decompiler_version == ^version
      )

    Repo.exists?(query)
  end

  @doc """
  Checks if it exists a verified `t:Explorer.Chain.SmartContract.t/0` for the
  `t:Explorer.Chain.Address.t/0` with the provided `hash`.

  Returns `:ok` if found and `:not_found` otherwise.
  """
  @spec check_verified_smart_contract_exists(Hash.Address.t()) :: :ok | :not_found
  def check_verified_smart_contract_exists(address_hash) do
    address_hash
    |> verified_smart_contract_exists?()
    |> boolean_to_check_result()
  end

  @doc """
  Checks if it exists a verified `t:Explorer.Chain.SmartContract.t/0` for the
  `t:Explorer.Chain.Address.t/0` with the provided `hash`.

  Returns `true` if found and `false` otherwise.
  """
  @spec verified_smart_contract_exists?(Hash.Address.t()) :: boolean()
  def verified_smart_contract_exists?(address_hash) do
    query =
      from(
        smart_contract in SmartContract,
        where: smart_contract.address_hash == ^address_hash
      )

    Repo.exists?(query)
  end

  @doc """
  Checks if a `t:Explorer.Chain.Transaction.t/0` with the given `hash` exists.

  Returns `:ok` if found

      iex> %Transaction{hash: hash} = insert(:transaction)
      iex> Explorer.Chain.check_transaction_exists(hash)
      :ok

  Returns `:not_found` if not found

      iex> {:ok, hash} = Explorer.Chain.string_to_transaction_hash(
      ...>   "0x9fc76417374aa880d4449a1f7f31ec597f00b1f6f3dd2d66f4c9c6c445836d8b"
      ...> )
      iex> Explorer.Chain.check_transaction_exists(hash)
      :not_found
  """
  @spec check_transaction_exists(Hash.Full.t()) :: :ok | :not_found
  def check_transaction_exists(hash) do
    hash
    |> transaction_exists?()
    |> boolean_to_check_result()
  end

  @doc """
  Checks if a `t:Explorer.Chain.Transaction.t/0` with the given `hash` exists.

  Returns `true` if found

      iex> %Transaction{hash: hash} = insert(:transaction)
      iex> Explorer.Chain.transaction_exists?(hash)
      true

  Returns `false` if not found

      iex> {:ok, hash} = Explorer.Chain.string_to_transaction_hash(
      ...>   "0x9fc76417374aa880d4449a1f7f31ec597f00b1f6f3dd2d66f4c9c6c445836d8b"
      ...> )
      iex> Explorer.Chain.transaction_exists?(hash)
      false
  """
  @spec transaction_exists?(Hash.Full.t()) :: boolean()
  def transaction_exists?(hash) do
    query =
      from(
        transaction in Transaction,
        where: transaction.hash == ^hash
      )

    Repo.exists?(query)
  end

  @doc """
  Checks if a `t:Explorer.Chain.Token.t/0` with the given `hash` exists.

  Returns `:ok` if found

      iex> address = insert(:address)
      iex> insert(:token, contract_address: address)
      iex> Explorer.Chain.check_token_exists(address.hash)
      :ok

  Returns `:not_found` if not found

      iex> {:ok, hash} = Explorer.Chain.string_to_address_hash("0x5aaeb6053f3e94c9b9a09f33669435e7ef1beaed")
      iex> Explorer.Chain.check_token_exists(hash)
      :not_found
  """
  @spec check_token_exists(Hash.Address.t()) :: :ok | :not_found
  def check_token_exists(hash) do
    hash
    |> token_exists?()
    |> boolean_to_check_result()
  end

  @doc """
  Checks if a `t:Explorer.Chain.Token.t/0` with the given `hash` exists.

  Returns `true` if found

      iex> address = insert(:address)
      iex> insert(:token, contract_address: address)
      iex> Explorer.Chain.token_exists?(address.hash)
      true

  Returns `false` if not found

      iex> {:ok, hash} = Explorer.Chain.string_to_address_hash("0x5aaeb6053f3e94c9b9a09f33669435e7ef1beaed")
      iex> Explorer.Chain.token_exists?(hash)
      false
  """
  @spec token_exists?(Hash.Address.t()) :: boolean()
  def token_exists?(hash) do
    query =
      from(
        token in Token,
        where: token.contract_address_hash == ^hash
      )

    Repo.exists?(query)
  end

  @doc """
  Checks if a `t:Explorer.Chain.TokenTransfer.t/0` with the given `hash` and `token_id` exists.

  Returns `:ok` if found

      iex> contract_address = insert(:address)
      iex> token_id = 10
      iex> insert(:token_transfer,
      ...>  from_address: contract_address,
      ...>  token_contract_address: contract_address,
      ...>  token_id: token_id
      ...> )
      iex> Explorer.Chain.check_erc721_token_instance_exists(token_id, contract_address.hash)
      :ok

  Returns `:not_found` if not found

      iex> {:ok, hash} = Explorer.Chain.string_to_address_hash("0x5aaeb6053f3e94c9b9a09f33669435e7ef1beaed")
      iex> Explorer.Chain.check_erc721_token_instance_exists(10, hash)
      :not_found
  """
  @spec check_erc721_token_instance_exists(binary() | non_neg_integer(), Hash.Address.t()) :: :ok | :not_found
  def check_erc721_token_instance_exists(token_id, hash) do
    token_id
    |> erc721_token_instance_exist?(hash)
    |> boolean_to_check_result()
  end

  @doc """
  Checks if a `t:Explorer.Chain.TokenTransfer.t/0` with the given `hash` and `token_id` exists.

  Returns `true` if found

      iex> contract_address = insert(:address)
      iex> token_id = 10
      iex> insert(:token_transfer,
      ...>  from_address: contract_address,
      ...>  token_contract_address: contract_address,
      ...>  token_id: token_id
      ...> )
      iex> Explorer.Chain.erc721_token_instance_exist?(token_id, contract_address.hash)
      true

  Returns `false` if not found

      iex> {:ok, hash} = Explorer.Chain.string_to_address_hash("0x5aaeb6053f3e94c9b9a09f33669435e7ef1beaed")
      iex> Explorer.Chain.erc721_token_instance_exist?(10, hash)
      false
  """
  @spec erc721_token_instance_exist?(binary() | non_neg_integer(), Hash.Address.t()) :: boolean()
  def erc721_token_instance_exist?(token_id, hash) do
    query =
      from(tt in TokenTransfer,
        where: tt.token_contract_address_hash == ^hash and tt.token_id == ^token_id
      )

    Repo.exists?(query)
  end

  defp boolean_to_check_result(true), do: :ok

  defp boolean_to_check_result(false), do: :not_found

  @doc """
  Fetches the first trace from the Parity trace URL.
  """
  def fetch_first_trace(transactions_params, json_rpc_named_arguments) do
    case EthereumJSONRPC.fetch_first_trace(transactions_params, json_rpc_named_arguments) do
      {:ok, [%{first_trace: first_trace, block_hash: block_hash, json_rpc_named_arguments: json_rpc_named_arguments}]} ->
        format_tx_first_trace(first_trace, block_hash, json_rpc_named_arguments)

      {:error, error} ->
        {:error, error}

      :ignore ->
        :ignore
    end
  end

  def combine_proxy_implementation_abi(proxy_address_hash, abi) when not is_nil(abi) do
    implementation_abi = get_implementation_abi_from_proxy(proxy_address_hash, abi)

    if Enum.empty?(implementation_abi), do: abi, else: implementation_abi ++ abi
  end

  def combine_proxy_implementation_abi(_, abi) when is_nil(abi) do
    []
  end

  def proxy_contract?(address_hash, abi) when not is_nil(abi) do
    implementation_method_abi =
      abi
      |> Enum.find(fn method ->
        Map.get(method, "name") == "implementation" ||
          master_copy_pattern?(method)
      end)

    if implementation_method_abi ||
         get_implementation_address_hash_eip_1967(address_hash) !== "0x0000000000000000000000000000000000000000",
       do: true,
       else: false
  end

  def proxy_contract?(_address_hash, abi) when is_nil(abi), do: false

  def gnosis_safe_contract?(abi) when not is_nil(abi) do
    implementation_method_abi =
      abi
      |> Enum.find(fn method ->
        master_copy_pattern?(method)
      end)

    if implementation_method_abi, do: true, else: false
  end

  def gnosis_safe_contract?(abi) when is_nil(abi), do: false

  def get_implementation_address_hash(proxy_address_hash, abi)
      when not is_nil(proxy_address_hash) and not is_nil(abi) do
    implementation_method_abi =
      abi
      |> Enum.find(fn method ->
        Map.get(method, "name") == "implementation" && Map.get(method, "stateMutability") == "view"
      end)

    master_copy_method_abi =
      abi
      |> Enum.find(fn method ->
        master_copy_pattern?(method)
      end)

    cond do
      implementation_method_abi ->
        get_implementation_address_hash_basic(proxy_address_hash, abi)

      master_copy_method_abi ->
        get_implementation_address_hash_from_master_copy_pattern(proxy_address_hash)

      true ->
        get_implementation_address_hash_eip_1967(proxy_address_hash)
    end
  end

  def get_implementation_address_hash(proxy_address_hash, abi) when is_nil(proxy_address_hash) or is_nil(abi) do
    nil
  end

  defp get_implementation_address_hash_eip_1967(proxy_address_hash) do
    json_rpc_named_arguments = Application.get_env(:explorer, :json_rpc_named_arguments)

    # https://eips.ethereum.org/EIPS/eip-1967
    storage_slot_logic_contract_address = "0x360894a13ba1a3210667c828492db98dca3e2076cc3735a920a3ca505d382bbc"

    {_status, implementation_address} =
      case Contract.eth_get_storage_at_request(
             proxy_address_hash,
             storage_slot_logic_contract_address,
             nil,
             json_rpc_named_arguments
           ) do
        {:ok, empty_address}
        when empty_address in ["0x", "0x0", "0x0000000000000000000000000000000000000000000000000000000000000000"] ->
          fetch_beacon_proxy_implementation(proxy_address_hash, json_rpc_named_arguments)

        {:ok, implementation_logic_address} ->
          {:ok, implementation_logic_address}

        {:error, _} ->
          {:ok, "0x"}
      end

    abi_decode_address_output(implementation_address)
  end

  # changes requested by https://github.com/blockscout/blockscout/issues/4770
  # for support BeaconProxy pattern
  defp fetch_beacon_proxy_implementation(proxy_address_hash, json_rpc_named_arguments) do
    # https://eips.ethereum.org/EIPS/eip-1967
    storage_slot_beacon_contract_address = "0xa3f0ad74e5423aebfd80d3ef4346578335a9a72aeaee59ff6cb3582b35133d50"

    implementation_method_abi = [
      %{
        "type" => "function",
        "stateMutability" => "view",
        "outputs" => [%{"type" => "address", "name" => "", "internalType" => "address"}],
        "name" => "implementation",
        "inputs" => []
      }
    ]

    case Contract.eth_get_storage_at_request(
           proxy_address_hash,
           storage_slot_beacon_contract_address,
           nil,
           json_rpc_named_arguments
         ) do
      {:ok, empty_address}
      when empty_address in ["0x", "0x0", "0x0000000000000000000000000000000000000000000000000000000000000000"] ->
        {:ok, "0x"}

      {:ok, beacon_contract_address} ->
        case beacon_contract_address
             |> abi_decode_address_output()
             |> get_implementation_address_hash_basic(implementation_method_abi) do
          <<implementation_address::binary-size(42)>> ->
            {:ok, implementation_address}

          _ ->
            {:ok, beacon_contract_address}
        end

      {:error, _} ->
        {:ok, "0x"}
    end
  end

  defp get_implementation_address_hash_basic(proxy_address_hash, abi) do
    # 5c60da1b = keccak256(implementation())
    implementation_address =
      case Reader.query_contract(
             proxy_address_hash,
             abi,
             %{
               "5c60da1b" => []
             },
             false
           ) do
        %{"5c60da1b" => {:ok, [result]}} -> result
        _ -> nil
      end

    address_to_hex(implementation_address)
  end

  defp get_implementation_address_hash_from_master_copy_pattern(proxy_address_hash) do
    json_rpc_named_arguments = Application.get_env(:explorer, :json_rpc_named_arguments)

    master_copy_storage_pointer = "0x0"

    {:ok, implementation_address} =
      Contract.eth_get_storage_at_request(
        proxy_address_hash,
        master_copy_storage_pointer,
        nil,
        json_rpc_named_arguments
      )

    abi_decode_address_output(implementation_address)
  end

  defp master_copy_pattern?(method) do
    Map.get(method, "type") == "constructor" &&
      method
      |> Enum.find(fn item ->
        case item do
          {"inputs", inputs} ->
            master_copy_input?(inputs)

          _ ->
            false
        end
      end)
  end

  defp master_copy_input?(inputs) do
    inputs
    |> Enum.find(fn input ->
      Map.get(input, "name") == "_masterCopy"
    end)
  end

  defp abi_decode_address_output(nil), do: nil

  defp abi_decode_address_output("0x"), do: @burn_address_hash_str

  defp abi_decode_address_output(address) when is_binary(address) do
    if String.length(address) > 42 do
      "0x" <> String.slice(address, -40, 40)
    else
      address
    end
  end

  defp abi_decode_address_output(_), do: nil

  defp address_to_hex(address) do
    if address do
      if String.starts_with?(address, "0x") do
        address
      else
        "0x" <> Base.encode16(address, case: :lower)
      end
    end
  end

  def get_implementation_abi(implementation_address_hash_string) when not is_nil(implementation_address_hash_string) do
    case Chain.string_to_address_hash(implementation_address_hash_string) do
      {:ok, implementation_address_hash} ->
        implementation_smart_contract =
          implementation_address_hash
          |> Chain.address_hash_to_smart_contract()

        if implementation_smart_contract do
          implementation_smart_contract
          |> Map.get(:abi)
        else
          []
        end

      _ ->
        []
    end
  end

  def get_implementation_abi(implementation_address_hash_string) when is_nil(implementation_address_hash_string) do
    []
  end

  def get_implementation_abi_from_proxy(proxy_address_hash, abi)
      when not is_nil(proxy_address_hash) and not is_nil(abi) do
    implementation_address_hash_string = get_implementation_address_hash(proxy_address_hash, abi)
    get_implementation_abi(implementation_address_hash_string)
  end

  def get_implementation_abi_from_proxy(proxy_address_hash, abi) when is_nil(proxy_address_hash) or is_nil(abi) do
    []
  end

  defp format_tx_first_trace(first_trace, block_hash, json_rpc_named_arguments) do
    {:ok, to_address_hash} =
      if Map.has_key?(first_trace, :to_address_hash) do
        Chain.string_to_address_hash(first_trace.to_address_hash)
      else
        {:ok, nil}
      end

    {:ok, from_address_hash} = Chain.string_to_address_hash(first_trace.from_address_hash)

    {:ok, created_contract_address_hash} =
      if Map.has_key?(first_trace, :created_contract_address_hash) do
        Chain.string_to_address_hash(first_trace.created_contract_address_hash)
      else
        {:ok, nil}
      end

    {:ok, transaction_hash} = Chain.string_to_transaction_hash(first_trace.transaction_hash)

    {:ok, call_type} =
      if Map.has_key?(first_trace, :call_type) do
        CallType.load(first_trace.call_type)
      else
        {:ok, nil}
      end

    {:ok, type} = Type.load(first_trace.type)

    {:ok, input} =
      if Map.has_key?(first_trace, :input) do
        Data.cast(first_trace.input)
      else
        {:ok, nil}
      end

    {:ok, output} =
      if Map.has_key?(first_trace, :output) do
        Data.cast(first_trace.output)
      else
        {:ok, nil}
      end

    {:ok, created_contract_code} =
      if Map.has_key?(first_trace, :created_contract_code) do
        Data.cast(first_trace.created_contract_code)
      else
        {:ok, nil}
      end

    {:ok, init} =
      if Map.has_key?(first_trace, :init) do
        Data.cast(first_trace.init)
      else
        {:ok, nil}
      end

    block_index =
      get_block_index(%{
        transaction_index: first_trace.transaction_index,
        transaction_hash: first_trace.transaction_hash,
        block_number: first_trace.block_number,
        json_rpc_named_arguments: json_rpc_named_arguments
      })

    value = %Wei{value: Decimal.new(first_trace.value)}

    first_trace_formatted =
      first_trace
      |> Map.merge(%{
        block_index: block_index,
        block_hash: block_hash,
        call_type: call_type,
        to_address_hash: to_address_hash,
        created_contract_address_hash: created_contract_address_hash,
        from_address_hash: from_address_hash,
        input: input,
        output: output,
        created_contract_code: created_contract_code,
        init: init,
        transaction_hash: transaction_hash,
        type: type,
        value: value
      })

    {:ok, [first_trace_formatted]}
  end

  defp get_block_index(%{
         transaction_index: transaction_index,
         transaction_hash: transaction_hash,
         block_number: block_number,
         json_rpc_named_arguments: json_rpc_named_arguments
       }) do
    if transaction_index == 0 do
      0
    else
      {:ok, traces} = fetch_block_internal_transactions([block_number], json_rpc_named_arguments)

      sorted_traces =
        traces
        |> Enum.sort_by(&{&1.transaction_index, &1.index})
        |> Enum.with_index()

      {_, block_index} =
        sorted_traces
        |> Enum.find({nil, -1}, fn {trace, _} ->
          trace.transaction_index == transaction_index &&
            trace.transaction_hash == transaction_hash
        end)

      block_index
    end
  end

  defp find_block_timestamp(number) do
    Block
    |> where([b], b.number == ^number)
    |> select([b], b.timestamp)
    |> limit(1)
    |> Repo.one()
  end

  def bridged_tokens_enabled? do
    eth_omni_bridge_mediator = Application.get_env(:block_scout_web, :eth_omni_bridge_mediator)
    bsc_omni_bridge_mediator = Application.get_env(:block_scout_web, :bsc_omni_bridge_mediator)

    (eth_omni_bridge_mediator && eth_omni_bridge_mediator !== "") ||
      (bsc_omni_bridge_mediator && bsc_omni_bridge_mediator !== "")
  end

  def bridged_tokens_eth_enabled? do
    eth_omni_bridge_mediator = Application.get_env(:block_scout_web, :eth_omni_bridge_mediator)

    eth_omni_bridge_mediator && eth_omni_bridge_mediator !== ""
  end

  def bridged_tokens_bsc_enabled? do
    bsc_omni_bridge_mediator = Application.get_env(:block_scout_web, :bsc_omni_bridge_mediator)

    bsc_omni_bridge_mediator && bsc_omni_bridge_mediator !== ""
  end

  def chain_id_display_name(nil), do: ""

  def chain_id_display_name(chain_id) do
    chain_id_int =
      if is_integer(chain_id) do
        chain_id
      else
        chain_id
        |> Decimal.to_integer()
      end

    case chain_id_int do
      1 -> "eth"
      56 -> "bsc"
      _ -> ""
    end
  end

  @spec get_token_transfer_type(TokenTransfer.t()) ::
          :token_burning | :token_minting | :token_spawning | :token_transfer
  def get_token_transfer_type(transfer) do
    {:ok, burn_address_hash} = Chain.string_to_address_hash(@burn_address_hash_str)

    cond do
      transfer.to_address_hash == burn_address_hash && transfer.from_address_hash !== burn_address_hash ->
        :token_burning

      transfer.to_address_hash !== burn_address_hash && transfer.from_address_hash == burn_address_hash ->
        :token_minting

      transfer.to_address_hash == burn_address_hash && transfer.from_address_hash == burn_address_hash ->
        :token_spawning

      true ->
        :token_transfer
    end
  end

  @spec get_token_icon_url_by(String.t(), String.t()) :: String.t() | nil
  def get_token_icon_url_by(chain_id, address_hash) do
    chain_name =
      case chain_id do
        "1" ->
          "ethereum"

        "99" ->
          "poa"

        "100" ->
          "xdai"

        _ ->
          nil
      end

    if chain_name do
      try_url =
        "https://raw.githubusercontent.com/trustwallet/assets/master/blockchains/#{chain_name}/assets/#{address_hash}/logo.png"

      try_url
    else
      nil
    end
  end

  defp from_block(options) do
    Keyword.get(options, :from_block) || nil
  end

  def to_block(options) do
    Keyword.get(options, :to_block) || nil
  end

  def convert_date_to_min_block(date_str) do
    date_format = "%Y-%m-%d"

    {:ok, date} =
      date_str
      |> Timex.parse(date_format, :strftime)

    {:ok, day_before} =
      date
      |> Timex.shift(days: -1)
      |> Timex.format(date_format, :strftime)

    convert_date_to_max_block(day_before)
  end

  def convert_date_to_max_block(date) do
    query =
      from(block in Block,
        where: fragment("DATE(timestamp) = TO_DATE(?, 'YYYY-MM-DD')", ^date),
        select: max(block.number)
      )

    query
    |> Repo.one()
  end
end<|MERGE_RESOLUTION|>--- conflicted
+++ resolved
@@ -4222,11 +4222,6 @@
           case: :lower
         )
 
-<<<<<<< HEAD
-            verified_contract_twin =
-              verified_contract_twin_query
-              |> Repo.one(timeout: 60_000)
-=======
       verified_contract_twin_query =
         from(
           smart_contract in SmartContract,
@@ -4235,11 +4230,10 @@
           select: smart_contract,
           limit: 1
         )
->>>>>>> ce949494
 
       verified_contract_twin =
         verified_contract_twin_query
-        |> Repo.one(timeout: 10_000)
+        |> Repo.one(timeout: 30_000)
 
       verified_contract_twin_additional_sources = get_contract_additional_sources(verified_contract_twin)
 
