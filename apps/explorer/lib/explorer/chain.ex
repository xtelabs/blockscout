defmodule Explorer.Chain do
  @moduledoc """
  The chain context.
  """

  import Ecto.Query,
    only: [
      from: 2,
      join: 4,
      join: 5,
      limit: 2,
      lock: 2,
      order_by: 2,
      order_by: 3,
      preload: 2,
      select: 2,
      select: 3,
      subquery: 1,
      union: 2,
      where: 2,
      where: 3
    ]

  import EthereumJSONRPC, only: [integer_to_quantity: 1, json_rpc: 2, fetch_block_internal_transactions: 2]

  require Logger

  alias ABI.{TypeDecoder, TypeEncoder}
  alias Ecto.Adapters.SQL
  alias Ecto.{Changeset, Multi}

  alias EthereumJSONRPC.Contract
  alias EthereumJSONRPC.Transaction, as: EthereumJSONRPCTransaction

  alias Explorer.Counters.LastFetchedCounter

  alias Explorer.Chain

  alias Explorer.Chain.{
    Address,
    Address.CoinBalance,
    Address.CoinBalanceDaily,
    Address.CurrentTokenBalance,
    Address.TokenBalance,
    Block,
    BridgedToken,
    CurrencyHelpers,
    Data,
    DecompiledSmartContract,
    Hash,
    Import,
    InternalTransaction,
    Log,
    PendingBlockOperation,
    SmartContract,
    SmartContractAdditionalSource,
    StakingPool,
    StakingPoolsDelegator,
    Token,
    Token.Instance,
    TokenTransfer,
    Transaction,
    Wei
  }

  alias Explorer.Chain.Block.{EmissionReward, Reward}

  alias Explorer.Chain.Cache.{
    Accounts,
    BlockCount,
    BlockNumber,
    Blocks,
    GasUsage,
    TokenExchangeRate,
    TransactionCount,
    Transactions,
    Uncles
  }

  alias Explorer.Chain.Import.Runner
  alias Explorer.Chain.InternalTransaction.{CallType, Type}
  alias Explorer.Chain.Transaction.History.TransactionStats
  alias Explorer.Counters.{AddressesCounter, AddressesWithBalanceCounter}
  alias Explorer.Market.MarketHistoryCache
  alias Explorer.{PagingOptions, Repo}
  alias Explorer.SmartContract.Reader
  alias Explorer.Staking.ContractState
  alias Explorer.Tags.{AddressTag, AddressToTag}

  alias Dataloader.Ecto, as: DataloaderEcto

  @default_paging_options %PagingOptions{page_size: 50}

  @max_incoming_transactions_count 10_000

  @revert_msg_prefix_1 "Revert: "
  @revert_msg_prefix_2 "revert: "
  @revert_msg_prefix_3 "reverted "
  @revert_msg_prefix_4 "Reverted "
  # keccak256("Error(string)")
  @revert_error_method_id "08c379a0"

  @burn_address_hash_str "0x0000000000000000000000000000000000000000"

  @typedoc """
  The name of an association on the `t:Ecto.Schema.t/0`
  """
  @type association :: atom()

  @typedoc """
  The max `t:Explorer.Chain.Block.block_number/0` for `consensus` `true` `t:Explorer.Chain.Block.t/0`s.
  """
  @type block_height :: Block.block_number()

  @typedoc """
  Event type where data is broadcasted whenever data is inserted from chain indexing.
  """
  @type chain_event ::
          :addresses
          | :address_coin_balances
          | :blocks
          | :block_rewards
          | :exchange_rate
          | :internal_transactions
          | :logs
          | :transactions
          | :token_transfers

  @type direction :: :from | :to

  @typedoc """
   * `:optional` - the association is optional and only needs to be loaded if available
   * `:required` - the association is required and MUST be loaded.  If it is not available, then the parent struct
     SHOULD NOT be returned.
  """
  @type necessity :: :optional | :required

  @typedoc """
  The `t:necessity/0` of each association that should be loaded
  """
  @type necessity_by_association :: %{association => necessity}

  @typep necessity_by_association_option :: {:necessity_by_association, necessity_by_association}
  @typep paging_options :: {:paging_options, PagingOptions.t()}
  @typep balance_by_day :: %{date: String.t(), value: Wei.t()}

  @doc """
  Gets from the cache the count of `t:Explorer.Chain.Address.t/0`'s where the `fetched_coin_balance` is > 0
  """
  @spec count_addresses_with_balance_from_cache :: non_neg_integer()
  def count_addresses_with_balance_from_cache do
    AddressesWithBalanceCounter.fetch()
  end

  @doc """
  Estimated count of `t:Explorer.Chain.Address.t/0`.

  Estimated count of addresses.
  """
  @spec address_estimated_count() :: non_neg_integer()
  def address_estimated_count do
    cached_value = AddressesCounter.fetch()

    if is_nil(cached_value) do
      %Postgrex.Result{rows: [[count]]} = Repo.query!("SELECT reltuples FROM pg_class WHERE relname = 'addresses';")

      count
    else
      cached_value
    end
  end

  @doc """
  Counts the number of addresses with fetched coin balance > 0.

  This function should be used with caution. In larger databases, it may take a
  while to have the return back.
  """
  def count_addresses_with_balance do
    Repo.one(
      Address.count_with_fetched_coin_balance(),
      timeout: :infinity
    )
  end

  @doc """
  Counts the number of all addresses.

  This function should be used with caution. In larger databases, it may take a
  while to have the return back.
  """
  def count_addresses do
    Repo.one(
      Address.count(),
      timeout: :infinity
    )
  end

  @doc """
  `t:Explorer.Chain.InternalTransaction/0`s from the address with the given `hash`.

  This function excludes any internal transactions in the results where the
  internal transaction has no siblings within the parent transaction.

  ## Options

    * `:direction` - if specified, will filter internal transactions by address type. If `:to` is specified, only
      internal transactions where the "to" address matches will be returned. Likewise, if `:from` is specified, only
      internal transactions where the "from" address matches will be returned. If `:direction` is omitted, internal
      transactions either to or from the address will be returned.
    * `:necessity_by_association` - use to load `t:association/0` as `:required` or `:optional`. If an association is
      `:required`, and the `t:Explorer.Chain.InternalTransaction.t/0` has no associated record for that association,
      then the `t:Explorer.Chain.InternalTransaction.t/0` will not be included in the page `entries`.
    * `:paging_options` - a `t:Explorer.PagingOptions.t/0` used to specify the `:page_size` and
      `:key` (a tuple of the lowest/oldest `{block_number, transaction_index, index}`) and. Results will be the internal
      transactions older than the `block_number`, `transaction index`, and `index` that are passed.

  """
  @spec address_to_internal_transactions(Hash.Address.t(), [paging_options | necessity_by_association_option]) :: [
          InternalTransaction.t()
        ]
  def address_to_internal_transactions(hash, options \\ []) do
    necessity_by_association = Keyword.get(options, :necessity_by_association, %{})
    direction = Keyword.get(options, :direction)

    from_block = from_block(options)
    to_block = to_block(options)

    paging_options = Keyword.get(options, :paging_options, @default_paging_options)

    if direction == nil do
      query_to_address_hash_wrapped =
        InternalTransaction
        |> InternalTransaction.where_nonpending_block()
        |> InternalTransaction.where_address_fields_match(hash, :to_address_hash)
        |> InternalTransaction.where_block_number_in_period(from_block, to_block)
        |> common_where_limit_order(paging_options)
        |> wrapped_union_subquery()

      query_from_address_hash_wrapped =
        InternalTransaction
        |> InternalTransaction.where_nonpending_block()
        |> InternalTransaction.where_address_fields_match(hash, :from_address_hash)
        |> InternalTransaction.where_block_number_in_period(from_block, to_block)
        |> common_where_limit_order(paging_options)
        |> wrapped_union_subquery()

      query_created_contract_address_hash_wrapped =
        InternalTransaction
        |> InternalTransaction.where_nonpending_block()
        |> InternalTransaction.where_address_fields_match(hash, :created_contract_address_hash)
        |> InternalTransaction.where_block_number_in_period(from_block, to_block)
        |> common_where_limit_order(paging_options)
        |> wrapped_union_subquery()

      full_query =
        query_to_address_hash_wrapped
        |> union(^query_from_address_hash_wrapped)
        |> union(^query_created_contract_address_hash_wrapped)

      full_query
      |> wrapped_union_subquery()
      |> order_by(
        [q],
        desc: q.block_number,
        desc: q.transaction_index,
        desc: q.index
      )
      |> preload(transaction: :block)
      |> join_associations(necessity_by_association)
      |> Repo.all()
    else
      InternalTransaction
      |> InternalTransaction.where_nonpending_block()
      |> InternalTransaction.where_address_fields_match(hash, direction)
      |> InternalTransaction.where_block_number_in_period(from_block, to_block)
      |> common_where_limit_order(paging_options)
      |> preload(transaction: :block)
      |> join_associations(necessity_by_association)
      |> Repo.all()
    end
  end

  def wrapped_union_subquery(query) do
    from(
      q in subquery(query),
      select: q
    )
  end

  defp common_where_limit_order(query, paging_options) do
    query
    |> InternalTransaction.where_is_different_from_parent_transaction()
    |> InternalTransaction.where_block_number_is_not_null()
    |> page_internal_transaction(paging_options)
    |> limit(^paging_options.page_size)
    |> order_by(
      [it],
      desc: it.block_number,
      desc: it.transaction_index,
      desc: it.index
    )
  end

  @doc """
  Get the total number of transactions sent by the address with the given hash according to the last block indexed.

  We have to increment +1 in the last nonce result because it works like an array position, the first
  nonce has the value 0. When last nonce is nil, it considers that the given address has 0 transactions.
  """
  @spec total_transactions_sent_by_address(Hash.Address.t()) :: non_neg_integer()
  def total_transactions_sent_by_address(address_hash) do
    last_nonce =
      address_hash
      |> Transaction.last_nonce_by_address_query()
      |> Repo.one(timeout: :infinity)

    case last_nonce do
      nil -> 0
      value -> value + 1
    end
  end

  @doc """
  Fetches the transactions related to the address with the given hash, including
  transactions that only have the address in the `token_transfers` related table
  and rewards for block validation.

  This query is divided into multiple subqueries intentionally in order to
  improve the listing performance.

  The `token_trasfers` table tends to grow exponentially, and the query results
  with a `transactions` `join` statement takes too long.

  To solve this the `transaction_hashes` are fetched in a separate query, and
  paginated through the `block_number` already present in the `token_transfers`
  table.

  ## Options

    * `:necessity_by_association` - use to load `t:association/0` as `:required` or `:optional`.  If an association is
      `:required`, and the `t:Explorer.Chain.Transaction.t/0` has no associated record for that association, then the
      `t:Explorer.Chain.Transaction.t/0` will not be included in the page `entries`.
    * `:paging_options` - a `t:Explorer.PagingOptions.t/0` used to specify the `:page_size` and
      `:key` (a tuple of the lowest/oldest `{block_number, index}`) and. Results will be the transactions older than
      the `block_number` and `index` that are passed.

  """
  @spec address_to_transactions_with_rewards(Hash.Address.t(), [paging_options | necessity_by_association_option]) ::
          [
            Transaction.t()
          ]
  def address_to_transactions_with_rewards(address_hash, options \\ []) when is_list(options) do
    paging_options = Keyword.get(options, :paging_options, @default_paging_options)

    if Application.get_env(:block_scout_web, BlockScoutWeb.Chain)[:has_emission_funds] do
      cond do
        Keyword.get(options, :direction) == :from ->
          address_to_transactions_without_rewards(address_hash, options)

        address_has_rewards?(address_hash) ->
          %{payout_key: block_miner_payout_address} = Reward.get_validator_payout_key_by_mining(address_hash)

          if block_miner_payout_address && address_hash == block_miner_payout_address do
            transactions_with_rewards_results(address_hash, options, paging_options)
          else
            address_to_transactions_without_rewards(address_hash, options)
          end

        true ->
          address_to_transactions_without_rewards(address_hash, options)
      end
    else
      address_to_transactions_without_rewards(address_hash, options)
    end
  end

  defp transactions_with_rewards_results(address_hash, options, paging_options) do
    blocks_range = address_to_transactions_tasks_range_of_blocks(address_hash, options)

    rewards_task =
      Task.async(fn -> Reward.fetch_emission_rewards_tuples(address_hash, paging_options, blocks_range) end)

    [rewards_task | address_to_transactions_tasks(address_hash, options)]
    |> wait_for_address_transactions()
    |> Enum.sort_by(fn item ->
      case item do
        {%Reward{} = emission_reward, _} ->
          {-emission_reward.block.number, 1}

        item ->
          {-item.block_number, -item.index}
      end
    end)
    |> Enum.dedup_by(fn item ->
      case item do
        {%Reward{} = emission_reward, _} ->
          {emission_reward.block_hash, emission_reward.address_hash, emission_reward.address_type}

        transaction ->
          transaction.hash
      end
    end)
    |> Enum.take(paging_options.page_size)
  end

  def address_to_transactions_without_rewards(address_hash, options) do
    paging_options = Keyword.get(options, :paging_options, @default_paging_options)

    address_hash
    |> address_to_transactions_tasks(options)
    |> wait_for_address_transactions()
    |> Enum.sort_by(&{&1.block_number, &1.index}, &>=/2)
    |> Enum.dedup_by(& &1.hash)
    |> Enum.take(paging_options.page_size)
  end

  def address_to_mined_transactions_without_rewards(address_hash, options) do
    paging_options = Keyword.get(options, :paging_options, @default_paging_options)

    address_hash
    |> address_to_mined_transactions_tasks(options)
    |> wait_for_address_transactions()
    |> Enum.sort_by(&{&1.block_number, &1.index}, &>=/2)
    |> Enum.dedup_by(& &1.hash)
    |> Enum.take(paging_options.page_size)
  end

  defp address_to_transactions_tasks_query(options) do
    from_block = from_block(options)
    to_block = to_block(options)

    options
    |> Keyword.get(:paging_options, @default_paging_options)
    |> fetch_transactions(from_block, to_block)
  end

  defp transactions_block_numbers_at_address(address_hash, options) do
    direction = Keyword.get(options, :direction)

    options
    |> address_to_transactions_tasks_query()
    |> Transaction.not_pending_transactions()
    |> select([t], t.block_number)
    |> Transaction.matching_address_queries_list(direction, address_hash)
  end

  defp address_to_transactions_tasks(address_hash, options) do
    direction = Keyword.get(options, :direction)
    necessity_by_association = Keyword.get(options, :necessity_by_association, %{})

    from_block = from_block(options)
    to_block = to_block(options)

    options
    |> address_to_transactions_tasks_query()
<<<<<<< HEAD
    |> where_block_number_in_period(from_block, to_block)
=======
    |> Transaction.not_dropped_or_replaced_transacions()
>>>>>>> 69c4648b
    |> join_associations(necessity_by_association)
    |> Transaction.matching_address_queries_list(direction, address_hash)
    |> Enum.map(fn query -> Task.async(fn -> Repo.all(query) end) end)
  end

  defp address_to_mined_transactions_tasks(address_hash, options) do
    direction = Keyword.get(options, :direction)
    necessity_by_association = Keyword.get(options, :necessity_by_association, %{})

    options
    |> address_to_transactions_tasks_query()
    |> Transaction.not_pending_transactions()
    |> join_associations(necessity_by_association)
    |> Transaction.matching_address_queries_list(direction, address_hash)
    |> Enum.map(fn query -> Task.async(fn -> Repo.all(query) end) end)
  end

  def address_to_transactions_tasks_range_of_blocks(address_hash, options) do
    extremums_list =
      address_hash
      |> transactions_block_numbers_at_address(options)
      |> Enum.map(fn query ->
        extremum_query =
          from(
            q in subquery(query),
            select: %{min_block_number: min(q.block_number), max_block_number: max(q.block_number)}
          )

        extremum_query
        |> Repo.one!()
      end)

    extremums_list
    |> Enum.reduce(%{min_block_number: nil, max_block_number: 0}, fn %{
                                                                       min_block_number: min_number,
                                                                       max_block_number: max_number
                                                                     },
                                                                     extremums_result ->
      current_min_number = Map.get(extremums_result, :min_block_number)
      current_max_number = Map.get(extremums_result, :max_block_number)

      extremums_result =
        if is_number(current_min_number) do
          if is_number(min_number) and min_number > 0 and min_number < current_min_number do
            extremums_result
            |> Map.put(:min_block_number, min_number)
          else
            extremums_result
          end
        else
          extremums_result
          |> Map.put(:min_block_number, min_number)
        end

      if is_number(max_number) and max_number > 0 and max_number > current_max_number do
        extremums_result
        |> Map.put(:max_block_number, max_number)
      else
        extremums_result
      end
    end)
  end

  defp wait_for_address_transactions(tasks) do
    tasks
    |> Task.yield_many(:timer.seconds(20))
    |> Enum.flat_map(fn {_task, res} ->
      case res do
        {:ok, result} ->
          result

        {:exit, reason} ->
          raise "Query fetching address transactions terminated: #{inspect(reason)}"

        nil ->
          raise "Query fetching address transactions timed out."
      end
    end)
  end

  @spec address_hash_to_token_transfers(Hash.Address.t(), Keyword.t()) :: [Transaction.t()]
  def address_hash_to_token_transfers(address_hash, options \\ []) do
    paging_options = Keyword.get(options, :paging_options, @default_paging_options)
    direction = Keyword.get(options, :direction)

    direction
    |> Transaction.transactions_with_token_transfers_direction(address_hash)
    |> Transaction.preload_token_transfers(address_hash)
    |> handle_paging_options(paging_options)
    |> Repo.all()
  end

  @spec address_to_logs(Hash.Address.t(), Keyword.t()) :: [Log.t()]
  def address_to_logs(address_hash, options \\ []) when is_list(options) do
    paging_options = Keyword.get(options, :paging_options) || %PagingOptions{page_size: 50}

    from_block = from_block(options)
    to_block = to_block(options)

    {block_number, transaction_index, log_index} = paging_options.key || {BlockNumber.get_max(), 0, 0}

    base_query =
      from(log in Log,
        inner_join: transaction in Transaction,
        on: transaction.hash == log.transaction_hash,
        order_by: [desc: log.block_number, desc: log.index],
        where: transaction.block_number < ^block_number,
        or_where: transaction.block_number == ^block_number and transaction.index > ^transaction_index,
        or_where:
          transaction.block_number == ^block_number and transaction.index == ^transaction_index and
            log.index > ^log_index,
        where: log.address_hash == ^address_hash,
        limit: ^paging_options.page_size,
        select: log
      )

    wrapped_query =
      from(
        log in subquery(base_query),
        inner_join: transaction in Transaction,
        preload: [:transaction, transaction: [to_address: :smart_contract]],
        where:
          log.block_hash == transaction.block_hash and
            log.block_number == transaction.block_number and
            log.transaction_hash == transaction.hash,
        select: log
      )

    wrapped_query
    |> filter_topic(options)
    |> where_block_number_in_period(from_block, to_block)
    |> Repo.all()
    |> Enum.take(paging_options.page_size)
  end

  defp filter_topic(base_query, topic: topic) do
    from(log in base_query,
      where:
        log.first_topic == ^topic or log.second_topic == ^topic or log.third_topic == ^topic or
          log.fourth_topic == ^topic
    )
  end

  defp filter_topic(base_query, _), do: base_query

  def where_block_number_in_period(base_query, from_block, to_block) when is_nil(from_block) and not is_nil(to_block) do
    from(q in base_query,
      where: q.block_number <= ^to_block
    )
  end

  def where_block_number_in_period(base_query, from_block, to_block) when not is_nil(from_block) and is_nil(to_block) do
    from(q in base_query,
      where: q.block_number > ^from_block
    )
  end

  def where_block_number_in_period(base_query, from_block, to_block) when is_nil(from_block) and is_nil(to_block) do
    from(q in base_query,
      where: 1
    )
  end

  def where_block_number_in_period(base_query, from_block, to_block) do
    from(q in base_query,
      where: q.block_number > ^from_block and q.block_number <= ^to_block
    )
  end

  @doc """
  Finds all `t:Explorer.Chain.Transaction.t/0`s given the address_hash and the token contract
  address hash.

  ## Options

    * `:paging_options` - a `t:Explorer.PagingOptions.t/0` used to specify the `:page_size` and
      `:key` (in the form of `%{"inserted_at" => inserted_at}`). Results will be the transactions
      older than the `index` that are passed.
  """
  @spec address_to_transactions_with_token_transfers(Hash.t(), Hash.t(), [paging_options]) :: [Transaction.t()]
  def address_to_transactions_with_token_transfers(address_hash, token_hash, options \\ []) do
    paging_options = Keyword.get(options, :paging_options, @default_paging_options)

    address_hash
    |> Transaction.transactions_with_token_transfers(token_hash)
    |> Transaction.preload_token_transfers(address_hash)
    |> handle_paging_options(paging_options)
    |> Repo.all()
  end

  @doc """
  The `t:Explorer.Chain.Address.t/0` `balance` in `unit`.
  """
  @spec balance(Address.t(), :wei) :: Wei.wei() | nil
  @spec balance(Address.t(), :gwei) :: Wei.gwei() | nil
  @spec balance(Address.t(), :ether) :: Wei.ether() | nil
  def balance(%Address{fetched_coin_balance: balance}, unit) do
    case balance do
      nil -> nil
      _ -> Wei.to(balance, unit)
    end
  end

  @doc """
  The number of `t:Explorer.Chain.Block.t/0`.

      iex> insert_list(2, :block)
      iex> Explorer.Chain.block_count()
      2

  When there are no `t:Explorer.Chain.Block.t/0`.

      iex> Explorer.Chain.block_count()
      0

  """
  def block_count do
    Repo.aggregate(Block, :count, :hash)
  end

  @doc """
  Reward for mining a block.

  The block reward is the sum of the following:

  * Sum of the transaction fees (gas_used * gas_price) for the block
  * A static reward for miner (this value may change during the life of the chain)
  * The reward for uncle blocks (1/32 * static_reward * number_of_uncles)

  *NOTE*

  Uncles are not currently accounted for.
  """
  @spec block_reward(Block.block_number()) :: Wei.t()
  def block_reward(block_number) do
    query =
      from(
        block in Block,
        left_join: transaction in assoc(block, :transactions),
        inner_join: emission_reward in EmissionReward,
        on: fragment("? <@ ?", block.number, emission_reward.block_range),
        where: block.number == ^block_number,
        group_by: emission_reward.reward,
        select: %Wei{
          value: coalesce(sum(transaction.gas_used * transaction.gas_price), 0) + emission_reward.reward
        }
      )

    Repo.one!(query)
  end

  @doc """
  The `t:Explorer.Chain.Wei.t/0` paid to the miners of the `t:Explorer.Chain.Block.t/0`s with `hash`
  `Explorer.Chain.Hash.Full.t/0` by the signers of the transactions in those blocks to cover the gas fee
  (`gas_used * gas_price`).
  """
  @spec gas_payment_by_block_hash([Hash.Full.t()]) :: %{Hash.Full.t() => Wei.t()}
  def gas_payment_by_block_hash(block_hashes) when is_list(block_hashes) do
    query =
      from(
        block in Block,
        left_join: transaction in assoc(block, :transactions),
        where: block.hash in ^block_hashes and block.consensus == true,
        group_by: block.hash,
        select: {block.hash, %Wei{value: coalesce(sum(transaction.gas_used * transaction.gas_price), 0)}}
      )

    query
    |> Repo.all()
    |> Enum.into(%{})
  end

  @doc """
  Finds all `t:Explorer.Chain.Transaction.t/0`s in the `t:Explorer.Chain.Block.t/0`.

  ## Options

    * `:necessity_by_association` - use to load `t:association/0` as `:required` or `:optional`.  If an association is
      `:required`, and the `t:Explorer.Chain.Transaction.t/0` has no associated record for that association, then the
      `t:Explorer.Chain.Transaction.t/0` will not be included in the page `entries`.
    * `:paging_options` - a `t:Explorer.PagingOptions.t/0` used to specify the `:page_size` and
      `:key` (a tuple of the lowest/oldest `{index}`) and. Results will be the transactions older than
      the `index` that are passed.
  """
  @spec block_to_transactions(Hash.Full.t(), [paging_options | necessity_by_association_option]) :: [Transaction.t()]
  def block_to_transactions(block_hash, options \\ []) when is_list(options) do
    necessity_by_association = Keyword.get(options, :necessity_by_association, %{})

    options
    |> Keyword.get(:paging_options, @default_paging_options)
    |> fetch_transactions()
    |> join(:inner, [transaction], block in assoc(transaction, :block))
    |> where([_, block], block.hash == ^block_hash)
    |> join_associations(necessity_by_association)
    |> preload([{:token_transfers, [:token, :from_address, :to_address]}])
    |> Repo.all()
  end

  @doc """
  Counts the number of `t:Explorer.Chain.Transaction.t/0` in the `block`.
  """
  @spec block_to_transaction_count(Hash.Full.t()) :: non_neg_integer()
  def block_to_transaction_count(block_hash) do
    query =
      from(
        transaction in Transaction,
        where: transaction.block_hash == ^block_hash
      )

    Repo.aggregate(query, :count, :hash)
  end

  @spec address_to_incoming_transaction_count(Hash.Address.t()) :: non_neg_integer()
  def address_to_incoming_transaction_count(address_hash) do
    to_address_query =
      from(
        transaction in Transaction,
        where: transaction.to_address_hash == ^address_hash
      )

    Repo.aggregate(to_address_query, :count, :hash, timeout: :infinity)
  end

  @spec address_to_incoming_transaction_gas_usage(Hash.Address.t()) :: non_neg_integer()
  def address_to_incoming_transaction_gas_usage(address_hash) do
    to_address_query =
      from(
        transaction in Transaction,
        where: transaction.to_address_hash == ^address_hash
      )

    Repo.aggregate(to_address_query, :sum, :gas_used, timeout: :infinity)
  end

  @spec address_to_outcoming_transaction_gas_usage(Hash.Address.t()) :: non_neg_integer()
  def address_to_outcoming_transaction_gas_usage(address_hash) do
    to_address_query =
      from(
        transaction in Transaction,
        where: transaction.from_address_hash == ^address_hash
      )

    Repo.aggregate(to_address_query, :sum, :gas_used, timeout: :infinity)
  end

  @spec max_incoming_transactions_count() :: non_neg_integer()
  def max_incoming_transactions_count, do: @max_incoming_transactions_count

  @doc """
  How many blocks have confirmed `block` based on the current `max_block_number`

  A consensus block's number of confirmations is the difference between its number and the current block height + 1.

      iex> block = insert(:block, number: 1)
      iex> Explorer.Chain.confirmations(block, block_height: 2)
      {:ok, 2}

  The newest block at the block height has 1 confirmation.

      iex> block = insert(:block, number: 1)
      iex> Explorer.Chain.confirmations(block, block_height: 1)
      {:ok, 1}

  A non-consensus block has no confirmations and is orphaned even if there are child blocks of it on an orphaned chain.

      iex> parent_block = insert(:block, consensus: false, number: 1)
      iex> insert(
      ...>   :block,
      ...>   parent_hash: parent_block.hash,
      ...>   consensus: false,
      ...>   number: parent_block.number + 1
      ...> )
      iex> Explorer.Chain.confirmations(parent_block, block_height: 3)
      {:error, :non_consensus}

  If you calculate the block height and then get a newer block, the confirmations will be `0` instead of negative.

      iex> block = insert(:block, number: 1)
      iex> Explorer.Chain.confirmations(block, block_height: 0)
      {:ok, 1}
  """
  @spec confirmations(Block.t(), [{:block_height, block_height()}]) ::
          {:ok, non_neg_integer()} | {:error, :non_consensus}

  def confirmations(%Block{consensus: true, number: number}, named_arguments) when is_list(named_arguments) do
    max_consensus_block_number = Keyword.fetch!(named_arguments, :block_height)

    {:ok, max(1 + max_consensus_block_number - number, 1)}
  end

  def confirmations(%Block{consensus: false}, _), do: {:error, :non_consensus}

  @doc """
  Creates an address.

      iex> {:ok, %Explorer.Chain.Address{hash: hash}} = Explorer.Chain.create_address(
      ...>   %{hash: "0xa94f5374fce5edbc8e2a8697c15331677e6ebf0b"}
      ...> )
      ...> to_string(hash)
      "0xa94f5374fce5edbc8e2a8697c15331677e6ebf0b"

  A `String.t/0` value for `Explorer.Chain.Address.t/0` `hash` must have 40 hexadecimal characters after the `0x` prefix
  to prevent short- and long-hash transcription errors.

      iex> {:error, %Ecto.Changeset{errors: errors}} = Explorer.Chain.create_address(
      ...>   %{hash: "0xa94f5374fce5edbc8e2a8697c15331677e6ebf0"}
      ...> )
      ...> errors
      [hash: {"is invalid", [type: Explorer.Chain.Hash.Address, validation: :cast]}]
      iex> {:error, %Ecto.Changeset{errors: errors}} = Explorer.Chain.create_address(
      ...>   %{hash: "0xa94f5374fce5edbc8e2a8697c15331677e6ebf0ba"}
      ...> )
      ...> errors
      [hash: {"is invalid", [type: Explorer.Chain.Hash.Address, validation: :cast]}]

  """
  @spec create_address(map()) :: {:ok, Address.t()} | {:error, Ecto.Changeset.t()}
  def create_address(attrs \\ %{}) do
    %Address{}
    |> Address.changeset(attrs)
    |> Repo.insert()
  end

  @doc """
  Creates a decompiled smart contract.
  """

  @spec create_decompiled_smart_contract(map()) :: {:ok, Address.t()} | {:error, Ecto.Changeset.t()}
  def create_decompiled_smart_contract(attrs) do
    changeset = DecompiledSmartContract.changeset(%DecompiledSmartContract{}, attrs)

    # Enforce ShareLocks tables order (see docs: sharelocks.md)
    Multi.new()
    |> Multi.run(:set_address_decompiled, fn repo, _ ->
      set_address_decompiled(repo, Changeset.get_field(changeset, :address_hash))
    end)
    |> Multi.insert(:decompiled_smart_contract, changeset,
      on_conflict: :replace_all,
      conflict_target: [:decompiler_version, :address_hash]
    )
    |> Repo.transaction()
    |> case do
      {:ok, %{decompiled_smart_contract: decompiled_smart_contract}} -> {:ok, decompiled_smart_contract}
      {:error, _, error_value, _} -> {:error, error_value}
    end
  end

  @doc """
  Converts the `Explorer.Chain.Data.t:t/0` to `iodata` representation that can be written to users efficiently.

      iex> %Explorer.Chain.Data{
      ...>   bytes: <<>>
      ...> } |>
      ...> Explorer.Chain.data_to_iodata() |>
      ...> IO.iodata_to_binary()
      "0x"
      iex> %Explorer.Chain.Data{
      ...>   bytes: <<0, 0, 0, 0, 0, 0, 0, 0, 0, 0, 0, 0, 134, 45, 103, 203, 7,
      ...>     115, 238, 63, 140, 231, 234, 137, 179, 40, 255, 234, 134, 26,
      ...>     179, 239>>
      ...> } |>
      ...> Explorer.Chain.data_to_iodata() |>
      ...> IO.iodata_to_binary()
      "0x000000000000000000000000862d67cb0773ee3f8ce7ea89b328ffea861ab3ef"

  """
  @spec data_to_iodata(Data.t()) :: iodata()
  def data_to_iodata(data) do
    Data.to_iodata(data)
  end

  @doc """
  The fee a `transaction` paid for the `t:Explorer.Transaction.t/0` `gas`

  If the transaction is pending, then the fee will be a range of `unit`

      iex> Explorer.Chain.fee(
      ...>   %Explorer.Chain.Transaction{
      ...>     gas: Decimal.new(3),
      ...>     gas_price: %Explorer.Chain.Wei{value: Decimal.new(2)},
      ...>     gas_used: nil
      ...>   },
      ...>   :wei
      ...> )
      {:maximum, Decimal.new(6)}

  If the transaction has been confirmed in block, then the fee will be the actual fee paid in `unit` for the `gas_used`
  in the `transaction`.

      iex> Explorer.Chain.fee(
      ...>   %Explorer.Chain.Transaction{
      ...>     gas: Decimal.new(3),
      ...>     gas_price: %Explorer.Chain.Wei{value: Decimal.new(2)},
      ...>     gas_used: Decimal.new(2)
      ...>   },
      ...>   :wei
      ...> )
      {:actual, Decimal.new(4)}

  """
  @spec fee(%Transaction{gas_used: nil}, :ether | :gwei | :wei) :: {:maximum, Decimal.t()}
  def fee(%Transaction{gas: gas, gas_price: gas_price, gas_used: nil}, unit) do
    fee =
      gas_price
      |> Wei.to(unit)
      |> Decimal.mult(gas)

    {:maximum, fee}
  end

  @spec fee(%Transaction{gas_used: Decimal.t()}, :ether | :gwei | :wei) :: {:actual, Decimal.t()}
  def fee(%Transaction{gas_price: gas_price, gas_used: gas_used}, unit) do
    fee =
      gas_price
      |> Wei.to(unit)
      |> Decimal.mult(gas_used)

    {:actual, fee}
  end

  @doc """
  Checks to see if the chain is down indexing based on the transaction from the
  oldest block and the `fetch_internal_transactions` pending operation
  """
  @spec finished_indexing?() :: boolean()
  def finished_indexing? do
    json_rpc_named_arguments = Application.fetch_env!(:indexer, :json_rpc_named_arguments)
    variant = Keyword.fetch!(json_rpc_named_arguments, :variant)

    if variant == EthereumJSONRPC.Ganache do
      true
    else
      with {:transactions_exist, true} <- {:transactions_exist, Repo.exists?(Transaction)},
           min_block_number when not is_nil(min_block_number) <- Repo.aggregate(Transaction, :min, :block_number) do
        query =
          from(
            b in Block,
            join: pending_ops in assoc(b, :pending_operations),
            where: pending_ops.fetch_internal_transactions,
            where: b.consensus and b.number == ^min_block_number
          )

        !Repo.exists?(query)
      else
        {:transactions_exist, false} -> true
        nil -> false
      end
    end
  end

  @doc """
  The `t:Explorer.Chain.Transaction.t/0` `gas_price` of the `transaction` in `unit`.
  """
  def gas_price(%Transaction{gas_price: gas_price}, unit) do
    Wei.to(gas_price, unit)
  end

  @doc """
  Converts `t:Explorer.Chain.Address.t/0` `hash` to the `t:Explorer.Chain.Address.t/0` with that `hash`.

  Returns `{:ok, %Explorer.Chain.Address{}}` if found

      iex> {:ok, %Explorer.Chain.Address{hash: hash}} = Explorer.Chain.create_address(
      ...>   %{hash: "0x5aaeb6053f3e94c9b9a09f33669435e7ef1beaed"}
      ...> )
      iex> {:ok, %Explorer.Chain.Address{hash: found_hash}} = Explorer.Chain.hash_to_address(hash)
      iex> found_hash == hash
      true

  Returns `{:error, :not_found}` if not found

      iex> {:ok, hash} = Explorer.Chain.string_to_address_hash("0x5aaeb6053f3e94c9b9a09f33669435e7ef1beaed")
      iex> Explorer.Chain.hash_to_address(hash)
      {:error, :not_found}

  ## Options

    * `:necessity_by_association` - use to load `t:association/0` as `:required` or `:optional`.  If an association is
      `:required`, and the `t:Explorer.Chain.Address.t/0` has no associated record for that association,
      then the `t:Explorer.Chain.Address.t/0` will not be included in the list.

  Optionally it also accepts a boolean to fetch the `has_decompiled_code?` virtual field or not

  """
  @spec hash_to_address(Hash.Address.t(), [necessity_by_association_option], boolean()) ::
          {:ok, Address.t()} | {:error, :not_found}
  def hash_to_address(
        %Hash{byte_count: unquote(Hash.Address.byte_count())} = hash,
        options \\ [
          necessity_by_association: %{
            :contracts_creation_internal_transaction => :optional,
            :names => :optional,
            :smart_contract => :optional,
            :token => :optional,
            :contracts_creation_transaction => :optional
          }
        ],
        query_decompiled_code_flag \\ true
      ) do
    necessity_by_association = Keyword.get(options, :necessity_by_association, %{})

    query =
      from(
        address in Address,
        where: address.hash == ^hash
      )

    address_result =
      query
      |> join_associations(necessity_by_association)
      |> with_decompiled_code_flag(hash, query_decompiled_code_flag)
      |> Repo.one()

    address_updated_result =
      case address_result do
        %{smart_contract: smart_contract} ->
          if smart_contract do
            address_result
          else
            address_verified_twin_contract =
              Chain.get_minimal_proxy_template(hash) ||
                Chain.get_address_verified_twin_contract(hash).verified_contract

            if address_verified_twin_contract do
              address_verified_twin_contract_updated =
                address_verified_twin_contract
                |> Map.put(:address_hash, hash)
                |> Map.put_new(:metadata_from_verified_twin, true)

              address_result
              |> Map.put(:smart_contract, address_verified_twin_contract_updated)
            else
              address_result
            end
          end

        _ ->
          address_result
      end

    address_updated_result
    |> case do
      nil -> {:error, :not_found}
      address -> {:ok, address}
    end
  end

  def decompiled_code(address_hash, version) do
    query =
      from(contract in DecompiledSmartContract,
        where: contract.address_hash == ^address_hash and contract.decompiler_version == ^version
      )

    query
    |> Repo.one()
    |> case do
      nil -> {:error, :not_found}
      contract -> {:ok, contract.decompiled_source_code}
    end
  end

  @spec token_contract_address_from_token_name(String.t()) :: {:ok, Hash.Address.t()} | {:error, :not_found}
  def token_contract_address_from_token_name(name) when is_binary(name) do
    query =
      from(token in Token,
        where: ilike(token.symbol, ^name),
        select: token.contract_address_hash
      )

    query
    |> Repo.all()
    |> case do
      [] -> {:error, :not_found}
      hashes -> {:ok, List.first(hashes)}
    end
  end

  defp prepare_search_term(string) do
    case Regex.scan(~r/[a-zA-Z0-9]+/, string) do
      [_ | _] = words ->
        term_final =
          words
          |> Enum.map(fn [word] -> word <> ":*" end)
          |> Enum.join(" & ")

        {:some, term_final}

      _ ->
        :none
    end
  end

  @spec search_token(String.t()) :: [Token.t()]
  def search_token(string) do
    case prepare_search_term(string) do
      {:some, term} ->
        query =
          from(token in Token,
            where: fragment("to_tsvector('english', symbol || ' ' || name ) @@ to_tsquery(?)", ^term),
            select: %{
              contract_address_hash: token.contract_address_hash,
              symbol: token.symbol,
              name:
                fragment(
                  "'<b>' || coalesce(?, '') || '</b>' || ' (' || coalesce(?, '') || ') ' || '<i>' || coalesce(?::varchar(255), '') || ' holder(s)' || '</i>'",
                  token.name,
                  token.symbol,
                  token.holder_count
                )
            },
            order_by: [desc: token.holder_count]
          )

        Repo.all(query)

      _ ->
        []
    end
  end

  @spec search_contract(String.t()) :: [SmartContract.t()]
  def search_contract(string) do
    case prepare_search_term(string) do
      {:some, term} ->
        query =
          from(smart_contract in SmartContract,
            where: fragment("to_tsvector('english', name ) @@ to_tsquery(?)", ^term),
            select: %{contract_address_hash: smart_contract.address_hash, name: smart_contract.name}
          )

        Repo.all(query)

      _ ->
        []
    end
  end

  @spec search_label(String.t()) :: [AddressToTag.t()]
  def search_label(string) do
    case prepare_search_term(string) do
      {:some, term} ->
        inner_query =
          from(tag in AddressTag,
            where: fragment("to_tsvector('english', label ) @@ to_tsquery(?)", ^term),
            select: tag
          )

        query =
          from(att in AddressToTag,
            left_join: at in subquery(inner_query),
            on: att.tag_id == at.id,
            select: %{
              contract_address_hash: att.address_hash,
              name: fragment("'<i class=\"fa fa-tag\"></i> label: <b>' || ? || '</b>'", at.label)
            }
          )

        Repo.all(query)

      _ ->
        []
    end
  end

  @doc """
  Converts `t:Explorer.Chain.Address.t/0` `hash` to the `t:Explorer.Chain.Address.t/0` with that `hash`.

  Returns `{:ok, %Explorer.Chain.Address{}}` if found

      iex> {:ok, %Explorer.Chain.Address{hash: hash}} = Explorer.Chain.create_address(
      ...>   %{hash: "0x5aaeb6053f3e94c9b9a09f33669435e7ef1beaed"}
      ...> )
      iex> {:ok, %Explorer.Chain.Address{hash: found_hash}} = Explorer.Chain.hash_to_address(hash)
      iex> found_hash == hash
      true

  Returns `{:error, address}` if not found but created an address

      iex> {:ok, %Explorer.Chain.Address{hash: hash}} = Explorer.Chain.create_address(
      ...>   %{hash: "0x5aaeb6053f3e94c9b9a09f33669435e7ef1beaed"}
      ...> )
      iex> {:ok, %Explorer.Chain.Address{hash: found_hash}} = Explorer.Chain.hash_to_address(hash)
      iex> found_hash == hash
      true


  ## Options

    * `:necessity_by_association` - use to load `t:association/0` as `:required` or `:optional`.  If an association is
      `:required`, and the `t:Explorer.Chain.Address.t/0` has no associated record for that association,
      then the `t:Explorer.Chain.Address.t/0` will not be included in the list.

  Optionally it also accepts a boolean to fetch the `has_decompiled_code?` virtual field or not

  """
  @spec find_or_insert_address_from_hash(Hash.Address.t(), [necessity_by_association_option], boolean()) ::
          {:ok, Address.t()}
  def find_or_insert_address_from_hash(
        %Hash{byte_count: unquote(Hash.Address.byte_count())} = hash,
        options \\ [
          necessity_by_association: %{
            :contracts_creation_internal_transaction => :optional,
            :names => :optional,
            :smart_contract => :optional,
            :token => :optional,
            :contracts_creation_transaction => :optional
          }
        ],
        query_decompiled_code_flag \\ true
      ) do
    case hash_to_address(hash, options, query_decompiled_code_flag) do
      {:ok, address} ->
        {:ok, address}

      {:error, :not_found} ->
        create_address(%{hash: to_string(hash)})
        hash_to_address(hash, options, query_decompiled_code_flag)
    end
  end

  @doc """
  Converts list of `t:Explorer.Chain.Address.t/0` `hash` to the `t:Explorer.Chain.Address.t/0` with that `hash`.

  Returns `[%Explorer.Chain.Address{}]}` if found

  """
  @spec hashes_to_addresses([Hash.Address.t()]) :: [Address.t()]
  def hashes_to_addresses(hashes) when is_list(hashes) do
    query =
      from(
        address in Address,
        where: address.hash in ^hashes,
        # https://stackoverflow.com/a/29598910/470451
        order_by: fragment("array_position(?, ?)", type(^hashes, {:array, Hash.Address}), address.hash)
      )

    Repo.all(query)
  end

  @doc """
  Returns the balance of the given address and block combination.

  Returns `{:error, :not_found}` if there is no address by that hash present.
  Returns `{:error, :no_balance}` if there is no balance for that address at that block.
  """
  @spec get_balance_as_of_block(Hash.Address.t(), Block.block_number() | :earliest | :latest | :pending) ::
          {:ok, Wei.t()} | {:error, :no_balance} | {:error, :not_found}
  def get_balance_as_of_block(address, block) when is_integer(block) do
    coin_balance_query =
      from(coin_balance in CoinBalance,
        where: coin_balance.address_hash == ^address,
        where: not is_nil(coin_balance.value),
        where: coin_balance.block_number <= ^block,
        order_by: [desc: coin_balance.block_number],
        limit: 1,
        select: coin_balance.value
      )

    case Repo.one(coin_balance_query) do
      nil -> {:error, :not_found}
      coin_balance -> {:ok, coin_balance}
    end
  end

  def get_balance_as_of_block(address, :latest) do
    case max_consensus_block_number() do
      {:ok, latest_block_number} ->
        get_balance_as_of_block(address, latest_block_number)

      {:error, :not_found} ->
        {:error, :not_found}
    end
  end

  def get_balance_as_of_block(address, :earliest) do
    query =
      from(coin_balance in CoinBalance,
        where: coin_balance.address_hash == ^address,
        where: not is_nil(coin_balance.value),
        where: coin_balance.block_number == 0,
        limit: 1,
        select: coin_balance.value
      )

    case Repo.one(query) do
      nil -> {:error, :not_found}
      coin_balance -> {:ok, coin_balance}
    end
  end

  def get_balance_as_of_block(address, :pending) do
    query =
      case max_consensus_block_number() do
        {:ok, latest_block_number} ->
          from(coin_balance in CoinBalance,
            where: coin_balance.address_hash == ^address,
            where: not is_nil(coin_balance.value),
            where: coin_balance.block_number > ^latest_block_number,
            order_by: [desc: coin_balance.block_number],
            limit: 1,
            select: coin_balance.value
          )

        {:error, :not_found} ->
          from(coin_balance in CoinBalance,
            where: coin_balance.address_hash == ^address,
            where: not is_nil(coin_balance.value),
            order_by: [desc: coin_balance.block_number],
            limit: 1,
            select: coin_balance.value
          )
      end

    case Repo.one(query) do
      nil -> {:error, :not_found}
      coin_balance -> {:ok, coin_balance}
    end
  end

  @spec list_ordered_addresses(non_neg_integer(), non_neg_integer()) :: [Address.t()]
  def list_ordered_addresses(offset, limit) do
    query =
      from(
        address in Address,
        order_by: [asc: address.inserted_at],
        offset: ^offset,
        limit: ^limit
      )

    Repo.all(query)
  end

  @doc """
  Finds an `t:Explorer.Chain.Address.t/0` that has the provided `t:Explorer.Chain.Address.t/0` `hash` and a contract.

  ## Options

    * `:necessity_by_association` - use to load `t:association/0` as `:required` or `:optional`.  If an association is
      `:required`, and the `t:Explorer.Chain.Address.t/0` has no associated record for that association,
      then the `t:Explorer.Chain.Address.t/0` will not be included in the list.

  Optionally it also accepts a boolean to fetch the `has_decompiled_code?` virtual field or not

  """
  @spec find_contract_address(Hash.Address.t(), [necessity_by_association_option], boolean()) ::
          {:ok, Address.t()} | {:error, :not_found}
  def find_contract_address(
        %Hash{byte_count: unquote(Hash.Address.byte_count())} = hash,
        options \\ [],
        query_decompiled_code_flag \\ false
      ) do
    necessity_by_association =
      options
      |> Keyword.get(:necessity_by_association, %{})
      |> Map.merge(%{
        smart_contract_additional_sources: :optional
      })

    query =
      from(
        address in Address,
        where: address.hash == ^hash and not is_nil(address.contract_code)
      )

    address_result =
      query
      |> join_associations(necessity_by_association)
      |> with_decompiled_code_flag(hash, query_decompiled_code_flag)
      |> Repo.one()

    address_updated_result =
      case address_result do
        %{smart_contract: smart_contract} ->
          if smart_contract do
            address_result
          else
            address_verified_twin_contract =
              Chain.get_minimal_proxy_template(hash) ||
                Chain.get_address_verified_twin_contract(hash).verified_contract

            if address_verified_twin_contract do
              address_verified_twin_contract_updated =
                address_verified_twin_contract
                |> Map.put(:address_hash, hash)
                |> Map.put_new(:metadata_from_verified_twin, true)

              address_result
              |> Map.put(:smart_contract, address_verified_twin_contract_updated)
            else
              address_result
            end
          end

        _ ->
          address_result
      end

    address_updated_result
    |> case do
      nil -> {:error, :not_found}
      address -> {:ok, address}
    end
  end

  @spec find_decompiled_contract_address(Hash.Address.t()) :: {:ok, Address.t()} | {:error, :not_found}
  def find_decompiled_contract_address(%Hash{byte_count: unquote(Hash.Address.byte_count())} = hash) do
    query =
      from(
        address in Address,
        preload: [
          :contracts_creation_internal_transaction,
          :names,
          :smart_contract,
          :token,
          :contracts_creation_transaction,
          :decompiled_smart_contracts
        ],
        where: address.hash == ^hash
      )

    address = Repo.one(query)

    if address do
      {:ok, address}
    else
      {:error, :not_found}
    end
  end

  @doc """
  Converts `t:Explorer.Chain.Block.t/0` `hash` to the `t:Explorer.Chain.Block.t/0` with that `hash`.

  Unlike `number_to_block/1`, both consensus and non-consensus blocks can be returned when looked up by `hash`.

  Returns `{:ok, %Explorer.Chain.Block{}}` if found

      iex> %Block{hash: hash} = insert(:block, consensus: false)
      iex> {:ok, %Explorer.Chain.Block{hash: found_hash}} = Explorer.Chain.hash_to_block(hash)
      iex> found_hash == hash
      true

  Returns `{:error, :not_found}` if not found

      iex> {:ok, hash} = Explorer.Chain.string_to_block_hash(
      ...>   "0x9fc76417374aa880d4449a1f7f31ec597f00b1f6f3dd2d66f4c9c6c445836d8b"
      ...> )
      iex> Explorer.Chain.hash_to_block(hash)
      {:error, :not_found}

  ## Options

    * `:necessity_by_association` - use to load `t:association/0` as `:required` or `:optional`.  If an association is
      `:required`, and the `t:Explorer.Chain.Block.t/0` has no associated record for that association, then the
      `t:Explorer.Chain.Block.t/0` will not be included in the page `entries`.

  """
  @spec hash_to_block(Hash.Full.t(), [necessity_by_association_option]) :: {:ok, Block.t()} | {:error, :not_found}
  def hash_to_block(%Hash{byte_count: unquote(Hash.Full.byte_count())} = hash, options \\ []) when is_list(options) do
    necessity_by_association = Keyword.get(options, :necessity_by_association, %{})

    Block
    |> where(hash: ^hash)
    |> join_associations(necessity_by_association)
    |> Repo.one()
    |> case do
      nil ->
        {:error, :not_found}

      block ->
        {:ok, block}
    end
  end

  @doc """
  Converts the `Explorer.Chain.Hash.t:t/0` to `iodata` representation that can be written efficiently to users.

      iex> %Explorer.Chain.Hash{
      ...>   byte_count: 32,
      ...>   bytes: <<0x9fc76417374aa880d4449a1f7f31ec597f00b1f6f3dd2d66f4c9c6c445836d8b ::
      ...>            big-integer-size(32)-unit(8)>>
      ...> } |>
      ...> Explorer.Chain.hash_to_iodata() |>
      ...> IO.iodata_to_binary()
      "0x9fc76417374aa880d4449a1f7f31ec597f00b1f6f3dd2d66f4c9c6c445836d8b"

  Always pads number, so that it is a valid format for casting.

      iex> %Explorer.Chain.Hash{
      ...>   byte_count: 32,
      ...>   bytes: <<0x1234567890abcdef :: big-integer-size(32)-unit(8)>>
      ...> } |>
      ...> Explorer.Chain.hash_to_iodata() |>
      ...> IO.iodata_to_binary()
      "0x0000000000000000000000000000000000000000000000001234567890abcdef"

  """
  @spec hash_to_iodata(Hash.t()) :: iodata()
  def hash_to_iodata(hash) do
    Hash.to_iodata(hash)
  end

  @doc """
  Converts `t:Explorer.Chain.Transaction.t/0` `hash` to the `t:Explorer.Chain.Transaction.t/0` with that `hash`.

  Returns `{:ok, %Explorer.Chain.Transaction{}}` if found

      iex> %Transaction{hash: hash} = insert(:transaction)
      iex> {:ok, %Explorer.Chain.Transaction{hash: found_hash}} = Explorer.Chain.hash_to_transaction(hash)
      iex> found_hash == hash
      true

  Returns `{:error, :not_found}` if not found

      iex> {:ok, hash} = Explorer.Chain.string_to_transaction_hash(
      ...>   "0x9fc76417374aa880d4449a1f7f31ec597f00b1f6f3dd2d66f4c9c6c445836d8b"
      ...> )
      iex> Explorer.Chain.hash_to_transaction(hash)
      {:error, :not_found}

  ## Options

    * `:necessity_by_association` - use to load `t:association/0` as `:required` or `:optional`.  If an association is
      `:required`, and the `t:Explorer.Chain.Transaction.t/0` has no associated record for that association, then the
      `t:Explorer.Chain.Transaction.t/0` will not be included in the page `entries`.
  """
  @spec hash_to_transaction(Hash.Full.t(), [necessity_by_association_option]) ::
          {:ok, Transaction.t()} | {:error, :not_found}
  def hash_to_transaction(
        %Hash{byte_count: unquote(Hash.Full.byte_count())} = hash,
        options \\ []
      )
      when is_list(options) do
    necessity_by_association = Keyword.get(options, :necessity_by_association, %{})

    Transaction
    |> where(hash: ^hash)
    |> join_associations(necessity_by_association)
    |> Repo.one()
    |> case do
      nil ->
        {:error, :not_found}

      transaction ->
        {:ok, transaction}
    end
  end

  @doc """
  Converts list of `t:Explorer.Chain.Transaction.t/0` `hashes` to the list of `t:Explorer.Chain.Transaction.t/0`s for
  those `hashes`.

  Returns list of `%Explorer.Chain.Transaction{}`s if found

      iex> [%Transaction{hash: hash1}, %Transaction{hash: hash2}] = insert_list(2, :transaction)
      iex> [%Explorer.Chain.Transaction{hash: found_hash1}, %Explorer.Chain.Transaction{hash: found_hash2}] =
      ...>   Explorer.Chain.hashes_to_transactions([hash1, hash2])
      iex> found_hash1 in [hash1, hash2]
      true
      iex> found_hash2 in [hash1, hash2]
      true

  Returns `[]` if not found

      iex> {:ok, hash} = Explorer.Chain.string_to_transaction_hash(
      ...>   "0x9fc76417374aa880d4449a1f7f31ec597f00b1f6f3dd2d66f4c9c6c445836d8b"
      ...> )
      iex> Explorer.Chain.hashes_to_transactions([hash])
      []

  ## Options

    * `:necessity_by_association` - use to load `t:association/0` as `:required` or `:optional`.  If an association is
      `:required`, and the `t:Explorer.Chain.Transaction.t/0` has no associated record for that association, then the
      `t:Explorer.Chain.Transaction.t/0` will not be included in the page `entries`.
  """
  @spec hashes_to_transactions([Hash.Full.t()], [necessity_by_association_option]) :: [Transaction.t()] | []
  def hashes_to_transactions(hashes, options \\ []) when is_list(hashes) and is_list(options) do
    necessity_by_association = Keyword.get(options, :necessity_by_association, %{})

    fetch_transactions()
    |> where([transaction], transaction.hash in ^hashes)
    |> join_associations(necessity_by_association)
    |> preload([{:token_transfers, [:token, :from_address, :to_address]}])
    |> Repo.all()
  end

  @doc """
  Bulk insert all data stored in the `Explorer`.

  See `Explorer.Chain.Import.all/1` for options and returns.
  """
  @spec import(Import.all_options()) :: Import.all_result()
  def import(options) do
    Import.all(options)
  end

  @doc """
  The percentage of indexed blocks on the chain.

      iex> for index <- 5..9 do
      ...>   insert(:block, number: index)
      ...>   Process.sleep(200)
      ...> end
      iex> Explorer.Chain.indexed_ratio()
      Decimal.new(1, 50, -2)

  If there are no blocks, the percentage is 0.

      iex> Explorer.Chain.indexed_ratio()
      Decimal.new(0)

  """
  @spec indexed_ratio() :: Decimal.t()
  def indexed_ratio do
    %{min: min, max: max} = BlockNumber.get_all()

    case {min, max} do
      {0, 0} ->
        Decimal.new(0)

      _ ->
        result = Decimal.div(max - min + 1, max + 1)

        Decimal.round(result, 2, :down)
    end
  end

  @spec fetch_min_block_number() :: non_neg_integer
  def fetch_min_block_number do
    query =
      from(block in Block,
        select: block.number,
        where: block.consensus == true,
        order_by: [asc: block.number],
        limit: 1
      )

    Repo.one(query) || 0
  rescue
    _ ->
      0
  end

  @spec fetch_max_block_number() :: non_neg_integer
  def fetch_max_block_number do
    query =
      from(block in Block,
        select: block.number,
        where: block.consensus == true,
        order_by: [desc: block.number],
        limit: 1
      )

    Repo.one(query) || 0
  rescue
    _ ->
      0
  end

  @spec fetch_count_consensus_block() :: non_neg_integer
  def fetch_count_consensus_block do
    query =
      from(block in Block,
        select: count(block.hash),
        where: block.consensus == true
      )

    Repo.one!(query, timeout: :infinity) || 0
  end

  def fetch_block_by_hash(block_hash) do
    Repo.get(Block, block_hash)
  end

  @spec fetch_sum_coin_total_supply_minus_burnt() :: non_neg_integer
  def fetch_sum_coin_total_supply_minus_burnt do
    {:ok, burn_address_hash} = Chain.string_to_address_hash(@burn_address_hash_str)

    query =
      from(
        a0 in Address,
        select: fragment("SUM(a0.fetched_coin_balance)"),
        where: a0.hash != ^burn_address_hash,
        where: a0.fetched_coin_balance > ^0
      )

    Repo.one!(query, timeout: :infinity) || 0
  end

  @spec fetch_sum_coin_total_supply() :: non_neg_integer
  def fetch_sum_coin_total_supply do
    query =
      from(
        a0 in Address,
        select: fragment("SUM(a0.fetched_coin_balance)"),
        where: a0.fetched_coin_balance > ^0
      )

    Repo.one!(query, timeout: :infinity) || 0
  end

  @spec fetch_sum_gas_used() :: non_neg_integer
  def fetch_sum_gas_used do
    query =
      from(
        t0 in Transaction,
        select: fragment("SUM(t0.gas_used)")
      )

    Repo.one!(query, timeout: :infinity) || 0
  end

  @doc """
  The number of `t:Explorer.Chain.InternalTransaction.t/0`.

      iex> transaction = :transaction |> insert() |> with_block()
      iex> insert(:internal_transaction, index: 0, transaction: transaction, block_hash: transaction.block_hash, block_index: 0)
      iex> Explorer.Chain.internal_transaction_count()
      1

  If there are none, the count is `0`.

      iex> Explorer.Chain.internal_transaction_count()
      0

  """
  def internal_transaction_count do
    Repo.aggregate(InternalTransaction.where_nonpending_block(), :count, :transaction_hash)
  end

  @doc """
  Finds all `t:Explorer.Chain.Transaction.t/0` in the `t:Explorer.Chain.Block.t/0`.

  ## Options

    * `:necessity_by_association` - use to load `t:association/0` as `:required` or `:optional`.  If an association is
        `:required`, and the `t:Explorer.Chain.Block.t/0` has no associated record for that association, then the
        `t:Explorer.Chain.Block.t/0` will not be included in the page `entries`.
    * `:paging_options` - a `t:Explorer.PagingOptions.t/0` used to specify the `:page_size` and
      `:key` (a tuple of the lowest/oldest `{block_number}`). Results will be the internal
      transactions older than the `block_number` that are passed.
    * ':block_type' - use to filter by type of block; Uncle`, `Reorg`, or `Block` (default).

  """
  @spec list_blocks([paging_options | necessity_by_association_option]) :: [Block.t()]
  def list_blocks(options \\ []) when is_list(options) do
    necessity_by_association = Keyword.get(options, :necessity_by_association, %{})
    paging_options = Keyword.get(options, :paging_options) || @default_paging_options
    block_type = Keyword.get(options, :block_type, "Block")

    cond do
      block_type == "Block" && !paging_options.key ->
        block_from_cache(block_type, paging_options, necessity_by_association)

      block_type == "Uncle" && !paging_options.key ->
        uncles_from_cache(block_type, paging_options, necessity_by_association)

      true ->
        fetch_blocks(block_type, paging_options, necessity_by_association)
    end
  end

  defp block_from_cache(block_type, paging_options, necessity_by_association) do
    case Blocks.take_enough(paging_options.page_size) do
      nil ->
        elements = fetch_blocks(block_type, paging_options, necessity_by_association)

        Blocks.update(elements)

        elements

      blocks ->
        blocks
    end
  end

  def uncles_from_cache(block_type, paging_options, necessity_by_association) do
    case Uncles.take_enough(paging_options.page_size) do
      nil ->
        elements = fetch_blocks(block_type, paging_options, necessity_by_association)

        Uncles.update(elements)

        elements

      blocks ->
        blocks
    end
  end

  defp fetch_blocks(block_type, paging_options, necessity_by_association) do
    Block
    |> Block.block_type_filter(block_type)
    |> page_blocks(paging_options)
    |> limit(^paging_options.page_size)
    |> order_by(desc: :number)
    |> join_associations(necessity_by_association)
    |> Repo.all()
  end

  @doc """
  Map `block_number`s to their `t:Explorer.Chain.Block.t/0` `hash` `t:Explorer.Chain.Hash.Full.t/0`.

  Does not include non-consensus blocks.

      iex> block = insert(:block, consensus: false)
      iex> Explorer.Chain.block_hash_by_number([block.number])
      %{}

  """
  @spec block_hash_by_number([Block.block_number()]) :: %{Block.block_number() => Hash.Full.t()}
  def block_hash_by_number(block_numbers) when is_list(block_numbers) do
    query =
      from(block in Block,
        where: block.consensus == true and block.number in ^block_numbers,
        select: {block.number, block.hash}
      )

    query
    |> Repo.all()
    |> Enum.into(%{})
  end

  @doc """
  Lists the top `t:Explorer.Chain.Address.t/0`'s' in descending order based on coin balance and address hash.

  """
  @spec list_top_addresses :: [{Address.t(), non_neg_integer()}]
  def list_top_addresses(options \\ []) do
    paging_options = Keyword.get(options, :paging_options, @default_paging_options)

    if is_nil(paging_options.key) do
      paging_options.page_size
      |> Accounts.take_enough()
      |> case do
        nil ->
          accounts_with_n = fetch_top_addresses(paging_options)

          accounts_with_n
          |> Enum.map(fn {address, _n} -> address end)
          |> Accounts.update()

          accounts_with_n

        accounts ->
          Enum.map(
            accounts,
            &{&1,
             if is_nil(&1.nonce) do
               0
             else
               &1.nonce + 1
             end}
          )
      end
    else
      fetch_top_addresses(paging_options)
    end
  end

  defp fetch_top_addresses(paging_options) do
    base_query =
      from(a in Address,
        where: a.fetched_coin_balance > ^0,
        order_by: [desc: a.fetched_coin_balance, asc: a.hash],
        preload: [:names],
        select: {a, fragment("coalesce(1 + ?, 0)", a.nonce)}
      )

    base_query
    |> page_addresses(paging_options)
    |> limit(^paging_options.page_size)
    |> Repo.all()
  end

  @doc """
  Lists the top `t:Explorer.Chain.Token.t/0`'s'.

  """
  @spec list_top_tokens(String.t()) :: [{Token.t(), non_neg_integer()}]
  def list_top_tokens(filter, options \\ []) do
    paging_options = Keyword.get(options, :paging_options, @default_paging_options)

    fetch_top_tokens(filter, paging_options)
  end

  @spec list_top_bridged_tokens(atom(), String.t(), [paging_options | necessity_by_association_option]) :: [
          {Token.t(), non_neg_integer()}
        ]
  def list_top_bridged_tokens(destination, filter, options \\ []) do
    paging_options = Keyword.get(options, :paging_options, @default_paging_options)

    fetch_top_bridged_tokens(destination, paging_options, filter)
  end

  defp fetch_top_tokens(filter, paging_options) do
    bridged_tokens_query =
      from(bt in BridgedToken,
        select: bt
      )

    base_query =
      from(t in Token,
        left_join: bt in subquery(bridged_tokens_query),
        on: t.contract_address_hash == bt.home_token_contract_address_hash,
        where: t.total_supply > ^0,
        order_by: [desc: t.holder_count, asc: t.name],
        select: [t, bt],
        preload: [:contract_address]
      )

    base_query_with_paging =
      base_query
      |> page_tokens(paging_options)
      |> limit(^paging_options.page_size)

    query =
      if filter && filter !== "" do
        base_query_with_paging
        |> where(fragment("to_tsvector('english', symbol || ' ' || name ) @@ plainto_tsquery(?)", ^filter))
      else
        base_query_with_paging
      end

    query
    |> Repo.all()
  end

  defp fetch_top_bridged_tokens(destination, paging_options, filter) do
    chain_id = translate_destination_to_chain_id(destination)

    bridged_tokens_query =
      from(bt in BridgedToken,
        select: bt,
        where: bt.foreign_chain_id == ^chain_id
      )

    base_query =
      from(t in Token,
        right_join: bt in subquery(bridged_tokens_query),
        on: t.contract_address_hash == bt.home_token_contract_address_hash,
        where: t.total_supply > ^0,
        where: t.bridged,
        order_by: [desc: t.holder_count, asc: t.name],
        select: [t, bt],
        preload: [:contract_address]
      )

    base_query_with_paging =
      base_query
      |> page_tokens(paging_options)
      |> limit(^paging_options.page_size)

    query =
      if filter && filter !== "" do
        base_query_with_paging
        |> where(fragment("to_tsvector('english', symbol || ' ' || name ) @@ to_tsquery(?)", ^filter))
      else
        base_query_with_paging
      end

    query
    |> Repo.all()
  end

  @spec list_top_gas_consumers([DateTime.t()]) :: [map()]
  def list_top_gas_consumers(period, options \\ []) do
    paging_options = Keyword.get(options, :paging_options, @default_paging_options)

    list_top_gas_usage_query(period, :to, paging_options)
  end

  @spec list_top_gas_spenders([DateTime.t()]) :: [map()]
  def list_top_gas_spenders(period, options \\ []) do
    paging_options = Keyword.get(options, :paging_options, @default_paging_options)

    list_top_gas_usage_query(period, :from, paging_options)
  end

  defp list_top_gas_usage_query(duration, column, paging_options) do
    initial_query =
      if column == :to do
        from(t in Transaction,
          select: %{
            address_hash: t.to_address_hash,
            total_gas: sum(t.gas_used)
          },
          group_by: t.to_address_hash,
          where: not is_nil(t.to_address_hash)
        )
      else
        from(t in Transaction,
          select: %{
            address_hash: t.from_address_hash,
            total_gas: sum(t.gas_used)
          },
          group_by: t.from_address_hash,
          where: not is_nil(t.from_address_hash)
        )
      end

    base_query =
      initial_query
      |> where([t], t.inserted_at >= ^duration)
      |> order_by([t], desc: sum(t.gas_used))

    intermediate_query =
      from(t in subquery(base_query),
        select: t,
        where: t.total_gas > 0
      )

    intermediate_query
    |> limit(^paging_options.page_size)
    |> page_gas_usage(paging_options)
    |> Repo.all()
  end

  defp translate_destination_to_chain_id(destination) do
    case destination do
      :eth -> 1
      :bsc -> 56
      _ -> 1
    end
  end

  @doc """
  Calls `reducer` on a stream of `t:Explorer.Chain.Block.t/0` without `t:Explorer.Chain.Block.Reward.t/0`.
  """
  def stream_blocks_without_rewards(initial, reducer) when is_function(reducer, 2) do
    Block.blocks_without_reward_query()
    |> Repo.stream_reduce(initial, reducer)
  end

  @doc """
  Finds all transactions of a certain block number
  """
  def get_transactions_of_block_number(block_number) do
    block_number
    |> Transaction.transactions_with_block_number()
    |> Repo.all()
  end

  @doc """
  Finds all Blocks validated by the address with the given hash.

    ## Options
      * `:necessity_by_association` - use to load `t:association/0` as `:required` or `:optional`.  If an association is
          `:required`, and the `t:Explorer.Chain.Block.t/0` has no associated record for that association, then the
          `t:Explorer.Chain.Block.t/0` will not be included in the page `entries`.
      * `:paging_options` - a `t:Explorer.PagingOptions.t/0` used to specify the `:page_size` and
        `:key` (a tuple of the lowest/oldest `{block_number}`) and. Results will be the internal
        transactions older than the `block_number` that are passed.

  Returns all blocks validated by the address given.
  """
  @spec get_blocks_validated_by_address(
          [paging_options | necessity_by_association_option],
          Hash.Address.t()
        ) :: [Block.t()]
  def get_blocks_validated_by_address(options \\ [], address_hash) when is_list(options) do
    necessity_by_association = Keyword.get(options, :necessity_by_association, %{})
    paging_options = Keyword.get(options, :paging_options, @default_paging_options)

    Block
    |> join_associations(necessity_by_association)
    |> where(miner_hash: ^address_hash)
    |> page_blocks(paging_options)
    |> limit(^paging_options.page_size)
    |> order_by(desc: :number)
    |> Repo.all()
  end

  def check_if_validated_blocks_at_address(address_hash) do
    Repo.exists?(from(b in Block, where: b.miner_hash == ^address_hash))
  end

  def check_if_logs_at_address(address_hash) do
    Repo.exists?(from(l in Log, where: l.address_hash == ^address_hash))
  end

  def check_if_internal_transactions_at_address(address_hash) do
    internal_transactions_exists_by_created_contract_address_hash =
      Repo.exists?(from(it in InternalTransaction, where: it.created_contract_address_hash == ^address_hash))

    internal_transactions_exists_by_from_address_hash =
      Repo.exists?(from(it in InternalTransaction, where: it.from_address_hash == ^address_hash))

    internal_transactions_exists_by_to_address_hash =
      Repo.exists?(from(it in InternalTransaction, where: it.to_address_hash == ^address_hash))

    internal_transactions_exists_by_created_contract_address_hash || internal_transactions_exists_by_from_address_hash ||
      internal_transactions_exists_by_to_address_hash
  end

  def check_if_token_transfers_at_address(address_hash) do
    token_transfers_exists_by_from_address_hash =
      Repo.exists?(from(tt in TokenTransfer, where: tt.from_address_hash == ^address_hash))

    token_transfers_exists_by_to_address_hash =
      Repo.exists?(from(tt in TokenTransfer, where: tt.to_address_hash == ^address_hash))

    token_transfers_exists_by_from_address_hash ||
      token_transfers_exists_by_to_address_hash
  end

  def check_if_tokens_at_address(address_hash) do
    Repo.exists?(
      from(
        tb in CurrentTokenBalance,
        where: tb.address_hash == ^address_hash,
        where: tb.value > 0
      )
    )
  end

  @doc """
  Counts all of the block validations and groups by the `miner_hash`.
  """
  def each_address_block_validation_count(fun) when is_function(fun, 1) do
    query =
      from(
        b in Block,
        join: addr in Address,
        where: b.miner_hash == addr.hash,
        select: {b.miner_hash, count(b.miner_hash)},
        group_by: b.miner_hash
      )

    Repo.stream_each(query, fun)
  end

  @doc """
  Counts the number of `t:Explorer.Chain.Block.t/0` validated by the address with the given `hash`.
  """
  @spec address_to_validation_count(Hash.Address.t()) :: non_neg_integer()
  def address_to_validation_count(hash) do
    query = from(block in Block, where: block.miner_hash == ^hash, select: fragment("COUNT(*)"))

    Repo.one(query)
  end

  @spec address_to_transaction_count(Address.t()) :: non_neg_integer()
  def address_to_transaction_count(address) do
    if contract?(address) do
      incoming_transaction_count = address_to_incoming_transaction_count(address.hash)

      if incoming_transaction_count == 0 do
        total_transactions_sent_by_address(address.hash)
      else
        incoming_transaction_count
      end
    else
      total_transactions_sent_by_address(address.hash)
    end
  end

  @spec address_to_gas_usage_count(Address.t()) :: non_neg_integer()
  def address_to_gas_usage_count(address) do
    if contract?(address) do
      incoming_transaction_gas_usage = address_to_incoming_transaction_gas_usage(address.hash)

      if incoming_transaction_gas_usage == 0 do
        address_to_outcoming_transaction_gas_usage(address.hash)
      else
        incoming_transaction_gas_usage
      end
    else
      address_to_outcoming_transaction_gas_usage(address.hash)
    end
  end

  @doc """
  Return the balance in usd corresponding to this token. Return nil if the usd_value of the token is not present.
  """
  def balance_in_usd(%{token: %{usd_value: nil}}) do
    nil
  end

  def balance_in_usd(token_balance) do
    tokens = CurrencyHelpers.divide_decimals(token_balance.value, token_balance.token.decimals)
    price = token_balance.token.usd_value
    Decimal.mult(tokens, price)
  end

  def address_tokens_usd_sum(token_balances) do
    token_balances
    |> Enum.reduce(Decimal.new(0), fn {token_balance, _}, acc ->
      if token_balance.value && token_balance.token.usd_value do
        Decimal.add(acc, balance_in_usd(token_balance))
      else
        acc
      end
    end)
  end

  defp contract?(%{contract_code: nil}), do: false

  defp contract?(%{contract_code: _}), do: true

  @doc """
  Returns a stream of unfetched `t:Explorer.Chain.Address.CoinBalance.t/0`.

  When there are addresses, the `reducer` is called for each `t:Explorer.Chain.Address.t/0` `hash` and all
  `t:Explorer.Chain.Block.t/0` `block_number` that address is mentioned.

  | Address Hash Schema                        | Address Hash Field              | Block Number Schema                | Block Number Field |
  |--------------------------------------------|---------------------------------|------------------------------------|--------------------|
  | `t:Explorer.Chain.Block.t/0`               | `miner_hash`                    | `t:Explorer.Chain.Block.t/0`       | `number`           |
  | `t:Explorer.Chain.Transaction.t/0`         | `from_address_hash`             | `t:Explorer.Chain.Transaction.t/0` | `block_number`     |
  | `t:Explorer.Chain.Transaction.t/0`         | `to_address_hash`               | `t:Explorer.Chain.Transaction.t/0` | `block_number`     |
  | `t:Explorer.Chain.Log.t/0`                 | `address_hash`                  | `t:Explorer.Chain.Transaction.t/0` | `block_number`     |
  | `t:Explorer.Chain.InternalTransaction.t/0` | `created_contract_address_hash` | `t:Explorer.Chain.Transaction.t/0` | `block_number`     |
  | `t:Explorer.Chain.InternalTransaction.t/0` | `from_address_hash`             | `t:Explorer.Chain.Transaction.t/0` | `block_number`     |
  | `t:Explorer.Chain.InternalTransaction.t/0` | `to_address_hash`               | `t:Explorer.Chain.Transaction.t/0` | `block_number`     |

  Pending `t:Explorer.Chain.Transaction.t/0` `from_address_hash` and `to_address_hash` aren't returned because they
  don't have an associated block number.

  When there are no addresses, the `reducer` is never called and the `initial` is returned in an `:ok` tuple.

  When an `t:Explorer.Chain.Address.t/0` `hash` is used multiple times, all unique `t:Explorer.Chain.Block.t/0` `number`
  will be returned.
  """
  @spec stream_unfetched_balances(
          initial :: accumulator,
          reducer ::
            (entry :: %{address_hash: Hash.Address.t(), block_number: Block.block_number()}, accumulator -> accumulator)
        ) :: {:ok, accumulator}
        when accumulator: term()
  def stream_unfetched_balances(initial, reducer) when is_function(reducer, 2) do
    query =
      from(
        balance in CoinBalance,
        where: is_nil(balance.value_fetched_at),
        select: %{address_hash: balance.address_hash, block_number: balance.block_number}
      )

    Repo.stream_reduce(query, initial, reducer)
  end

  @doc """
  Returns a stream of all token balances that weren't fetched values.
  """
  @spec stream_unfetched_token_balances(
          initial :: accumulator,
          reducer :: (entry :: TokenBalance.t(), accumulator -> accumulator)
        ) :: {:ok, accumulator}
        when accumulator: term()
  def stream_unfetched_token_balances(initial, reducer) when is_function(reducer, 2) do
    TokenBalance.unfetched_token_balances()
    |> Repo.stream_reduce(initial, reducer)
  end

  @doc """
  Returns a stream of all blocks with unfetched internal transactions, using
  the `pending_block_operation` table.

  Only blocks with consensus are returned.

      iex> non_consensus = insert(:block, consensus: false)
      iex> insert(:pending_block_operation, block: non_consensus, fetch_internal_transactions: true)
      iex> unfetched = insert(:block)
      iex> insert(:pending_block_operation, block: unfetched, fetch_internal_transactions: true)
      iex> fetched = insert(:block)
      iex> insert(:pending_block_operation, block: fetched, fetch_internal_transactions: false)
      iex> {:ok, number_set} = Explorer.Chain.stream_blocks_with_unfetched_internal_transactions(
      ...>   MapSet.new(),
      ...>   fn number, acc ->
      ...>     MapSet.put(acc, number)
      ...>   end
      ...> )
      iex> non_consensus.number in number_set
      false
      iex> unfetched.number in number_set
      true
      iex> fetched.hash in number_set
      false

  """
  @spec stream_blocks_with_unfetched_internal_transactions(
          initial :: accumulator,
          reducer :: (entry :: term(), accumulator -> accumulator)
        ) :: {:ok, accumulator}
        when accumulator: term()
  def stream_blocks_with_unfetched_internal_transactions(initial, reducer) when is_function(reducer, 2) do
    query =
      from(
        b in Block,
        join: pending_ops in assoc(b, :pending_operations),
        where: pending_ops.fetch_internal_transactions,
        where: b.consensus,
        select: b.number
      )

    Repo.stream_reduce(query, initial, reducer)
  end

  def remove_nonconsensus_blocks_from_pending_ops(block_hashes) do
    query =
      from(
        po in PendingBlockOperation,
        where: po.block_hash in ^block_hashes
      )

    {_, _} = Repo.delete_all(query)

    :ok
  end

  def remove_nonconsensus_blocks_from_pending_ops do
    query =
      from(
        po in PendingBlockOperation,
        inner_join: block in Block,
        on: block.hash == po.block_hash,
        where: block.consensus == false
      )

    {_, _} = Repo.delete_all(query)

    :ok
  end

  @spec stream_transactions_with_unfetched_created_contract_codes(
          fields :: [
            :block_hash
            | :created_contract_code_indexed_at
            | :from_address_hash
            | :gas
            | :gas_price
            | :hash
            | :index
            | :input
            | :nonce
            | :r
            | :s
            | :to_address_hash
            | :v
            | :value
          ],
          initial :: accumulator,
          reducer :: (entry :: term(), accumulator -> accumulator)
        ) :: {:ok, accumulator}
        when accumulator: term()
  def stream_transactions_with_unfetched_created_contract_codes(fields, initial, reducer)
      when is_function(reducer, 2) do
    query =
      from(t in Transaction,
        where:
          not is_nil(t.block_hash) and not is_nil(t.created_contract_address_hash) and
            is_nil(t.created_contract_code_indexed_at),
        select: ^fields
      )

    Repo.stream_reduce(query, initial, reducer)
  end

  @spec stream_mined_transactions(
          fields :: [
            :block_hash
            | :created_contract_code_indexed_at
            | :from_address_hash
            | :gas
            | :gas_price
            | :hash
            | :index
            | :input
            | :nonce
            | :r
            | :s
            | :to_address_hash
            | :v
            | :value
          ],
          initial :: accumulator,
          reducer :: (entry :: term(), accumulator -> accumulator)
        ) :: {:ok, accumulator}
        when accumulator: term()
  def stream_mined_transactions(fields, initial, reducer) when is_function(reducer, 2) do
    query =
      from(t in Transaction,
        where: not is_nil(t.block_hash) and not is_nil(t.nonce) and not is_nil(t.from_address_hash),
        select: ^fields
      )

    Repo.stream_reduce(query, initial, reducer)
  end

  @spec stream_pending_transactions(
          fields :: [
            :block_hash
            | :created_contract_code_indexed_at
            | :from_address_hash
            | :gas
            | :gas_price
            | :hash
            | :index
            | :input
            | :nonce
            | :r
            | :s
            | :to_address_hash
            | :v
            | :value
          ],
          initial :: accumulator,
          reducer :: (entry :: term(), accumulator -> accumulator)
        ) :: {:ok, accumulator}
        when accumulator: term()
  def stream_pending_transactions(fields, initial, reducer) when is_function(reducer, 2) do
    query =
      Transaction
      |> pending_transactions_query()
      |> select(^fields)

    Repo.stream_reduce(query, initial, reducer)
  end

  @doc """
  Returns a stream of all blocks that are marked as unfetched in `t:Explorer.Chain.Block.SecondDegreeRelation.t/0`.
  For each uncle block a `hash` of nephew block and an `index` of the block in it are returned.

  When a block is fetched, its uncles are transformed into `t:Explorer.Chain.Block.SecondDegreeRelation.t/0` and can be
  returned.  Once the uncle is imported its corresponding `t:Explorer.Chain.Block.SecondDegreeRelation.t/0`
  `uncle_fetched_at` will be set and it won't be returned anymore.
  """
  @spec stream_unfetched_uncles(
          initial :: accumulator,
          reducer :: (entry :: term(), accumulator -> accumulator)
        ) :: {:ok, accumulator}
        when accumulator: term()
  def stream_unfetched_uncles(initial, reducer) when is_function(reducer, 2) do
    query =
      from(bsdr in Block.SecondDegreeRelation,
        where: is_nil(bsdr.uncle_fetched_at) and not is_nil(bsdr.index),
        select: [:nephew_hash, :index]
      )

    Repo.stream_reduce(query, initial, reducer)
  end

  @doc """
  The number of `t:Explorer.Chain.Log.t/0`.

      iex> transaction = :transaction |> insert() |> with_block()
      iex> insert(:log, transaction: transaction, index: 0)
      iex> Explorer.Chain.log_count()
      1

  When there are no `t:Explorer.Chain.Log.t/0`.

      iex> Explorer.Chain.log_count()
      0

  """
  def log_count do
    Repo.one!(from(log in "logs", select: fragment("COUNT(*)")))
  end

  @doc """
  Max consensus block numbers.

  If blocks are skipped and inserted out of number order, the max number is still returned

      iex> insert(:block, number: 2)
      iex> insert(:block, number: 1)
      iex> Explorer.Chain.max_consensus_block_number()
      {:ok, 2}

  Non-consensus blocks are ignored

      iex> insert(:block, number: 3, consensus: false)
      iex> insert(:block, number: 2, consensus: true)
      iex> Explorer.Chain.max_consensus_block_number()
      {:ok, 2}

  If there are no blocks, `{:error, :not_found}` is returned

      iex> Explorer.Chain.max_consensus_block_number()
      {:error, :not_found}

  """
  @spec max_consensus_block_number() :: {:ok, Block.block_number()} | {:error, :not_found}
  def max_consensus_block_number do
    Block
    |> where(consensus: true)
    |> Repo.aggregate(:max, :number)
    |> case do
      nil -> {:error, :not_found}
      number -> {:ok, number}
    end
  end

  @spec max_non_consensus_block_number(integer | nil) :: {:ok, Block.block_number()} | {:error, :not_found}
  def max_non_consensus_block_number(max_consensus_block_number \\ nil) do
    max =
      if max_consensus_block_number do
        {:ok, max_consensus_block_number}
      else
        max_consensus_block_number()
      end

    case max do
      {:ok, number} ->
        query =
          from(block in Block,
            where: block.consensus == false,
            where: block.number > ^number
          )

        query
        |> Repo.aggregate(:max, :number)
        |> case do
          nil -> {:error, :not_found}
          number -> {:ok, number}
        end
    end
  end

  @spec block_height() :: block_height()
  def block_height do
    query = from(block in Block, select: coalesce(max(block.number), 0), where: block.consensus == true)

    Repo.one!(query)
  end

  def last_db_block_status do
    query =
      from(block in Block,
        select: {block.number, block.timestamp},
        where: block.consensus == true,
        order_by: [desc: block.number],
        limit: 1
      )

    query
    |> Repo.one()
    |> block_status()
  end

  def last_cache_block_status do
    [
      paging_options: %PagingOptions{page_size: 1}
    ]
    |> list_blocks()
    |> List.last()
    |> case do
      %{timestamp: timestamp, number: number} ->
        block_status({number, timestamp})

      _ ->
        block_status(nil)
    end
  end

  def get_average_gas_price(num_of_blocks, safelow_percentile, average_percentile, fast_percentile) do
    lates_gas_price_query =
      from(
        block in Block,
        left_join: transaction in assoc(block, :transactions),
        where: block.consensus == true,
        where: transaction.status == ^1,
        where: transaction.gas_price > ^0,
        group_by: block.number,
        order_by: [desc: block.number],
        select: min(transaction.gas_price),
        limit: ^num_of_blocks
      )

    latest_gas_prices =
      lates_gas_price_query
      |> Repo.all(timeout: :infinity)

    latest_ordered_gas_prices =
      latest_gas_prices
      |> Enum.map(fn %Explorer.Chain.Wei{value: gas_price} -> Decimal.to_integer(gas_price) end)

    safelow_gas_price = gas_price_percentile_to_gwei(latest_ordered_gas_prices, safelow_percentile)
    average_gas_price = gas_price_percentile_to_gwei(latest_ordered_gas_prices, average_percentile)
    fast_gas_price = gas_price_percentile_to_gwei(latest_ordered_gas_prices, fast_percentile)

    gas_prices = %{
      "slow" => safelow_gas_price,
      "average" => average_gas_price,
      "fast" => fast_gas_price
    }

    {:ok, gas_prices}
  catch
    error ->
      {:error, error}
  end

  defp gas_price_percentile_to_gwei(gas_prices, percentile) do
    safelow_gas_price_wei = percentile(gas_prices, percentile)

    if safelow_gas_price_wei do
      safelow_gas_price_gwei = Wei.to(%Explorer.Chain.Wei{value: Decimal.from_float(safelow_gas_price_wei)}, :gwei)

      safelow_gas_price_gwei
      |> Decimal.round(2)
      |> Decimal.to_float()
    else
      nil
    end
  end

  @spec percentile(list, number) :: number | nil
  defp percentile([], _), do: nil
  defp percentile([x], _), do: x
  defp percentile(list, 0), do: Enum.min(list)
  defp percentile(list, 100), do: Enum.max(list)

  defp percentile(list, n) when is_list(list) and is_number(n) do
    s = Enum.sort(list)
    r = n / 100.0 * (length(list) - 1)
    f = :erlang.trunc(r)
    lower = Enum.at(s, f)
    upper = Enum.at(s, f + 1)
    lower + (upper - lower) * (r - f)
  end

  @spec upsert_last_fetched_counter(map()) :: {:ok, LastFetchedCounter.t()} | {:error, Ecto.Changeset.t()}
  def upsert_last_fetched_counter(params) do
    changeset = LastFetchedCounter.changeset(%LastFetchedCounter{}, params)

    Repo.insert(changeset,
      on_conflict: :replace_all,
      conflict_target: [:counter_type]
    )
  end

  def get_last_fetched_counter(type) do
    query =
      from(
        last_fetched_counter in LastFetchedCounter,
        where: last_fetched_counter.counter_type == ^type,
        select: last_fetched_counter.value
      )

    Repo.one!(query) || Decimal.new(0)
  end

  defp block_status({number, timestamp}) do
    now = DateTime.utc_now()
    last_block_period = DateTime.diff(now, timestamp, :millisecond)

    if last_block_period > Application.get_env(:explorer, :healthy_blocks_period) do
      {:error, number, timestamp}
    else
      {:ok, number, timestamp}
    end
  end

  defp block_status(nil), do: {:error, :no_blocks}

  def fetch_min_missing_block_cache do
    max_block_number = BlockNumber.get_max()

    if max_block_number > 0 do
      query =
        from(b in Block,
          right_join:
            missing_range in fragment(
              """
                (SELECT b1.number 
                FROM generate_series(0, (?)::integer) AS b1(number)
                WHERE NOT EXISTS
                  (SELECT 1 FROM blocks b2 WHERE b2.number=b1.number AND b2.consensus))
              """,
              ^max_block_number
            ),
          on: b.number == missing_range.number,
          select: min(missing_range.number)
        )

      query
      |> Repo.one(timeout: :infinity) || 0
    else
      0
    end
  end

  @doc """
  Calculates the ranges of missing consensus blocks in `range`.

  When there are no blocks, the entire range is missing.

      iex> Explorer.Chain.missing_block_number_ranges(0..5)
      [0..5]

  If the block numbers from `0` to `max_block_number/0` are contiguous, then no block numbers are missing

      iex> insert(:block, number: 0)
      iex> insert(:block, number: 1)
      iex> Explorer.Chain.missing_block_number_ranges(0..1)
      []

  If there are gaps between the `first` and `last` of `range`, then the missing numbers are compacted into ranges.
  Single missing numbers become ranges with the single number as the start and end.

      iex> insert(:block, number: 0)
      iex> insert(:block, number: 2)
      iex> insert(:block, number: 5)
      iex> Explorer.Chain.missing_block_number_ranges(0..5)
      [1..1, 3..4]

  Flipping the order of `first` and `last` in the `range` flips the order that the missing ranges are returned.  This
  allows `missing_block_numbers` to be used to generate the sequence down or up from a starting block number.

      iex> insert(:block, number: 0)
      iex> insert(:block, number: 2)
      iex> insert(:block, number: 5)
      iex> Explorer.Chain.missing_block_number_ranges(5..0)
      [4..3, 1..1]

  If only non-consensus blocks exist for a number, the number still counts as missing.

      iex> insert(:block, number: 0)
      iex> insert(:block, number: 1, consensus: false)
      iex> insert(:block, number: 2)
      iex> Explorer.Chain.missing_block_number_ranges(2..0)
      [1..1]

  if range starts with non-consensus block in the middle of the chain, it returns missing numbers.

      iex> insert(:block, number: 12859383, consensus: true)
      iex> insert(:block, number: 12859384, consensus: false)
      iex> insert(:block, number: 12859386, consensus: true)
      iex> Explorer.Chain.missing_block_number_ranges(12859384..12859385)
      [12859384..12859385]

      if range starts with missing block in the middle of the chain, it returns missing numbers.

      iex> insert(:block, number: 12859383, consensus: true)
      iex> insert(:block, number: 12859386, consensus: true)
      iex> Explorer.Chain.missing_block_number_ranges(12859384..12859385)
      [12859384..12859385]

  """
  @spec missing_block_number_ranges(Range.t()) :: [Range.t()]
  def missing_block_number_ranges(range)

  def missing_block_number_ranges(range_start..range_end) do
    range_min = min(range_start, range_end)
    range_max = max(range_start, range_end)

    ordered_missing_query =
      from(b in Block,
        right_join:
          missing_range in fragment(
            """
              (SELECT distinct b1.number 
              FROM generate_series((?)::integer, (?)::integer) AS b1(number)
              WHERE NOT EXISTS
                (SELECT 1 FROM blocks b2 WHERE b2.number=b1.number AND b2.consensus))
            """,
            ^range_min,
            ^range_max
          ),
        on: b.number == missing_range.number,
        select: missing_range.number,
        order_by: missing_range.number,
        distinct: missing_range.number
      )

    missing_blocks = Repo.all(ordered_missing_query, timeout: :infinity)

    [block_ranges, last_block_range_start, last_block_range_end] =
      missing_blocks
      |> Enum.reduce([[], nil, nil], fn block_number, [block_ranges, last_block_range_start, last_block_range_end] ->
        cond do
          !last_block_range_start ->
            [block_ranges, block_number, block_number]

          block_number == last_block_range_end + 1 ->
            [block_ranges, last_block_range_start, block_number]

          true ->
            block_ranges = block_ranges_extend(block_ranges, last_block_range_start, last_block_range_end)
            [block_ranges, block_number, block_number]
        end
      end)

    final_block_ranges =
      if last_block_range_start && last_block_range_end do
        block_ranges_extend(block_ranges, last_block_range_start, last_block_range_end)
      else
        block_ranges
      end

    ordered_block_ranges =
      final_block_ranges
      |> Enum.sort(fn %Range{first: first1, last: _}, %Range{first: first2, last: _} ->
        if range_start <= range_end do
          first1 <= first2
        else
          first1 >= first2
        end
      end)
      |> Enum.map(fn %Range{first: first, last: last} = range ->
        if range_start <= range_end do
          range
        else
          %Range{first: last, last: first}
        end
      end)

    ordered_block_ranges
  end

  defp block_ranges_extend(block_ranges, block_range_start, block_range_end) do
    # credo:disable-for-next-line
    block_ranges ++ [Range.new(block_range_start, block_range_end)]
  end

  @doc """
  Finds consensus `t:Explorer.Chain.Block.t/0` with `number`.

  ## Options

    * `:necessity_by_association` - use to load `t:association/0` as `:required` or `:optional`.  If an association is
      `:required`, and the `t:Explorer.Chain.Block.t/0` has no associated record for that association, then the
      `t:Explorer.Chain.Block.t/0` will not be included in the page `entries`.

  """
  @spec number_to_block(Block.block_number(), [necessity_by_association_option]) ::
          {:ok, Block.t()} | {:error, :not_found}
  def number_to_block(number, options \\ []) when is_list(options) do
    necessity_by_association = Keyword.get(options, :necessity_by_association, %{})

    Block
    |> where(consensus: true, number: ^number)
    |> join_associations(necessity_by_association)
    |> Repo.one()
    |> case do
      nil -> {:error, :not_found}
      block -> {:ok, block}
    end
  end

  @spec timestamp_to_block_number(DateTime.t(), :before | :after) :: {:ok, Block.block_number()} | {:error, :not_found}
  def timestamp_to_block_number(given_timestamp, closest) do
    {:ok, t} = Timex.format(given_timestamp, "%Y-%m-%d %H:%M:%S", :strftime)

    inner_query =
      from(
        block in Block,
        where: block.consensus == true,
        where:
          fragment("? <= TO_TIMESTAMP(?, 'YYYY-MM-DD HH24:MI:SS') + (1 * interval '1 minute')", block.timestamp, ^t),
        where:
          fragment("? >= TO_TIMESTAMP(?, 'YYYY-MM-DD HH24:MI:SS') - (1 * interval '1 minute')", block.timestamp, ^t)
      )

    query =
      from(
        block in subquery(inner_query),
        select: block,
        order_by:
          fragment("abs(extract(epoch from (? - TO_TIMESTAMP(?, 'YYYY-MM-DD HH24:MI:SS'))))", block.timestamp, ^t),
        limit: 1
      )

    query
    |> Repo.one()
    |> case do
      nil ->
        {:error, :not_found}

      %{:number => number, :timestamp => timestamp} ->
        block_number = get_block_number_based_on_closest(closest, timestamp, given_timestamp, number)

        {:ok, block_number}
    end
  end

  defp get_block_number_based_on_closest(closest, timestamp, given_timestamp, number) do
    case closest do
      :before ->
        if DateTime.compare(timestamp, given_timestamp) == :lt ||
             DateTime.compare(timestamp, given_timestamp) == :eq do
          number
        else
          number - 1
        end

      :after ->
        if DateTime.compare(timestamp, given_timestamp) == :lt ||
             DateTime.compare(timestamp, given_timestamp) == :eq do
          number + 1
        else
          number
        end
    end
  end

  @doc """
  Count of pending `t:Explorer.Chain.Transaction.t/0`.

  A count of all pending transactions.

      iex> insert(:transaction)
      iex> :transaction |> insert() |> with_block()
      iex> Explorer.Chain.pending_transaction_count()
      1

  """
  @spec pending_transaction_count() :: non_neg_integer()
  def pending_transaction_count do
    Transaction
    |> pending_transactions_query()
    |> Repo.aggregate(:count, :hash)
  end

  @doc """
  Returns the paged list of collated transactions that occurred recently from newest to oldest using `block_number`
  and `index`.

      iex> newest_first_transactions = 50 |> insert_list(:transaction) |> with_block() |> Enum.reverse()
      iex> oldest_seen = Enum.at(newest_first_transactions, 9)
      iex> paging_options = %Explorer.PagingOptions{page_size: 10, key: {oldest_seen.block_number, oldest_seen.index}}
      iex> recent_collated_transactions = Explorer.Chain.recent_collated_transactions(paging_options: paging_options)
      iex> length(recent_collated_transactions)
      10
      iex> hd(recent_collated_transactions).hash == Enum.at(newest_first_transactions, 10).hash
      true

  ## Options

    * `:necessity_by_association` - use to load `t:association/0` as `:required` or `:optional`.  If an association is
      `:required`, and the `t:Explorer.Chain.Transaction.t/0` has no associated record for that association,
      then the `t:Explorer.Chain.Transaction.t/0` will not be included in the list.
    * `:paging_options` - a `t:Explorer.PagingOptions.t/0` used to specify the `:page_size` and
      `:key` (a tuple of the lowest/oldest `{block_number, index}`) and. Results will be the transactions older than
      the `block_number` and `index` that are passed.

  """
  @spec recent_collated_transactions([paging_options | necessity_by_association_option]) :: [Transaction.t()]
  def recent_collated_transactions(options \\ []) when is_list(options) do
    necessity_by_association = Keyword.get(options, :necessity_by_association, %{})
    paging_options = Keyword.get(options, :paging_options, @default_paging_options)

    if is_nil(paging_options.key) do
      paging_options.page_size
      |> Transactions.take_enough()
      |> case do
        nil ->
          transactions = fetch_recent_collated_transactions(paging_options, necessity_by_association)
          Transactions.update(transactions)
          transactions

        transactions ->
          transactions
      end
    else
      fetch_recent_collated_transactions(paging_options, necessity_by_association)
    end
  end

  def fetch_recent_collated_transactions(paging_options, necessity_by_association) do
    paging_options
    |> fetch_transactions()
    |> where([transaction], not is_nil(transaction.block_number) and not is_nil(transaction.index))
    |> join_associations(necessity_by_association)
    |> preload([{:token_transfers, [:token, :from_address, :to_address]}])
    |> Repo.all()
  end

  @doc """
  Return the list of pending transactions that occurred recently.

      iex> 2 |> insert_list(:transaction)
      iex> :transaction |> insert() |> with_block()
      iex> 8 |> insert_list(:transaction)
      iex> recent_pending_transactions = Explorer.Chain.recent_pending_transactions()
      iex> length(recent_pending_transactions)
      10
      iex> Enum.all?(recent_pending_transactions, fn %Explorer.Chain.Transaction{block_hash: block_hash} ->
      ...>   is_nil(block_hash)
      ...> end)
      true

  ## Options

    * `:necessity_by_association` - use to load `t:association/0` as `:required` or `:optional`.  If an association is
      `:required`, and the `t:Explorer.Chain.Transaction.t/0` has no associated record for that association,
      then the `t:Explorer.Chain.Transaction.t/0` will not be included in the list.
    * `:paging_options` - a `t:Explorer.PagingOptions.t/0` used to specify the `:page_size` (defaults to
      `#{@default_paging_options.page_size}`) and `:key` (a tuple of the lowest/oldest `{inserted_at, hash}`) and.
      Results will be the transactions older than the `inserted_at` and `hash` that are passed.

  """
  @spec recent_pending_transactions([paging_options | necessity_by_association_option]) :: [Transaction.t()]
  def recent_pending_transactions(options \\ []) when is_list(options) do
    necessity_by_association = Keyword.get(options, :necessity_by_association, %{})
    paging_options = Keyword.get(options, :paging_options, @default_paging_options)

    Transaction
    |> page_pending_transaction(paging_options)
    |> limit(^paging_options.page_size)
    |> pending_transactions_query()
    |> order_by([transaction], desc: transaction.inserted_at, desc: transaction.hash)
    |> join_associations(necessity_by_association)
    |> preload([{:token_transfers, [:token, :from_address, :to_address]}])
    |> Repo.all()
  end

  def pending_transactions_query(query) do
    from(transaction in query,
      where: is_nil(transaction.block_hash) and (is_nil(transaction.error) or transaction.error != "dropped/replaced")
    )
  end

  def pending_transactions_list do
    query =
      from(transaction in Transaction,
        where: is_nil(transaction.block_hash) and (is_nil(transaction.error) or transaction.error != "dropped/replaced")
      )

    query
    |> Repo.all(timeout: :infinity)
  end

  @doc """
  The `string` must start with `0x`, then is converted to an integer and then to `t:Explorer.Chain.Hash.Address.t/0`.

      iex> Explorer.Chain.string_to_address_hash("0x5aAeb6053F3E94C9b9A09f33669435E7Ef1BeAed")
      {
        :ok,
        %Explorer.Chain.Hash{
          byte_count: 20,
          bytes: <<0x5aAeb6053F3E94C9b9A09f33669435E7Ef1BeAed :: big-integer-size(20)-unit(8)>>
        }
      }

  `String.t` format must always have 40 hexadecimal digits after the `0x` base prefix.

      iex> Explorer.Chain.string_to_address_hash("0x0")
      :error

  """
  @spec string_to_address_hash(String.t()) :: {:ok, Hash.Address.t()} | :error
  def string_to_address_hash(string) when is_binary(string) do
    Hash.Address.cast(string)
  end

  @doc """
  The `string` must start with `0x`, then is converted to an integer and then to `t:Explorer.Chain.Hash.t/0`.

      iex> Explorer.Chain.string_to_block_hash(
      ...>   "0x9fc76417374aa880d4449a1f7f31ec597f00b1f6f3dd2d66f4c9c6c445836d8b"
      ...> )
      {
        :ok,
        %Explorer.Chain.Hash{
          byte_count: 32,
          bytes: <<0x9fc76417374aa880d4449a1f7f31ec597f00b1f6f3dd2d66f4c9c6c445836d8b :: big-integer-size(32)-unit(8)>>
        }
      }

  `String.t` format must always have 64 hexadecimal digits after the `0x` base prefix.

      iex> Explorer.Chain.string_to_block_hash("0x0")
      :error

  """
  @spec string_to_block_hash(String.t()) :: {:ok, Hash.t()} | :error
  def string_to_block_hash(string) when is_binary(string) do
    Hash.Full.cast(string)
  end

  @doc """
  The `string` must start with `0x`, then is converted to an integer and then to `t:Explorer.Chain.Hash.t/0`.

      iex> Explorer.Chain.string_to_transaction_hash(
      ...>  "0x9fc76417374aa880d4449a1f7f31ec597f00b1f6f3dd2d66f4c9c6c445836d8b"
      ...> )
      {
        :ok,
        %Explorer.Chain.Hash{
          byte_count: 32,
          bytes: <<0x9fc76417374aa880d4449a1f7f31ec597f00b1f6f3dd2d66f4c9c6c445836d8b :: big-integer-size(32)-unit(8)>>
        }
      }

  `String.t` format must always have 64 hexadecimal digits after the `0x` base prefix.

      iex> Explorer.Chain.string_to_transaction_hash("0x0")
      :error

  """
  @spec string_to_transaction_hash(String.t()) :: {:ok, Hash.t()} | :error
  def string_to_transaction_hash(string) when is_binary(string) do
    Hash.Full.cast(string)
  end

  @doc """
  Estimated count of `t:Explorer.Chain.Transaction.t/0`.

  Estimated count of both collated and pending transactions using the transactions table statistics.
  """
  @spec transaction_estimated_count() :: non_neg_integer()
  def transaction_estimated_count do
    cached_value = TransactionCount.get_count()

    if is_nil(cached_value) do
      %Postgrex.Result{rows: [[rows]]} =
        SQL.query!(Repo, "SELECT reltuples::BIGINT AS estimate FROM pg_class WHERE relname='transactions'")

      rows
    else
      cached_value
    end
  end

  @spec total_gas_usage() :: non_neg_integer()
  def total_gas_usage do
    cached_value = GasUsage.get_sum()

    if is_nil(cached_value) do
      0
    else
      cached_value
    end
  end

  @doc """
  Estimated count of `t:Explorer.Chain.Block.t/0`.

  Estimated count of consensus blocks.
  """
  @spec block_estimated_count() :: non_neg_integer()
  def block_estimated_count do
    cached_value = BlockCount.get_count()

    if is_nil(cached_value) do
      %Postgrex.Result{rows: [[count]]} = Repo.query!("SELECT reltuples FROM pg_class WHERE relname = 'blocks';")

      trunc(count * 0.90)
    else
      cached_value
    end
  end

  @doc """
  `t:Explorer.Chain.InternalTransaction/0`s in `t:Explorer.Chain.Transaction.t/0` with `hash`.

  ## Options

    * `:necessity_by_association` - use to load `t:association/0` as `:required` or `:optional`.  If an association is
      `:required`, and the `t:Explorer.Chain.InternalTransaction.t/0` has no associated record for that association,
      then the `t:Explorer.Chain.InternalTransaction.t/0` will not be included in the list.
    * `:paging_options` - a `t:Explorer.PagingOptions.t/0` used to specify the `:page_size` and
      `:key` (a tuple of the lowest/oldest `{index}`). Results will be the internal transactions older than
      the `index` that is passed.

  """

  @spec all_transaction_to_internal_transactions(Hash.Full.t(), [paging_options | necessity_by_association_option]) :: [
          InternalTransaction.t()
        ]
  def all_transaction_to_internal_transactions(hash, options \\ []) when is_list(options) do
    necessity_by_association = Keyword.get(options, :necessity_by_association, %{})
    paging_options = Keyword.get(options, :paging_options, @default_paging_options)

    InternalTransaction
    |> for_parent_transaction(hash)
    |> join_associations(necessity_by_association)
    |> InternalTransaction.where_nonpending_block()
    |> page_internal_transaction(paging_options)
    |> limit(^paging_options.page_size)
    |> order_by([internal_transaction], asc: internal_transaction.index)
    |> preload(:transaction)
    |> Repo.all()
  end

  @spec transaction_to_internal_transactions(Hash.Full.t(), [paging_options | necessity_by_association_option]) :: [
          InternalTransaction.t()
        ]
  def transaction_to_internal_transactions(hash, options \\ []) when is_list(options) do
    necessity_by_association = Keyword.get(options, :necessity_by_association, %{})
    paging_options = Keyword.get(options, :paging_options, @default_paging_options)

    InternalTransaction
    |> for_parent_transaction(hash)
    |> join_associations(necessity_by_association)
    |> where_transaction_has_multiple_internal_transactions()
    |> InternalTransaction.where_is_different_from_parent_transaction()
    |> InternalTransaction.where_nonpending_block()
    |> page_internal_transaction(paging_options)
    |> limit(^paging_options.page_size)
    |> order_by([internal_transaction], asc: internal_transaction.index)
    |> preload(:transaction)
    |> Repo.all()
  end

  @doc """
  Finds all `t:Explorer.Chain.Log.t/0`s for `t:Explorer.Chain.Transaction.t/0`.

  ## Options

    * `:necessity_by_association` - use to load `t:association/0` as `:required` or `:optional`.  If an association is
      `:required`, and the `t:Explorer.Chain.Log.t/0` has no associated record for that association, then the
      `t:Explorer.Chain.Log.t/0` will not be included in the page `entries`.
    * `:paging_options` - a `t:Explorer.PagingOptions.t/0` used to specify the `:page_size` and
      `:key` (a tuple of the lowest/oldest `{index}`). Results will be the transactions older than
      the `index` that are passed.

  """
  @spec transaction_to_logs(Hash.Full.t(), [paging_options | necessity_by_association_option]) :: [Log.t()]
  def transaction_to_logs(transaction_hash, options \\ []) when is_list(options) do
    necessity_by_association = Keyword.get(options, :necessity_by_association, %{})
    paging_options = Keyword.get(options, :paging_options, @default_paging_options)

    log_with_transactions =
      from(log in Log,
        inner_join: transaction in Transaction,
        on:
          transaction.block_hash == log.block_hash and transaction.block_number == log.block_number and
            transaction.hash == log.transaction_hash
      )

    log_with_transactions
    |> where([_, transaction], transaction.hash == ^transaction_hash)
    |> page_logs(paging_options)
    |> limit(^paging_options.page_size)
    |> order_by([log], asc: log.index)
    |> join_associations(necessity_by_association)
    |> Repo.all()
  end

  @doc """
  Finds all `t:Explorer.Chain.TokenTransfer.t/0`s for `t:Explorer.Chain.Transaction.t/0`.

  ## Options

    * `:necessity_by_association` - use to load `t:association/0` as `:required` or `:optional`.  If an association is
      `:required`, and the `t:Explorer.Chain.TokenTransfer.t/0` has no associated record for that association, then the
      `t:Explorer.Chain.TokenTransfer.t/0` will not be included in the page `entries`.
    * `:paging_options` - a `t:Explorer.PagingOptions.t/0` used to specify the `:page_size` and
      `:key` (in the form of `%{"inserted_at" => inserted_at}`). Results will be the transactions older than
      the `index` that are passed.

  """
  @spec transaction_to_token_transfers(Hash.Full.t(), [paging_options | necessity_by_association_option]) :: [
          TokenTransfer.t()
        ]
  def transaction_to_token_transfers(transaction_hash, options \\ []) when is_list(options) do
    necessity_by_association = Keyword.get(options, :necessity_by_association, %{})
    paging_options = Keyword.get(options, :paging_options, @default_paging_options)

    TokenTransfer
    |> join(:inner, [token_transfer], transaction in assoc(token_transfer, :transaction))
    |> where(
      [token_transfer, transaction],
      transaction.hash == ^transaction_hash and token_transfer.block_hash == transaction.block_hash and
        token_transfer.block_number == transaction.block_number
    )
    |> TokenTransfer.page_token_transfer(paging_options)
    |> limit(^paging_options.page_size)
    |> order_by([token_transfer], asc: token_transfer.inserted_at)
    |> join_associations(necessity_by_association)
    |> Repo.all()
  end

  @doc """
  Converts `transaction` to the status of the `t:Explorer.Chain.Transaction.t/0` whether pending or collated.

  ## Returns

    * `:pending` - the transaction has not be confirmed in a block yet.
    * `:awaiting_internal_transactions` - the transaction happened in a pre-Byzantium block or on a chain like Ethereum
      Classic (ETC) that never adopted [EIP-658](https://github.com/Arachnid/EIPs/blob/master/EIPS/eip-658.md), which
      add transaction status to transaction receipts, so the status can only be derived whether the first internal
      transaction has an error.
    * `:success` - the transaction has been confirmed in a block
    * `{:error, :awaiting_internal_transactions}` - the transactions happened post-Byzantium, but the error message
       requires the internal transactions.
    * `{:error, reason}` - the transaction failed due to `reason` in its first internal transaction.

  """
  @spec transaction_to_status(Transaction.t()) ::
          :pending
          | :awaiting_internal_transactions
          | :success
          | {:error, :awaiting_internal_transactions}
          | {:error, reason :: String.t()}
  def transaction_to_status(%Transaction{error: "dropped/replaced"}), do: {:error, "dropped/replaced"}
  def transaction_to_status(%Transaction{block_hash: nil, status: nil}), do: :pending
  def transaction_to_status(%Transaction{status: nil}), do: :awaiting_internal_transactions
  def transaction_to_status(%Transaction{status: :ok}), do: :success

  def transaction_to_status(%Transaction{status: :error, error: nil}),
    do: {:error, :awaiting_internal_transactions}

  def transaction_to_status(%Transaction{status: :error, error: error}) when is_binary(error), do: {:error, error}

  def transaction_to_revert_reason(transaction) do
    %Transaction{revert_reason: revert_reason} = transaction

    if revert_reason == nil do
      fetch_tx_revert_reason(transaction)
    else
      revert_reason
    end
  end

  def fetch_tx_revert_reason(
        %Transaction{
          block_number: block_number,
          to_address_hash: to_address_hash,
          from_address_hash: from_address_hash,
          input: data,
          gas: gas,
          gas_price: gas_price,
          value: value
        } = transaction
      ) do
    json_rpc_named_arguments = Application.get_env(:explorer, :json_rpc_named_arguments)

    gas_hex =
      if gas do
        gas_hex_without_prefix =
          gas
          |> Decimal.to_integer()
          |> Integer.to_string(16)
          |> String.downcase()

        "0x" <> gas_hex_without_prefix
      else
        "0x0"
      end

    req =
      EthereumJSONRPCTransaction.eth_call_request(
        0,
        block_number,
        data,
        to_address_hash,
        from_address_hash,
        gas_hex,
        Wei.hex_format(gas_price),
        Wei.hex_format(value)
      )

    data =
      case EthereumJSONRPC.json_rpc(req, json_rpc_named_arguments) do
        {:error, %{data: data}} ->
          data

        _ ->
          ""
      end

    formatted_revert_reason = format_revert_reason_message(data)

    if byte_size(formatted_revert_reason) > 0 do
      transaction
      |> Changeset.change(%{revert_reason: formatted_revert_reason})
      |> Repo.update()
    end

    formatted_revert_reason
  end

  defp format_revert_reason_message(revert_reason) do
    case revert_reason do
      @revert_msg_prefix_1 <> rest ->
        rest

      @revert_msg_prefix_2 <> rest ->
        rest

      @revert_msg_prefix_3 <> rest ->
        extract_revert_reason_message_wrapper(rest)

      @revert_msg_prefix_4 <> rest ->
        extract_revert_reason_message_wrapper(rest)

      revert_reason_full ->
        revert_reason_full
    end
  end

  defp extract_revert_reason_message_wrapper(revert_reason_message) do
    case revert_reason_message do
      "0x" <> hex ->
        extract_revert_reason_message(hex)

      _ ->
        revert_reason_message
    end
  end

  defp extract_revert_reason_message(hex) do
    case hex do
      @revert_error_method_id <> msg_with_offset ->
        [msg] =
          msg_with_offset
          |> Base.decode16!(case: :mixed)
          |> TypeDecoder.decode_raw([:string])

        msg

      _ ->
        hex
    end
  end

  @doc """
  The `t:Explorer.Chain.Transaction.t/0` or `t:Explorer.Chain.InternalTransaction.t/0` `value` of the `transaction` in
  `unit`.
  """
  @spec value(InternalTransaction.t(), :wei) :: Wei.wei()
  @spec value(InternalTransaction.t(), :gwei) :: Wei.gwei()
  @spec value(InternalTransaction.t(), :ether) :: Wei.ether()
  @spec value(Transaction.t(), :wei) :: Wei.wei()
  @spec value(Transaction.t(), :gwei) :: Wei.gwei()
  @spec value(Transaction.t(), :ether) :: Wei.ether()
  def value(%type{value: value}, unit) when type in [InternalTransaction, Transaction] do
    Wei.to(value, unit)
  end

  def smart_contract_bytecode(address_hash) do
    query =
      from(
        address in Address,
        where: address.hash == ^address_hash,
        select: address.contract_code
      )

    query
    |> Repo.one()
    |> Data.to_string()
  end

  def smart_contract_creation_tx_bytecode(address_hash) do
    creation_tx_query =
      from(
        tx in Transaction,
        left_join: a in Address,
        on: tx.created_contract_address_hash == a.hash,
        where: tx.created_contract_address_hash == ^address_hash,
        select: %{init: tx.input, created_contract_code: a.contract_code}
      )

    tx_input =
      creation_tx_query
      |> Repo.one()

    if tx_input do
      with %{init: input, created_contract_code: created_contract_code} <- tx_input do
        %{init: Data.to_string(input), created_contract_code: Data.to_string(created_contract_code)}
      end
    else
      creation_int_tx_query =
        from(
          itx in InternalTransaction,
          join: t in assoc(itx, :transaction),
          where: itx.created_contract_address_hash == ^address_hash,
          where: t.status == ^1,
          select: %{init: itx.init, created_contract_code: itx.created_contract_code}
        )

      res = creation_int_tx_query |> Repo.one()

      case res do
        %{init: init, created_contract_code: created_contract_code} ->
          init_str = Data.to_string(init)
          created_contract_code_str = Data.to_string(created_contract_code)
          %{init: init_str, created_contract_code: created_contract_code_str}

        _ ->
          nil
      end
    end
  end

  @doc """
  Checks if an address is a contract
  """
  @spec contract_address?(String.t(), non_neg_integer(), Keyword.t()) :: boolean() | :json_rpc_error
  def contract_address?(address_hash, block_number, json_rpc_named_arguments \\ []) do
    {:ok, binary_hash} = Explorer.Chain.Hash.Address.cast(address_hash)

    query =
      from(
        address in Address,
        where: address.hash == ^binary_hash
      )

    address = Repo.one(query)

    cond do
      is_nil(address) ->
        block_quantity = integer_to_quantity(block_number)

        case EthereumJSONRPC.fetch_codes(
               [%{block_quantity: block_quantity, address: address_hash}],
               json_rpc_named_arguments
             ) do
          {:ok, %EthereumJSONRPC.FetchedCodes{params_list: fetched_codes}} ->
            result = List.first(fetched_codes)

            result && !(is_nil(result[:code]) || result[:code] == "" || result[:code] == "0x")

          _ ->
            :json_rpc_error
        end

      is_nil(address.contract_code) ->
        false

      true ->
        true
    end
  end

  @doc """
  Fetches contract creation input data.
  """
  @spec contract_creation_input_data(String.t()) :: nil | String.t()
  def contract_creation_input_data(address_hash) do
    query =
      from(
        address in Address,
        where: address.hash == ^address_hash,
        preload: [:contracts_creation_internal_transaction, :contracts_creation_transaction]
      )

    contract_address = Repo.one(query)

    contract_creation_input_data_from_address(contract_address)
  end

  # credo:disable-for-next-line /Complexity/
  defp contract_creation_input_data_from_address(address) do
    internal_transaction = address && address.contracts_creation_internal_transaction
    transaction = address && address.contracts_creation_transaction

    cond do
      is_nil(address) ->
        ""

      internal_transaction && internal_transaction.input ->
        Data.to_string(internal_transaction.input)

      internal_transaction && internal_transaction.init ->
        Data.to_string(internal_transaction.init)

      transaction && transaction.input ->
        Data.to_string(transaction.input)

      is_nil(transaction) && is_nil(internal_transaction) &&
          not is_nil(address.contract_code) ->
        %Explorer.Chain.Data{bytes: bytes} = address.contract_code
        Base.encode16(bytes, case: :lower)

      true ->
        ""
    end
  end

  @doc """
  Inserts a `t:SmartContract.t/0`.

  As part of inserting a new smart contract, an additional record is inserted for
  naming the address for reference.
  """
  @spec create_smart_contract(map()) :: {:ok, SmartContract.t()} | {:error, Ecto.Changeset.t()}
  def create_smart_contract(attrs \\ %{}, external_libraries \\ [], secondary_sources \\ []) do
    new_contract = %SmartContract{}

    smart_contract_changeset =
      new_contract
      |> SmartContract.changeset(attrs)
      |> Changeset.put_change(:external_libraries, external_libraries)

    new_contract_additional_source = %SmartContractAdditionalSource{}

    smart_contract_additional_sources_changesets =
      if secondary_sources do
        secondary_sources
        |> Enum.map(fn changeset ->
          new_contract_additional_source
          |> SmartContractAdditionalSource.changeset(changeset)
        end)
      else
        []
      end

    address_hash = Changeset.get_field(smart_contract_changeset, :address_hash)

    # Enforce ShareLocks tables order (see docs: sharelocks.md)
    insert_contract_query =
      Multi.new()
      |> Multi.run(:set_address_verified, fn repo, _ -> set_address_verified(repo, address_hash) end)
      |> Multi.run(:clear_primary_address_names, fn repo, _ -> clear_primary_address_names(repo, address_hash) end)
      |> Multi.run(:insert_address_name, fn repo, _ ->
        name = Changeset.get_field(smart_contract_changeset, :name)
        create_address_name(repo, name, address_hash)
      end)
      |> Multi.insert(:smart_contract, smart_contract_changeset)

    insert_contract_query_with_additional_sources =
      smart_contract_additional_sources_changesets
      |> Enum.with_index()
      |> Enum.reduce(insert_contract_query, fn {changeset, index}, multi ->
        Multi.insert(multi, "smart_contract_additional_source_#{Integer.to_string(index)}", changeset)
      end)

    insert_result =
      insert_contract_query_with_additional_sources
      |> Repo.transaction()

    case insert_result do
      {:ok, %{smart_contract: smart_contract}} ->
        {:ok, smart_contract}

      {:error, :smart_contract, changeset, _} ->
        {:error, changeset}

      {:error, :set_address_verified, message, _} ->
        {:error, message}
    end
  end

  defp set_address_verified(repo, address_hash) do
    query =
      from(
        address in Address,
        where: address.hash == ^address_hash
      )

    case repo.update_all(query, set: [verified: true]) do
      {1, _} -> {:ok, []}
      _ -> {:error, "There was an error annotating that the address has been verified."}
    end
  end

  defp set_address_decompiled(repo, address_hash) do
    query =
      from(
        address in Address,
        where: address.hash == ^address_hash
      )

    case repo.update_all(query, set: [decompiled: true]) do
      {1, _} -> {:ok, []}
      _ -> {:error, "There was an error annotating that the address has been decompiled."}
    end
  end

  defp clear_primary_address_names(repo, address_hash) do
    query =
      from(
        address_name in Address.Name,
        where: address_name.address_hash == ^address_hash,
        # Enforce Name ShareLocks order (see docs: sharelocks.md)
        order_by: [asc: :address_hash, asc: :name],
        lock: "FOR UPDATE"
      )

    repo.update_all(
      from(n in Address.Name, join: s in subquery(query), on: n.address_hash == s.address_hash and n.name == s.name),
      set: [primary: false]
    )

    {:ok, []}
  end

  defp create_address_name(repo, name, address_hash) do
    params = %{
      address_hash: address_hash,
      name: name,
      primary: true
    }

    %Address.Name{}
    |> Address.Name.changeset(params)
    |> repo.insert(on_conflict: :nothing, conflict_target: [:address_hash, :name])
  end

  @spec address_hash_to_address_with_source_code(Hash.Address.t()) :: Address.t() | nil
  def address_hash_to_address_with_source_code(address_hash) do
    case Repo.get(Address, address_hash) do
      nil ->
        nil

      address ->
        address_with_smart_contract =
          Repo.preload(address, [:smart_contract, :decompiled_smart_contracts, :smart_contract_additional_sources])

        if address_with_smart_contract.smart_contract do
          formatted_code = format_source_code_output(address_with_smart_contract.smart_contract)

          %{
            address_with_smart_contract
            | smart_contract: %{address_with_smart_contract.smart_contract | contract_source_code: formatted_code}
          }
        else
          address_verified_twin_contract =
            Chain.get_minimal_proxy_template(address_hash) ||
              Chain.get_address_verified_twin_contract(address_hash).verified_contract

          if address_verified_twin_contract do
            formatted_code = format_source_code_output(address_verified_twin_contract)

            %{
              address_with_smart_contract
              | smart_contract: %{
                  address_verified_twin_contract
                  | contract_source_code: formatted_code
                }
            }
          else
            address_with_smart_contract
          end
        end
    end
  end

  defp format_source_code_output(smart_contract) do
    SmartContract.add_submitted_comment(
      smart_contract.contract_source_code,
      smart_contract.inserted_at
    )
  end

  @doc """
  Finds metadata for verification of a contract from verified twins: contracts with the same bytecode
  which were verified previously, returns a single t:SmartContract.t/0
  """
  def get_address_verified_twin_contract(address_hash) do
    case Repo.get(Address, address_hash) do
      nil ->
        %{:verified_contract => nil, :additional_sources => nil}

      target_address ->
        target_address_hash = target_address.hash
        contract_code = target_address.contract_code

        case contract_code do
          %Chain.Data{bytes: contract_code_bytes} ->
            contract_code_md5 =
              Base.encode16(:crypto.hash(:md5, "\\x" <> Base.encode16(contract_code_bytes, case: :lower)),
                case: :lower
              )

            verified_contract_twin_query =
              from(
                address in Address,
                inner_join: smart_contract in SmartContract,
                on: address.hash == smart_contract.address_hash,
                where: fragment("md5(contract_code::text)") == ^contract_code_md5,
                where: address.hash != ^target_address_hash,
                select: smart_contract,
                limit: 1
              )

            verified_contract_twin =
              verified_contract_twin_query
              |> Repo.one(timeout: 10_000)

            verified_contract_twin_additional_sources = get_contract_additional_sources(verified_contract_twin)

            %{
              :verified_contract => verified_contract_twin,
              :additional_sources => verified_contract_twin_additional_sources
            }

          _ ->
            %{:verified_contract => nil, :additional_sources => nil}
        end
    end
  end

  defp get_contract_additional_sources(verified_contract_twin) do
    if verified_contract_twin do
      verified_contract_twin_additional_sources_query =
        from(
          s in SmartContractAdditionalSource,
          where: s.address_hash == ^verified_contract_twin.address_hash
        )

      verified_contract_twin_additional_sources_query
      |> Repo.all()
    else
      []
    end
  end

  def get_minimal_proxy_template(address_hash) do
    minimal_proxy_template =
      case Repo.get(Address, address_hash) do
        nil ->
          nil

        target_address ->
          contract_code = target_address.contract_code

          case contract_code do
            %Chain.Data{bytes: contract_code_bytes} ->
              contract_bytecode = Base.encode16(contract_code_bytes, case: :lower)

              get_minimal_proxy_from_template_code(contract_bytecode)

            _ ->
              nil
          end
      end

    minimal_proxy_template
  end

  defp get_minimal_proxy_from_template_code(contract_bytecode) do
    case contract_bytecode do
      "363d3d373d3d3d363d73" <> <<template_address::binary-size(40)>> <> _ ->
        template_address = "0x" <> template_address

        query =
          from(
            smart_contract in SmartContract,
            where: smart_contract.address_hash == ^template_address,
            select: smart_contract
          )

        template =
          query
          |> Repo.one(timeout: 10_000)

        template

      _ ->
        nil
    end
  end

  @spec address_hash_to_smart_contract(Hash.Address.t()) :: SmartContract.t() | nil
  def address_hash_to_smart_contract(address_hash) do
    query =
      from(
        smart_contract in SmartContract,
        where: smart_contract.address_hash == ^address_hash
      )

    current_smart_contract = Repo.one(query)

    if current_smart_contract do
      current_smart_contract
    else
      address_verified_twin_contract =
        Chain.get_minimal_proxy_template(address_hash) ||
          Chain.get_address_verified_twin_contract(address_hash).verified_contract

      if address_verified_twin_contract do
        Map.put(address_verified_twin_contract, :address_hash, address_hash)
      else
        current_smart_contract
      end
    end
  end

  def smart_contract_verified?(address_hash_str) do
    case string_to_address_hash(address_hash_str) do
      {:ok, address_hash} ->
        query =
          from(
            smart_contract in SmartContract,
            where: smart_contract.address_hash == ^address_hash
          )

        if Repo.one(query), do: true, else: false

      _ ->
        false
    end
  end

  defp fetch_transactions(paging_options \\ nil, from_block \\ nil, to_block \\ nil) do
    Transaction
    |> order_by([transaction], desc: transaction.block_number, desc: transaction.index)
    |> where_block_number_in_period(from_block, to_block)
    |> handle_paging_options(paging_options)
  end

  defp for_parent_transaction(query, %Hash{byte_count: unquote(Hash.Full.byte_count())} = hash) do
    from(
      child in query,
      inner_join: transaction in assoc(child, :transaction),
      where: transaction.hash == ^hash
    )
  end

  defp handle_paging_options(query, nil), do: query

  defp handle_paging_options(query, paging_options) do
    query
    |> page_transaction(paging_options)
    |> limit(^paging_options.page_size)
  end

  defp join_association(query, [{association, nested_preload}], necessity)
       when is_atom(association) and is_atom(nested_preload) do
    case necessity do
      :optional ->
        preload(query, [{^association, ^nested_preload}])

      :required ->
        from(q in query,
          inner_join: a in assoc(q, ^association),
          left_join: b in assoc(a, ^nested_preload),
          preload: [{^association, {a, [{^nested_preload, b}]}}]
        )
    end
  end

  defp join_association(query, association, necessity) when is_atom(association) do
    case necessity do
      :optional ->
        preload(query, ^association)

      :required ->
        from(q in query, inner_join: a in assoc(q, ^association), preload: [{^association, a}])
    end
  end

  defp join_associations(query, necessity_by_association) when is_map(necessity_by_association) do
    Enum.reduce(necessity_by_association, query, fn {association, join}, acc_query ->
      join_association(acc_query, association, join)
    end)
  end

  defp page_addresses(query, %PagingOptions{key: nil}), do: query

  defp page_addresses(query, %PagingOptions{key: {coin_balance, hash}}) do
    from(address in query,
      where:
        (address.fetched_coin_balance == ^coin_balance and address.hash > ^hash) or
          address.fetched_coin_balance < ^coin_balance
    )
  end

  defp page_tokens(query, %PagingOptions{key: nil}), do: query

  defp page_tokens(query, %PagingOptions{key: {holder_count, token_name}}) do
    from(token in query,
      where:
        (token.holder_count == ^holder_count and token.name > ^token_name) or
          token.holder_count < ^holder_count
    )
  end

  defp page_gas_usage(query, %PagingOptions{key: nil}), do: query

  defp page_gas_usage(query, %PagingOptions{key: {total_gas, _}}) do
    from(tx in query,
      where: tx.total_gas < ^total_gas
    )
  end

  defp page_blocks(query, %PagingOptions{key: nil}), do: query

  defp page_blocks(query, %PagingOptions{key: {block_number}}) do
    where(query, [block], block.number < ^block_number)
  end

  defp page_coin_balances(query, %PagingOptions{key: nil}), do: query

  defp page_coin_balances(query, %PagingOptions{key: {block_number}}) do
    where(query, [coin_balance], coin_balance.block_number < ^block_number)
  end

  defp page_internal_transaction(query, %PagingOptions{key: nil}), do: query

  defp page_internal_transaction(query, %PagingOptions{key: {block_number, transaction_index, index}}) do
    where(
      query,
      [internal_transaction],
      internal_transaction.block_number < ^block_number or
        (internal_transaction.block_number == ^block_number and
           internal_transaction.transaction_index < ^transaction_index) or
        (internal_transaction.block_number == ^block_number and
           internal_transaction.transaction_index == ^transaction_index and internal_transaction.index < ^index)
    )
  end

  defp page_internal_transaction(query, %PagingOptions{key: {index}}) do
    where(query, [internal_transaction], internal_transaction.index > ^index)
  end

  defp page_logs(query, %PagingOptions{key: nil}), do: query

  defp page_logs(query, %PagingOptions{key: {index}}) do
    where(query, [log], log.index > ^index)
  end

  defp page_pending_transaction(query, %PagingOptions{key: nil}), do: query

  defp page_pending_transaction(query, %PagingOptions{key: {inserted_at, hash}}) do
    where(
      query,
      [transaction],
      transaction.inserted_at < ^inserted_at or (transaction.inserted_at == ^inserted_at and transaction.hash < ^hash)
    )
  end

  defp page_transaction(query, %PagingOptions{key: nil}), do: query

  defp page_transaction(query, %PagingOptions{is_pending_tx: true} = options),
    do: page_pending_transaction(query, options)

  defp page_transaction(query, %PagingOptions{key: {block_number, index}}) do
    where(
      query,
      [transaction],
      transaction.block_number < ^block_number or
        (transaction.block_number == ^block_number and transaction.index < ^index)
    )
  end

  defp page_transaction(query, %PagingOptions{key: {index}}) do
    where(query, [transaction], transaction.index < ^index)
  end

  @doc """
  Ensures the following conditions are true:

    * excludes internal transactions of type call with no siblings in the
      transaction
    * includes internal transactions of type create, reward, or selfdestruct
      even when they are alone in the parent transaction

  """
  @spec where_transaction_has_multiple_internal_transactions(Ecto.Query.t()) :: Ecto.Query.t()
  def where_transaction_has_multiple_internal_transactions(query) do
    where(
      query,
      [internal_transaction, transaction],
      internal_transaction.type != ^:call or
        fragment(
          """
          EXISTS (SELECT sibling.*
          FROM internal_transactions AS sibling
          WHERE sibling.transaction_hash = ? AND sibling.index != ?
          )
          """,
          transaction.hash,
          internal_transaction.index
        )
    )
  end

  @doc """
  The current total number of coins minted minus verifiably burned coins.
  """
  @spec total_supply :: non_neg_integer() | nil
  def total_supply do
    supply_module().total() || 0
  end

  @doc """
  The current number coins in the market for trading.
  """
  @spec circulating_supply :: non_neg_integer() | nil
  def circulating_supply do
    supply_module().circulating()
  end

  defp supply_module do
    Application.get_env(:explorer, :supply, Explorer.Chain.Supply.ExchangeRate)
  end

  @doc """
  Calls supply_for_days from the configured supply_module
  """
  def supply_for_days, do: supply_module().supply_for_days(MarketHistoryCache.recent_days_count())

  @doc """
  Streams a lists token contract addresses that haven't been cataloged.
  """
  @spec stream_uncataloged_token_contract_address_hashes(
          initial :: accumulator,
          reducer :: (entry :: Hash.Address.t(), accumulator -> accumulator)
        ) :: {:ok, accumulator}
        when accumulator: term()
  def stream_uncataloged_token_contract_address_hashes(initial, reducer) when is_function(reducer, 2) do
    query =
      from(
        token in Token,
        where: token.cataloged == false,
        select: token.contract_address_hash
      )

    Repo.stream_reduce(query, initial, reducer)
  end

  @spec stream_unfetched_token_instances(
          initial :: accumulator,
          reducer :: (entry :: map(), accumulator -> accumulator)
        ) :: {:ok, accumulator}
        when accumulator: term()
  def stream_unfetched_token_instances(initial, reducer) when is_function(reducer, 2) do
    nft_tokens =
      from(
        token in Token,
        where: token.type == ^"ERC-721" or token.type == ^"ERC-1155",
        select: token.contract_address_hash
      )

    query =
      from(
        token_transfer in TokenTransfer,
        inner_join: token in subquery(nft_tokens),
        on: token.contract_address_hash == token_transfer.token_contract_address_hash,
        left_join: instance in Instance,
        on:
          token_transfer.token_id == instance.token_id and
            token_transfer.token_contract_address_hash == instance.token_contract_address_hash,
        where: is_nil(instance.token_id) and not is_nil(token_transfer.token_id),
        select: %{contract_address_hash: token_transfer.token_contract_address_hash, token_id: token_transfer.token_id}
      )

    distinct_query =
      from(
        q in subquery(query),
        distinct: [q.contract_address_hash, q.token_id]
      )

    Repo.stream_reduce(distinct_query, initial, reducer)
  end

  @doc """
  Streams a list of token contract addresses that have been cataloged.
  """
  @spec stream_cataloged_token_contract_address_hashes(
          initial :: accumulator,
          reducer :: (entry :: Hash.Address.t(), accumulator -> accumulator)
        ) :: {:ok, accumulator}
        when accumulator: term()
  def stream_cataloged_token_contract_address_hashes(initial, reducer, some_time_ago_updated \\ 2880)
      when is_function(reducer, 2) do
    some_time_ago_updated
    |> Token.cataloged_tokens()
    |> order_by(asc: :updated_at)
    |> Repo.stream_reduce(initial, reducer)
  end

  @doc """
  Returns a list of block numbers token transfer `t:Log.t/0`s that don't have an
  associated `t:TokenTransfer.t/0` record.
  """
  def uncataloged_token_transfer_block_numbers do
    query =
      from(l in Log,
        join: t in assoc(l, :transaction),
        left_join: tf in TokenTransfer,
        on: tf.transaction_hash == l.transaction_hash and tf.log_index == l.index,
        where: l.first_topic == unquote(TokenTransfer.constant()),
        where: is_nil(tf.transaction_hash) and is_nil(tf.log_index),
        where: not is_nil(t.block_hash),
        select: t.block_number,
        distinct: t.block_number
      )

    Repo.stream_reduce(query, [], &[&1 | &2])
  end

  @doc """
  Returns a list of token addresses `t:Address.t/0`s that don't have an
  bridged property revealed.
  """
  def unprocessed_token_addresses_to_reveal_bridged_tokens do
    query =
      from(t in Token,
        where: is_nil(t.bridged),
        select: t.contract_address_hash
      )

    Repo.stream_reduce(query, [], &[&1 | &2])
  end

  @doc """
  Processes AMB tokens from mediators addresses provided
  """
  def process_amb_tokens do
    amb_bridge_mediators_var = Application.get_env(:block_scout_web, :amb_bridge_mediators)
    amb_bridge_mediators = (amb_bridge_mediators_var && String.split(amb_bridge_mediators_var, ",")) || []

    json_rpc_named_arguments = Application.get_env(:explorer, :json_rpc_named_arguments)

    foreign_json_rpc = Application.get_env(:block_scout_web, :foreign_json_rpc)

    eth_call_foreign_json_rpc_named_arguments =
      compose_foreign_json_rpc_named_arguments(json_rpc_named_arguments, foreign_json_rpc)

    amb_bridge_mediators
    |> Enum.each(fn amb_bridge_mediator_hash ->
      with {:ok, bridge_contract_hash_resp} <-
             get_bridge_contract_hash(amb_bridge_mediator_hash, json_rpc_named_arguments),
           bridge_contract_hash <- decode_contract_address_hash_response(bridge_contract_hash_resp),
           {:ok, destination_chain_id_resp} <- get_destination_chain_id(bridge_contract_hash, json_rpc_named_arguments),
           foreign_chain_id <- decode_contract_integer_response(destination_chain_id_resp),
           {:ok, home_token_contract_hash_resp} <-
             get_erc677_token_hash(amb_bridge_mediator_hash, json_rpc_named_arguments),
           home_token_contract_hash_string <- decode_contract_address_hash_response(home_token_contract_hash_resp),
           {:ok, home_token_contract_hash} <- Chain.string_to_address_hash(home_token_contract_hash_string),
           {:ok, foreign_mediator_contract_hash_resp} <-
             get_foreign_mediator_contract_hash(amb_bridge_mediator_hash, json_rpc_named_arguments),
           foreign_mediator_contract_hash <- decode_contract_address_hash_response(foreign_mediator_contract_hash_resp),
           {:ok, foreign_token_contract_hash_resp} <-
             get_erc677_token_hash(foreign_mediator_contract_hash, eth_call_foreign_json_rpc_named_arguments),
           foreign_token_contract_hash_string <-
             decode_contract_address_hash_response(foreign_token_contract_hash_resp),
           {:ok, foreign_token_contract_hash} <- Chain.string_to_address_hash(foreign_token_contract_hash_string) do
        insert_bridged_token_metadata(home_token_contract_hash, %{
          foreign_chain_id: foreign_chain_id,
          foreign_token_address_hash: foreign_token_contract_hash,
          custom_metadata: nil,
          custom_cap: nil,
          lp_token: nil,
          type: "amb"
        })

        set_token_bridged_status(home_token_contract_hash, true)
      else
        result ->
          Logger.debug([
            "failed to fetch metadata for token bridged with AMB mediator #{amb_bridge_mediator_hash}",
            inspect(result)
          ])
      end
    end)

    :ok
  end

  @doc """
  Fetches bridged tokens metadata from OmniBridge.
  """
  def fetch_omni_bridged_tokens_metadata(token_addresses) do
    Enum.each(token_addresses, fn token_address_hash ->
      created_from_int_tx_success_query =
        from(
          it in InternalTransaction,
          inner_join: t in assoc(it, :transaction),
          where: it.created_contract_address_hash == ^token_address_hash,
          where: t.status == ^1
        )

      created_from_int_tx_success =
        created_from_int_tx_success_query
        |> Repo.one()

      created_from_tx_query =
        from(
          t in Transaction,
          where: t.created_contract_address_hash == ^token_address_hash
        )

      created_from_tx =
        created_from_tx_query
        |> Repo.all()
        |> Enum.count() > 0

      created_from_int_tx_query =
        from(
          it in InternalTransaction,
          where: it.created_contract_address_hash == ^token_address_hash
        )

      created_from_int_tx =
        created_from_int_tx_query
        |> Repo.all()
        |> Enum.count() > 0

      cond do
        created_from_tx ->
          set_token_bridged_status(token_address_hash, false)

        created_from_int_tx && !created_from_int_tx_success ->
          set_token_bridged_status(token_address_hash, false)

        created_from_int_tx && created_from_int_tx_success ->
          proceed_with_set_omni_status(token_address_hash, created_from_int_tx_success)

        true ->
          :ok
      end
    end)

    :ok
  end

  defp proceed_with_set_omni_status(token_address_hash, created_from_int_tx_success) do
    {:ok, eth_omni_status} =
      extract_omni_bridged_token_metadata_wrapper(
        token_address_hash,
        created_from_int_tx_success,
        :eth_omni_bridge_mediator
      )

    {:ok, bsc_omni_status} =
      if eth_omni_status do
        {:ok, false}
      else
        extract_omni_bridged_token_metadata_wrapper(
          token_address_hash,
          created_from_int_tx_success,
          :bsc_omni_bridge_mediator
        )
      end

    if !eth_omni_status && !bsc_omni_status do
      set_token_bridged_status(token_address_hash, false)
    end
  end

  defp extract_omni_bridged_token_metadata_wrapper(token_address_hash, created_from_int_tx_success, mediator) do
    omni_bridge_mediator = Application.get_env(:block_scout_web, mediator)
    %{transaction_hash: transaction_hash} = created_from_int_tx_success

    if omni_bridge_mediator && omni_bridge_mediator !== "" do
      {:ok, omni_bridge_mediator_hash} = Chain.string_to_address_hash(omni_bridge_mediator)

      created_by_amb_mediator_query =
        from(
          it in InternalTransaction,
          where: it.transaction_hash == ^transaction_hash,
          where: it.to_address_hash == ^omni_bridge_mediator_hash
        )

      created_by_amb_mediator =
        created_by_amb_mediator_query
        |> Repo.all()

      if Enum.count(created_by_amb_mediator) > 0 do
        extract_omni_bridged_token_metadata(
          token_address_hash,
          omni_bridge_mediator,
          omni_bridge_mediator_hash
        )

        {:ok, true}
      else
        {:ok, false}
      end
    end
  end

  defp extract_omni_bridged_token_metadata(token_address_hash, omni_bridge_mediator, omni_bridge_mediator_hash) do
    json_rpc_named_arguments = Application.get_env(:explorer, :json_rpc_named_arguments)

    with {:ok, _} <-
           get_token_interfaces_version_signature(token_address_hash, json_rpc_named_arguments),
         {:ok, foreign_token_address_abi_encoded} <-
           get_foreign_token_address(omni_bridge_mediator, token_address_hash, json_rpc_named_arguments),
         {:ok, bridge_contract_hash_resp} <-
           get_bridge_contract_hash(omni_bridge_mediator_hash, json_rpc_named_arguments) do
      foreign_token_address_hash_string = decode_contract_address_hash_response(foreign_token_address_abi_encoded)
      {:ok, foreign_token_address_hash} = Chain.string_to_address_hash(foreign_token_address_hash_string)

      multi_token_bridge_hash_string = decode_contract_address_hash_response(bridge_contract_hash_resp)

      {:ok, foreign_chain_id_abi_encoded} =
        get_destination_chain_id(multi_token_bridge_hash_string, json_rpc_named_arguments)

      foreign_chain_id = decode_contract_integer_response(foreign_chain_id_abi_encoded)

      foreign_json_rpc = Application.get_env(:block_scout_web, :foreign_json_rpc)

      custom_metadata =
        if foreign_json_rpc == 1 do
          get_bridged_token_custom_metadata(foreign_token_address_hash, json_rpc_named_arguments, foreign_json_rpc)
        else
          nil
        end

      bridged_token_metadata = %{
        foreign_chain_id: foreign_chain_id,
        foreign_token_address_hash: foreign_token_address_hash,
        custom_metadata: custom_metadata,
        custom_cap: nil,
        lp_token: nil,
        type: "omni"
      }

      insert_bridged_token_metadata(token_address_hash, bridged_token_metadata)

      set_token_bridged_status(token_address_hash, true)
    end
  end

  defp get_bridge_contract_hash(mediator_hash, json_rpc_named_arguments) do
    # keccak 256 from bridgeContract()
    bridge_contract_signature = "0xcd596583"

    perform_eth_call_request(bridge_contract_signature, mediator_hash, json_rpc_named_arguments)
  end

  defp get_erc677_token_hash(mediator_hash, json_rpc_named_arguments) do
    # keccak 256 from erc677token()
    erc677_token_signature = "0x18d8f9c9"

    perform_eth_call_request(erc677_token_signature, mediator_hash, json_rpc_named_arguments)
  end

  defp get_foreign_mediator_contract_hash(mediator_hash, json_rpc_named_arguments) do
    # keccak 256 from mediatorContractOnOtherSide()
    mediator_contract_on_other_side_signature = "0x871c0760"

    perform_eth_call_request(mediator_contract_on_other_side_signature, mediator_hash, json_rpc_named_arguments)
  end

  defp get_destination_chain_id(bridge_contract_hash, json_rpc_named_arguments) do
    # keccak 256 from destinationChainId()
    destination_chain_id_signature = "0xb0750611"

    perform_eth_call_request(destination_chain_id_signature, bridge_contract_hash, json_rpc_named_arguments)
  end

  defp get_token_interfaces_version_signature(token_address_hash, json_rpc_named_arguments) do
    # keccak 256 from getTokenInterfacesVersion()
    get_token_interfaces_version_signature = "0x859ba28c"

    perform_eth_call_request(get_token_interfaces_version_signature, token_address_hash, json_rpc_named_arguments)
  end

  defp get_foreign_token_address(omni_bridge_mediator, token_address_hash, json_rpc_named_arguments) do
    # keccak 256 from foreignTokenAddress(address)
    foreign_token_address_signature = "0x47ac7d6a"

    token_address_hash_abi_encoded =
      [token_address_hash.bytes]
      |> TypeEncoder.encode([:address])
      |> Base.encode16()

    foreign_token_address_method = foreign_token_address_signature <> token_address_hash_abi_encoded

    perform_eth_call_request(foreign_token_address_method, omni_bridge_mediator, json_rpc_named_arguments)
  end

  defp perform_eth_call_request(method, destination, json_rpc_named_arguments)
       when not is_nil(json_rpc_named_arguments) do
    method
    |> Contract.eth_call_request(destination, 1, nil, nil)
    |> json_rpc(json_rpc_named_arguments)
  end

  defp perform_eth_call_request(_method, _destination, json_rpc_named_arguments)
       when is_nil(json_rpc_named_arguments) do
    :error
  end

  def decode_contract_address_hash_response(resp) do
    case resp do
      "0x000000000000000000000000" <> address ->
        "0x" <> address

      _ ->
        nil
    end
  end

  def decode_contract_integer_response(resp) do
    case resp do
      "0x" <> integer_encoded ->
        {integer_value, _} = Integer.parse(integer_encoded, 16)
        integer_value

      _ ->
        nil
    end
  end

  defp set_token_bridged_status(token_address_hash, status) do
    case Repo.get(Token, token_address_hash) do
      %Explorer.Chain.Token{bridged: bridged} = target_token ->
        if !bridged do
          token = Changeset.change(target_token, bridged: status)

          Repo.update(token)
        end

      _ ->
        :ok
    end
  end

  defp insert_bridged_token_metadata(token_address_hash, %{
         foreign_chain_id: foreign_chain_id,
         foreign_token_address_hash: foreign_token_address_hash,
         custom_metadata: custom_metadata,
         custom_cap: custom_cap,
         lp_token: lp_token,
         type: type
       }) do
    target_token = Repo.get(Token, token_address_hash)

    if target_token do
      {:ok, _} =
        Repo.insert(
          %BridgedToken{
            home_token_contract_address_hash: token_address_hash,
            foreign_chain_id: foreign_chain_id,
            foreign_token_contract_address_hash: foreign_token_address_hash,
            custom_metadata: custom_metadata,
            custom_cap: custom_cap,
            lp_token: lp_token,
            type: type
          },
          on_conflict: :nothing
        )
    end
  end

  # Fetches custom metadata for bridged tokens from the node.
  # Currently, gets Balancer token composite tokens with their weights
  # from foreign chain 
  defp get_bridged_token_custom_metadata(foreign_token_address_hash, json_rpc_named_arguments, foreign_json_rpc)
       when not is_nil(foreign_json_rpc) and foreign_json_rpc !== "" do
    eth_call_foreign_json_rpc_named_arguments =
      compose_foreign_json_rpc_named_arguments(json_rpc_named_arguments, foreign_json_rpc)

    balancer_custom_metadata(foreign_token_address_hash, eth_call_foreign_json_rpc_named_arguments) ||
      sushiswap_custom_metadata(foreign_token_address_hash, eth_call_foreign_json_rpc_named_arguments)
  end

  defp get_bridged_token_custom_metadata(_foreign_token_address_hash, _json_rpc_named_arguments, foreign_json_rpc)
       when is_nil(foreign_json_rpc) do
    nil
  end

  defp get_bridged_token_custom_metadata(_foreign_token_address_hash, _json_rpc_named_arguments, foreign_json_rpc)
       when foreign_json_rpc == "" do
    nil
  end

  defp balancer_custom_metadata(foreign_token_address_hash, eth_call_foreign_json_rpc_named_arguments) do
    # keccak 256 from getCurrentTokens()
    get_current_tokens_signature = "0xcc77828d"

    case get_current_tokens_signature
         |> Contract.eth_call_request(foreign_token_address_hash, 1, nil, nil)
         |> json_rpc(eth_call_foreign_json_rpc_named_arguments) do
      {:ok, "0x"} ->
        nil

      {:ok, "0x" <> balancer_current_tokens_encoded} ->
        [balancer_current_tokens] =
          try do
            balancer_current_tokens_encoded
            |> Base.decode16!(case: :mixed)
            |> TypeDecoder.decode_raw([{:array, :address}])
          rescue
            _ -> []
          end

        bridged_token_custom_metadata =
          parse_bridged_token_custom_metadata(
            balancer_current_tokens,
            eth_call_foreign_json_rpc_named_arguments,
            foreign_token_address_hash
          )

        if is_map(bridged_token_custom_metadata) do
          tokens = Map.get(bridged_token_custom_metadata, :tokens)
          weights = Map.get(bridged_token_custom_metadata, :weights)

          if tokens == "" do
            nil
          else
            if weights !== "", do: "#{tokens} #{weights}", else: tokens
          end
        else
          nil
        end

      _ ->
        nil
    end
  end

  defp sushiswap_custom_metadata(foreign_token_address_hash, eth_call_foreign_json_rpc_named_arguments) do
    # keccak 256 from token0()
    token0_signature = "0x0dfe1681"

    # keccak 256 from token1()
    token1_signature = "0xd21220a7"

    # keccak 256 from name()
    name_signature = "0x06fdde03"

    # keccak 256 from symbol()
    symbol_signature = "0x95d89b41"

    with {:ok, "0x" <> token0_encoded} <-
           token0_signature
           |> Contract.eth_call_request(foreign_token_address_hash, 1, nil, nil)
           |> json_rpc(eth_call_foreign_json_rpc_named_arguments),
         {:ok, "0x" <> token1_encoded} <-
           token1_signature
           |> Contract.eth_call_request(foreign_token_address_hash, 2, nil, nil)
           |> json_rpc(eth_call_foreign_json_rpc_named_arguments) do
      token0_hash = parse_contract_response(token0_encoded, :address)
      token1_hash = parse_contract_response(token1_encoded, :address)

      if token0_hash && token1_hash do
        token0_hash_str = "0x" <> Base.encode16(token0_hash, case: :lower)
        token1_hash_str = "0x" <> Base.encode16(token1_hash, case: :lower)

        with {:ok, "0x" <> token0_name_encoded} <-
               name_signature
               |> Contract.eth_call_request(token0_hash_str, 1, nil, nil)
               |> json_rpc(eth_call_foreign_json_rpc_named_arguments),
             {:ok, "0x" <> token1_name_encoded} <-
               name_signature
               |> Contract.eth_call_request(token1_hash_str, 2, nil, nil)
               |> json_rpc(eth_call_foreign_json_rpc_named_arguments),
             {:ok, "0x" <> token0_symbol_encoded} <-
               symbol_signature
               |> Contract.eth_call_request(token0_hash_str, 1, nil, nil)
               |> json_rpc(eth_call_foreign_json_rpc_named_arguments),
             {:ok, "0x" <> token1_symbol_encoded} <-
               symbol_signature
               |> Contract.eth_call_request(token1_hash_str, 2, nil, nil)
               |> json_rpc(eth_call_foreign_json_rpc_named_arguments) do
          token0_name = parse_contract_response(token0_name_encoded, :string, {:bytes, 32})
          token1_name = parse_contract_response(token1_name_encoded, :string, {:bytes, 32})
          token0_symbol = parse_contract_response(token0_symbol_encoded, :string, {:bytes, 32})
          token1_symbol = parse_contract_response(token1_symbol_encoded, :string, {:bytes, 32})

          "#{token0_name}/#{token1_name} (#{token0_symbol}/#{token1_symbol})"
        else
          _ ->
            nil
        end
      else
        nil
      end
    else
      _ ->
        nil
    end
  end

  def calc_lp_tokens_total_liqudity do
    json_rpc_named_arguments = Application.get_env(:explorer, :json_rpc_named_arguments)
    foreign_json_rpc = Application.get_env(:block_scout_web, :foreign_json_rpc)
    bridged_mainnet_tokens_list = BridgedToken.get_unprocessed_mainnet_lp_tokens_list()

    Enum.each(bridged_mainnet_tokens_list, fn bridged_token ->
      case calc_sushiswap_lp_tokens_cap(
             bridged_token.home_token_contract_address_hash,
             bridged_token.foreign_token_contract_address_hash,
             json_rpc_named_arguments,
             foreign_json_rpc
           ) do
        {:ok, new_custom_cap} ->
          bridged_token
          |> Changeset.change(%{custom_cap: new_custom_cap, lp_token: true})
          |> Repo.update()

        {:error, :not_lp_token} ->
          bridged_token
          |> Changeset.change(%{lp_token: false})
          |> Repo.update()
      end
    end)

    Logger.debug(fn -> "Total liqudity fetched for LP tokens" end)
  end

  defp calc_sushiswap_lp_tokens_cap(
         home_token_contract_address_hash,
         foreign_token_address_hash,
         json_rpc_named_arguments,
         foreign_json_rpc
       ) do
    eth_call_foreign_json_rpc_named_arguments =
      compose_foreign_json_rpc_named_arguments(json_rpc_named_arguments, foreign_json_rpc)

    # keccak 256 from getReserves()
    get_reserves_signature = "0x0902f1ac"

    # keccak 256 from token0()
    token0_signature = "0x0dfe1681"

    # keccak 256 from token1()
    token1_signature = "0xd21220a7"

    # keccak 256 from totalSupply()
    total_supply_signature = "0x18160ddd"

    with {:ok, "0x" <> get_reserves_encoded} <-
           get_reserves_signature
           |> Contract.eth_call_request(foreign_token_address_hash, 1, nil, nil)
           |> json_rpc(eth_call_foreign_json_rpc_named_arguments),
         {:ok, "0x" <> home_token_total_supply_encoded} <-
           total_supply_signature
           |> Contract.eth_call_request(home_token_contract_address_hash, 1, nil, nil)
           |> json_rpc(json_rpc_named_arguments),
         [reserve0, reserve1, _] <-
           parse_contract_response(get_reserves_encoded, [{:uint, 112}, {:uint, 112}, {:uint, 32}]),
         {:ok, token0_cap_usd} <-
           get_lp_token_cap(
             home_token_total_supply_encoded,
             token0_signature,
             reserve0,
             foreign_token_address_hash,
             eth_call_foreign_json_rpc_named_arguments
           ),
         {:ok, token1_cap_usd} <-
           get_lp_token_cap(
             home_token_total_supply_encoded,
             token1_signature,
             reserve1,
             foreign_token_address_hash,
             eth_call_foreign_json_rpc_named_arguments
           ) do
      total_lp_cap = Decimal.add(token0_cap_usd, token1_cap_usd)
      {:ok, total_lp_cap}
    else
      _ ->
        {:error, :not_lp_token}
    end
  end

  defp get_lp_token_cap(
         home_token_total_supply_encoded,
         token_signature,
         reserve,
         foreign_token_address_hash,
         eth_call_foreign_json_rpc_named_arguments
       ) do
    # keccak 256 from decimals()
    decimals_signature = "0x313ce567"

    # keccak 256 from totalSupply()
    total_supply_signature = "0x18160ddd"

    home_token_total_supply =
      home_token_total_supply_encoded
      |> parse_contract_response({:uint, 256})
      |> Decimal.new()

    with {:ok, "0x" <> token_encoded} <-
           token_signature
           |> Contract.eth_call_request(foreign_token_address_hash, 1, nil, nil)
           |> json_rpc(eth_call_foreign_json_rpc_named_arguments) do
      token_hash = parse_contract_response(token_encoded, :address)

      if token_hash do
        token_hash_str = "0x" <> Base.encode16(token_hash, case: :lower)

        with {:ok, "0x" <> token_decimals_encoded} <-
               decimals_signature
               |> Contract.eth_call_request(token_hash_str, 1, nil, nil)
               |> json_rpc(eth_call_foreign_json_rpc_named_arguments),
             {:ok, "0x" <> foreign_token_total_supply_encoded} <-
               total_supply_signature
               |> Contract.eth_call_request(foreign_token_address_hash, 1, nil, nil)
               |> json_rpc(eth_call_foreign_json_rpc_named_arguments) do
          token_decimals = parse_contract_response(token_decimals_encoded, {:uint, 256})

          foreign_token_total_supply =
            foreign_token_total_supply_encoded
            |> parse_contract_response({:uint, 256})
            |> Decimal.new()

          token_decimals_divider =
            10
            |> :math.pow(token_decimals)
            |> Decimal.from_float()

          token_cap =
            reserve
            |> Decimal.div(foreign_token_total_supply)
            |> Decimal.mult(home_token_total_supply)
            |> Decimal.div(token_decimals_divider)

          token_price = TokenExchangeRate.fetch_token_exchange_rate_by_address(token_hash_str)

          token_cap_usd =
            if token_price do
              token_price
              |> Decimal.mult(token_cap)
            else
              0
            end

          {:ok, token_cap_usd}
        end
      end
    end
  end

  defp parse_contract_response(abi_encoded_value, types) when is_list(types) do
    values =
      try do
        abi_encoded_value
        |> Base.decode16!(case: :mixed)
        |> TypeDecoder.decode_raw(types)
      rescue
        _ -> [nil]
      end

    values
  end

  defp parse_contract_response(abi_encoded_value, type, emergency_type \\ nil) do
    [value] =
      try do
        [res] = decode_contract_response(abi_encoded_value, type)

        [convert_binary_to_string(res, type)]
      rescue
        _ ->
          if emergency_type do
            try do
              [res] = decode_contract_response(abi_encoded_value, emergency_type)

              [convert_binary_to_string(res, emergency_type)]
            rescue
              _ ->
                [nil]
            end
          else
            [nil]
          end
      end

    value
  end

  defp decode_contract_response(abi_encoded_value, type) do
    abi_encoded_value
    |> Base.decode16!(case: :mixed)
    |> TypeDecoder.decode_raw([type])
  end

  defp convert_binary_to_string(binary, type) do
    case type do
      {:bytes, _} ->
        ContractState.binary_to_string(binary)

      _ ->
        binary
    end
  end

  defp compose_foreign_json_rpc_named_arguments(json_rpc_named_arguments, foreign_json_rpc)
       when foreign_json_rpc != "" do
    {_, eth_call_foreign_json_rpc_named_arguments} =
      Keyword.get_and_update(json_rpc_named_arguments, :transport_options, fn transport_options ->
        {_, updated_transport_options} =
          update_transport_options_set_foreign_json_rpc(transport_options, foreign_json_rpc)

        {transport_options, updated_transport_options}
      end)

    eth_call_foreign_json_rpc_named_arguments
  end

  defp compose_foreign_json_rpc_named_arguments(_json_rpc_named_arguments, foreign_json_rpc)
       when foreign_json_rpc == "" do
    nil
  end

  defp compose_foreign_json_rpc_named_arguments(json_rpc_named_arguments, _foreign_json_rpc)
       when is_nil(json_rpc_named_arguments) do
    nil
  end

  defp update_transport_options_set_foreign_json_rpc(transport_options, foreign_json_rpc) do
    Keyword.get_and_update(transport_options, :method_to_url, fn method_to_url ->
      {_, updated_method_to_url} =
        Keyword.get_and_update(method_to_url, :eth_call, fn eth_call ->
          {eth_call, foreign_json_rpc}
        end)

      {method_to_url, updated_method_to_url}
    end)
  end

  defp parse_bridged_token_custom_metadata(
         balancer_current_tokens,
         eth_call_foreign_json_rpc_named_arguments,
         foreign_token_address_hash
       ) do
    balancer_current_tokens
    |> Enum.reduce(%{:tokens => "", :weights => ""}, fn balancer_token_bytes, balancer_tokens_weights ->
      balancer_token_hash_without_0x =
        balancer_token_bytes
        |> Base.encode16(case: :lower)

      balancer_token_hash = "0x" <> balancer_token_hash_without_0x

      # 95d89b41 = keccak256(symbol())
      symbol_signature = "0x95d89b41"

      case symbol_signature
           |> Contract.eth_call_request(balancer_token_hash, 1, nil, nil)
           |> json_rpc(eth_call_foreign_json_rpc_named_arguments) do
        {:ok, "0x" <> symbol_encoded} ->
          [symbol] =
            symbol_encoded
            |> Base.decode16!(case: :mixed)
            |> TypeDecoder.decode_raw([:string])

          # f1b8a9b7 = keccak256(getNormalizedWeight(address))
          get_normalized_weight_signature = "0xf1b8a9b7"

          get_normalized_weight_arg_abi_encoded =
            [balancer_token_bytes]
            |> TypeEncoder.encode([:address])
            |> Base.encode16(case: :lower)

          get_normalized_weight_abi_encoded = get_normalized_weight_signature <> get_normalized_weight_arg_abi_encoded

          get_normalized_weight_resp =
            get_normalized_weight_abi_encoded
            |> Contract.eth_call_request(foreign_token_address_hash, 1, nil, nil)
            |> json_rpc(eth_call_foreign_json_rpc_named_arguments)

          parse_balancer_weights(get_normalized_weight_resp, balancer_tokens_weights, symbol)

        _ ->
          nil
      end
    end)
  end

  defp parse_balancer_weights(get_normalized_weight_resp, balancer_tokens_weights, symbol) do
    case get_normalized_weight_resp do
      {:ok, "0x" <> normalized_weight_encoded} ->
        [normalized_weight] =
          try do
            normalized_weight_encoded
            |> Base.decode16!(case: :mixed)
            |> TypeDecoder.decode_raw([{:uint, 256}])
          rescue
            _ ->
              []
          end

        normalized_weight_to_100_perc = calc_normalized_weight_to_100_perc(normalized_weight)

        normalized_weight_in_perc =
          normalized_weight_to_100_perc
          |> div(1_000_000_000_000_000_000)

        current_tokens = Map.get(balancer_tokens_weights, :tokens)
        current_weights = Map.get(balancer_tokens_weights, :weights)

        tokens_value = combine_tokens_value(current_tokens, symbol)
        weights_value = combine_weights_value(current_weights, normalized_weight_in_perc)

        %{:tokens => tokens_value, :weights => weights_value}

      _ ->
        nil
    end
  end

  defp calc_normalized_weight_to_100_perc(normalized_weight) do
    if normalized_weight, do: 100 * normalized_weight, else: 0
  end

  defp combine_tokens_value(current_tokens, symbol) do
    if current_tokens == "", do: symbol, else: current_tokens <> "/" <> symbol
  end

  defp combine_weights_value(current_weights, normalized_weight_in_perc) do
    if current_weights == "",
      do: "#{normalized_weight_in_perc}",
      else: current_weights <> "/" <> "#{normalized_weight_in_perc}"
  end

  @doc """
  Fetches a `t:Token.t/0` by an address hash.

  ## Options

      * `:necessity_by_association` - use to load `t:association/0` as `:required` or `:optional`.  If an association is
      `:required`, and the `t:Token.t/0` has no associated record for that association,
      then the `t:Token.t/0` will not be included in the list.
  """
  @spec token_from_address_hash(Hash.Address.t(), [necessity_by_association_option]) ::
          {:ok, Token.t()} | {:error, :not_found}
  def token_from_address_hash(
        %Hash{byte_count: unquote(Hash.Address.byte_count())} = hash,
        options \\ []
      ) do
    necessity_by_association = Keyword.get(options, :necessity_by_association, %{})

    query =
      from(
        t in Token,
        left_join: bt in BridgedToken,
        on: t.contract_address_hash == bt.home_token_contract_address_hash,
        where: t.contract_address_hash == ^hash,
        select: [t, bt]
      )

    query
    |> join_associations(necessity_by_association)
    |> preload(:contract_address)
    |> Repo.one()
    |> case do
      nil ->
        {:error, :not_found}

      [%Token{} = token, %BridgedToken{} = bridged_token] ->
        foreign_token_contract_address_hash = Map.get(bridged_token, :foreign_token_contract_address_hash)
        foreign_chain_id = Map.get(bridged_token, :foreign_chain_id)
        custom_metadata = Map.get(bridged_token, :custom_metadata)
        custom_cap = Map.get(bridged_token, :custom_cap)

        extended_token =
          token
          |> Map.put(:foreign_token_contract_address_hash, foreign_token_contract_address_hash)
          |> Map.put(:foreign_chain_id, foreign_chain_id)
          |> Map.put(:custom_metadata, custom_metadata)
          |> Map.put(:custom_cap, custom_cap)

        {:ok, extended_token}

      [%Token{} = token, nil] ->
        {:ok, token}
    end
  end

  @spec fetch_token_transfers_from_token_hash(Hash.t(), [paging_options]) :: []
  def fetch_token_transfers_from_token_hash(token_address_hash, options \\ []) do
    TokenTransfer.fetch_token_transfers_from_token_hash(token_address_hash, options)
  end

  @spec fetch_token_transfers_from_token_hash_and_token_id(Hash.t(), binary(), [paging_options]) :: []
  def fetch_token_transfers_from_token_hash_and_token_id(token_address_hash, token_id, options \\ []) do
    TokenTransfer.fetch_token_transfers_from_token_hash_and_token_id(token_address_hash, token_id, options)
  end

  @spec count_token_transfers_from_token_hash(Hash.t()) :: non_neg_integer()
  def count_token_transfers_from_token_hash(token_address_hash) do
    TokenTransfer.count_token_transfers_from_token_hash(token_address_hash)
  end

  @spec count_token_transfers_from_token_hash_and_token_id(Hash.t(), binary()) :: non_neg_integer()
  def count_token_transfers_from_token_hash_and_token_id(token_address_hash, token_id) do
    TokenTransfer.count_token_transfers_from_token_hash_and_token_id(token_address_hash, token_id)
  end

  @spec transaction_has_token_transfers?(Hash.t()) :: boolean()
  def transaction_has_token_transfers?(transaction_hash) do
    query = from(tt in TokenTransfer, where: tt.transaction_hash == ^transaction_hash)

    Repo.exists?(query)
  end

  @spec address_has_rewards?(Address.t()) :: boolean()
  def address_has_rewards?(address_hash) do
    query = from(r in Reward, where: r.address_hash == ^address_hash)

    Repo.exists?(query)
  end

  @spec address_tokens_with_balance(Hash.Address.t(), [any()]) :: []
  def address_tokens_with_balance(address_hash, paging_options \\ []) do
    address_hash
    |> Address.Token.list_address_tokens_with_balance(paging_options)
    |> Repo.all()
  end

  @spec find_and_update_replaced_transactions([
          %{
            required(:nonce) => non_neg_integer,
            required(:from_address_hash) => Hash.Address.t(),
            required(:hash) => Hash.t()
          }
        ]) :: {integer(), nil | [term()]}
  def find_and_update_replaced_transactions(transactions, timeout \\ :infinity) do
    query =
      transactions
      |> Enum.reduce(
        Transaction,
        fn %{hash: hash, nonce: nonce, from_address_hash: from_address_hash}, query ->
          from(t in query,
            or_where:
              t.nonce == ^nonce and t.from_address_hash == ^from_address_hash and t.hash != ^hash and
                not is_nil(t.block_number)
          )
        end
      )
      # Enforce Transaction ShareLocks order (see docs: sharelocks.md)
      |> order_by(asc: :hash)
      |> lock("FOR UPDATE")

    hashes = Enum.map(transactions, & &1.hash)

    transactions_to_update =
      from(pending in Transaction,
        join: duplicate in subquery(query),
        on: duplicate.nonce == pending.nonce,
        on: duplicate.from_address_hash == pending.from_address_hash,
        where: pending.hash in ^hashes and is_nil(pending.block_hash)
      )

    Repo.update_all(transactions_to_update, [set: [error: "dropped/replaced", status: :error]], timeout: timeout)
  end

  @spec update_replaced_transactions([
          %{
            required(:nonce) => non_neg_integer,
            required(:from_address_hash) => Hash.Address.t(),
            required(:block_hash) => Hash.Full.t()
          }
        ]) :: {integer(), nil | [term()]}
  def update_replaced_transactions(transactions, timeout \\ :infinity) do
    filters =
      transactions
      |> Enum.filter(fn transaction ->
        transaction.block_hash && transaction.nonce && transaction.from_address_hash
      end)
      |> Enum.map(fn transaction ->
        {transaction.nonce, transaction.from_address_hash}
      end)
      |> Enum.uniq()

    if Enum.empty?(filters) do
      {:ok, []}
    else
      query =
        filters
        |> Enum.reduce(Transaction, fn {nonce, from_address}, query ->
          from(t in query,
            or_where: t.nonce == ^nonce and t.from_address_hash == ^from_address and is_nil(t.block_hash)
          )
        end)
        # Enforce Transaction ShareLocks order (see docs: sharelocks.md)
        |> order_by(asc: :hash)
        |> lock("FOR UPDATE")

      Repo.update_all(
        from(t in Transaction, join: s in subquery(query), on: t.hash == s.hash),
        [set: [error: "dropped/replaced", status: :error]],
        timeout: timeout
      )
    end
  end

  @spec upsert_token_instance(map()) :: {:ok, Instance.t()} | {:error, Ecto.Changeset.t()}
  def upsert_token_instance(params) do
    changeset = Instance.changeset(%Instance{}, params)

    Repo.insert(changeset,
      on_conflict: :replace_all,
      conflict_target: [:token_id, :token_contract_address_hash]
    )
  end

  @doc """
  Update a new `t:Token.t/0` record.

  As part of updating token, an additional record is inserted for
  naming the address for reference if a name is provided for a token.
  """
  @spec update_token(Token.t(), map()) :: {:ok, Token.t()} | {:error, Ecto.Changeset.t()}
  def update_token(%Token{contract_address_hash: address_hash} = token, params \\ %{}) do
    token_changeset = Token.changeset(token, params)
    address_name_changeset = Address.Name.changeset(%Address.Name{}, Map.put(params, :address_hash, address_hash))

    stale_error_field = :contract_address_hash
    stale_error_message = "is up to date"

    token_opts = [
      on_conflict: Runner.Tokens.default_on_conflict(),
      conflict_target: :contract_address_hash,
      stale_error_field: stale_error_field,
      stale_error_message: stale_error_message
    ]

    address_name_opts = [on_conflict: :nothing, conflict_target: [:address_hash, :name]]

    # Enforce ShareLocks tables order (see docs: sharelocks.md)
    insert_result =
      Multi.new()
      |> Multi.run(
        :address_name,
        fn repo, _ ->
          {:ok, repo.insert(address_name_changeset, address_name_opts)}
        end
      )
      |> Multi.run(:token, fn repo, _ ->
        with {:error, %Changeset{errors: [{^stale_error_field, {^stale_error_message, [_]}}]}} <-
               repo.insert(token_changeset, token_opts) do
          # the original token passed into `update_token/2` as stale error means it is unchanged
          {:ok, token}
        end
      end)
      |> Repo.transaction()

    case insert_result do
      {:ok, %{token: token}} ->
        {:ok, token}

      {:error, :token, changeset, _} ->
        {:error, changeset}
    end
  end

  @spec fetch_last_token_balances(Hash.Address.t()) :: []
  def fetch_last_token_balances(address_hash) do
    address_hash
    |> CurrentTokenBalance.last_token_balances()
    |> Repo.all()
  end

  @spec erc721_token_instance_from_token_id_and_token_address(binary(), Hash.Address.t()) ::
          {:ok, TokenTransfer.t()} | {:error, :not_found}
  def erc721_token_instance_from_token_id_and_token_address(token_id, token_contract_address) do
    query =
      from(tt in TokenTransfer,
        left_join: instance in Instance,
        on: tt.token_contract_address_hash == instance.token_contract_address_hash and tt.token_id == instance.token_id,
        where: tt.token_contract_address_hash == ^token_contract_address and tt.token_id == ^token_id,
        limit: 1,
        select: %{tt | instance: instance}
      )

    case Repo.one(query) do
      nil -> {:error, :not_found}
      token_instance -> {:ok, token_instance}
    end
  end

  defp fetch_coin_balances(address_hash, paging_options) do
    address = Repo.get_by(Address, hash: address_hash)

    if contract?(address) do
      address_hash
      |> CoinBalance.fetch_coin_balances(paging_options)
    else
      address_hash
      |> CoinBalance.fetch_coin_balances_with_txs(paging_options)
    end
  end

  @spec fetch_last_token_balance(Hash.Address.t(), Hash.Address.t()) :: Decimal.t()
  def fetch_last_token_balance(address_hash, token_contract_address_hash) do
    address_hash
    |> CurrentTokenBalance.last_token_balance(token_contract_address_hash)
    |> Repo.one() || Decimal.new(0)
  end

  @spec address_to_coin_balances(Hash.Address.t(), [paging_options]) :: []
  def address_to_coin_balances(address_hash, options) do
    paging_options = Keyword.get(options, :paging_options, @default_paging_options)

    balances_raw =
      address_hash
      |> fetch_coin_balances(paging_options)
      |> page_coin_balances(paging_options)
      |> Repo.all()

    if Enum.empty?(balances_raw) do
      balances_raw
    else
      balances_raw_filtered =
        balances_raw
        |> Enum.filter(fn balance -> balance.value end)

      min_block_number =
        balances_raw_filtered
        |> Enum.min_by(fn balance -> balance.block_number end, fn -> %{} end)
        |> Map.get(:block_number)

      max_block_number =
        balances_raw_filtered
        |> Enum.max_by(fn balance -> balance.block_number end, fn -> %{} end)
        |> Map.get(:block_number)

      min_block_timestamp = find_block_timestamp(min_block_number)
      max_block_timestamp = find_block_timestamp(max_block_number)

      min_block_unix_timestamp =
        min_block_timestamp
        |> Timex.to_unix()

      max_block_unix_timestamp =
        max_block_timestamp
        |> Timex.to_unix()

      blocks_delta = max_block_number - min_block_number

      balances_with_dates =
        if blocks_delta > 0 do
          balances_raw_filtered
          |> Enum.map(fn balance ->
            date =
              trunc(
                min_block_unix_timestamp +
                  (balance.block_number - min_block_number) * (max_block_unix_timestamp - min_block_unix_timestamp) /
                    blocks_delta
              )

            formatted_date = Timex.from_unix(date)
            %{balance | block_timestamp: formatted_date}
          end)
        else
          balances_raw_filtered
          |> Enum.map(fn balance ->
            date = min_block_unix_timestamp

            formatted_date = Timex.from_unix(date)
            %{balance | block_timestamp: formatted_date}
          end)
        end

      balances_with_dates
      |> Enum.sort(fn balance1, balance2 -> balance1.block_number >= balance2.block_number end)
    end
  end

  def get_coin_balance(address_hash, block_number) do
    query = CoinBalance.fetch_coin_balance(address_hash, block_number)

    Repo.one(query)
  end

  @spec address_to_balances_by_day(Hash.Address.t()) :: [balance_by_day]
  def address_to_balances_by_day(address_hash) do
    latest_block_timestamp =
      address_hash
      |> CoinBalance.last_coin_balance_timestamp()
      |> Repo.one()

    address_hash
    |> CoinBalanceDaily.balances_by_day()
    |> Repo.all()
    |> Enum.sort_by(fn %{date: d} -> {d.year, d.month, d.day} end)
    |> replace_last_value(latest_block_timestamp)
    |> normalize_balances_by_day()
  end

  # https://github.com/blockscout/blockscout/issues/2658
  defp replace_last_value(items, %{value: value, timestamp: timestamp}) do
    List.replace_at(items, -1, %{date: Date.convert!(timestamp, Calendar.ISO), value: value})
  end

  defp replace_last_value(items, _), do: items

  defp normalize_balances_by_day(balances_by_day) do
    result =
      balances_by_day
      |> Enum.filter(fn day -> day.value end)
      |> Enum.map(fn day -> Map.update!(day, :date, &to_string(&1)) end)
      |> Enum.map(fn day -> Map.update!(day, :value, &Wei.to(&1, :ether)) end)

    today = Date.to_string(NaiveDateTime.utc_now())

    if Enum.count(result) > 0 && !Enum.any?(result, fn map -> map[:date] == today end) do
      List.flatten([result | [%{date: today, value: List.last(result)[:value]}]])
    else
      result
    end
  end

  @spec fetch_token_holders_from_token_hash(Hash.Address.t(), [paging_options]) :: [TokenBalance.t()]
  def fetch_token_holders_from_token_hash(contract_address_hash, options \\ []) do
    contract_address_hash
    |> CurrentTokenBalance.token_holders_ordered_by_value(options)
    |> Repo.all()
  end

  @spec count_token_holders_from_token_hash(Hash.Address.t()) :: non_neg_integer()
  def count_token_holders_from_token_hash(contract_address_hash) do
    query = from(ctb in CurrentTokenBalance.token_holders_query(contract_address_hash), select: fragment("COUNT(*)"))

    Repo.one!(query, timeout: :infinity)
  end

  @spec address_to_unique_tokens(Hash.Address.t(), [paging_options]) :: [TokenTransfer.t()]
  def address_to_unique_tokens(contract_address_hash, options \\ []) do
    paging_options = Keyword.get(options, :paging_options, @default_paging_options)

    contract_address_hash
    |> TokenTransfer.address_to_unique_tokens()
    |> TokenTransfer.page_token_transfer(paging_options)
    |> limit(^paging_options.page_size)
    |> Repo.all()
  end

  @spec data() :: Dataloader.Ecto.t()
  def data, do: DataloaderEcto.new(Repo)

  def list_decompiled_contracts(limit, offset, not_decompiled_with_version \\ nil) do
    query =
      from(
        address in Address,
        where: address.contract_code != <<>>,
        where: not is_nil(address.contract_code),
        where: address.decompiled == true,
        limit: ^limit,
        offset: ^offset,
        order_by: [asc: address.inserted_at],
        preload: [:smart_contract]
      )

    query
    |> reject_decompiled_with_version(not_decompiled_with_version)
    |> Repo.all()
  end

  @spec transaction_token_transfer_type(Transaction.t()) ::
          :erc20 | :erc721 | :erc1155 | :token_transfer | nil
  def transaction_token_transfer_type(
        %Transaction{
          status: :ok,
          created_contract_address_hash: nil,
          input: input,
          value: value
        } = transaction
      ) do
    zero_wei = %Wei{value: Decimal.new(0)}
    result = find_token_transfer_type(transaction, input, value)

    if is_nil(result) && Enum.count(transaction.token_transfers) > 0 && value == zero_wei,
      do: :token_transfer,
      else: result
  rescue
    _ -> nil
  end

  def transaction_token_transfer_type(_), do: nil

  defp find_token_transfer_type(transaction, input, value) do
    zero_wei = %Wei{value: Decimal.new(0)}

    # https://github.com/OpenZeppelin/openzeppelin-solidity/blob/master/contracts/token/ERC721/ERC721.sol#L35
    case {to_string(input), value} do
      # transferFrom(address,address,uint256)
      {"0x23b872dd" <> params, ^zero_wei} ->
        types = [:address, :address, {:uint, 256}]
        [from_address, to_address, _value] = decode_params(params, types)

        find_erc721_token_transfer(transaction.token_transfers, {from_address, to_address})

      # safeTransferFrom(address,address,uint256)
      {"0x42842e0e" <> params, ^zero_wei} ->
        types = [:address, :address, {:uint, 256}]
        [from_address, to_address, _value] = decode_params(params, types)

        find_erc721_token_transfer(transaction.token_transfers, {from_address, to_address})

      # safeTransferFrom(address,address,uint256,bytes)
      {"0xb88d4fde" <> params, ^zero_wei} ->
        types = [:address, :address, {:uint, 256}, :bytes]
        [from_address, to_address, _value, _data] = decode_params(params, types)

        find_erc721_token_transfer(transaction.token_transfers, {from_address, to_address})

      # safeTransferFrom(address,address,uint256,uint256,bytes)
      {"0xf242432a" <> params, ^zero_wei} ->
        types = [:address, :address, {:uint, 256}, {:uint, 256}, :bytes]
        [from_address, to_address, _id, _value, _data] = decode_params(params, types)

        find_erc1155_token_transfer(transaction.token_transfers, {from_address, to_address})

      # safeBatchTransferFrom(address,address,uint256[],uint256[],bytes)
      {"0x2eb2c2d6" <> params, ^zero_wei} ->
        types = [:address, :address, [{:uint, 256}], [{:uint, 256}], :bytes]
        [from_address, to_address, _ids, _values, _data] = decode_params(params, types)

        find_erc1155_token_transfer(transaction.token_transfers, {from_address, to_address})

      {"0xf907fc5b" <> _params, ^zero_wei} ->
        :erc20

      # check for ERC-20 or for old ERC-721, ERC-1155 token versions
      {unquote(TokenTransfer.transfer_function_signature()) <> params, ^zero_wei} ->
        types = [:address, {:uint, 256}]

        [address, value] = decode_params(params, types)

        decimal_value = Decimal.new(value)

        find_erc721_or_erc20_or_erc1155_token_transfer(transaction.token_transfers, {address, decimal_value})

      _ ->
        nil
    end
  end

  defp find_erc721_token_transfer(token_transfers, {from_address, to_address}) do
    token_transfer =
      Enum.find(token_transfers, fn token_transfer ->
        token_transfer.from_address_hash.bytes == from_address && token_transfer.to_address_hash.bytes == to_address
      end)

    if token_transfer, do: :erc721
  end

  defp find_erc1155_token_transfer(token_transfers, {from_address, to_address}) do
    token_transfer =
      Enum.find(token_transfers, fn token_transfer ->
        token_transfer.from_address_hash.bytes == from_address && token_transfer.to_address_hash.bytes == to_address
      end)

    if token_transfer, do: :erc1155
  end

  defp find_erc721_or_erc20_or_erc1155_token_transfer(token_transfers, {address, decimal_value}) do
    token_transfer =
      Enum.find(token_transfers, fn token_transfer ->
        token_transfer.to_address_hash.bytes == address && token_transfer.amount == decimal_value
      end)

    if token_transfer do
      case token_transfer.token do
        %Token{type: "ERC-20"} -> :erc20
        %Token{type: "ERC-721"} -> :erc721
        %Token{type: "ERC-1155"} -> :erc1155
        _ -> nil
      end
    else
      :erc20
    end
  end

  defp reject_decompiled_with_version(query, nil), do: query

  defp reject_decompiled_with_version(query, reject_version) do
    from(
      address in query,
      left_join: decompiled_smart_contract in assoc(address, :decompiled_smart_contracts),
      on: decompiled_smart_contract.decompiler_version == ^reject_version,
      where: is_nil(decompiled_smart_contract.address_hash)
    )
  end

  def list_verified_contracts(limit, offset) do
    query =
      from(
        smart_contract in SmartContract,
        order_by: [asc: smart_contract.inserted_at],
        limit: ^limit,
        offset: ^offset,
        preload: [:address]
      )

    query
    |> Repo.all()
    |> Enum.map(fn smart_contract ->
      Map.put(smart_contract.address, :smart_contract, smart_contract)
    end)
  end

  def list_contracts(limit, offset) do
    query =
      from(
        address in Address,
        where: not is_nil(address.contract_code),
        preload: [:smart_contract],
        order_by: [asc: address.inserted_at],
        limit: ^limit,
        offset: ^offset
      )

    Repo.all(query)
  end

  def list_unordered_unverified_contracts(limit, offset) do
    query =
      from(
        address in Address,
        where: address.contract_code != <<>>,
        where: not is_nil(address.contract_code),
        where: fragment("? IS NOT TRUE", address.verified),
        limit: ^limit,
        offset: ^offset
      )

    query
    |> Repo.all()
    |> Enum.map(fn address ->
      %{address | smart_contract: nil}
    end)
  end

  def list_empty_contracts(limit, offset) do
    query =
      from(address in Address,
        where: address.contract_code == <<>>,
        preload: [:smart_contract, :decompiled_smart_contracts],
        order_by: [asc: address.inserted_at],
        limit: ^limit,
        offset: ^offset
      )

    Repo.all(query)
  end

  def list_unordered_not_decompiled_contracts(limit, offset) do
    query =
      from(
        address in Address,
        where: fragment("? IS NOT TRUE", address.verified),
        where: fragment("? IS NOT TRUE", address.decompiled),
        where: address.contract_code != <<>>,
        where: not is_nil(address.contract_code),
        limit: ^limit,
        offset: ^offset
      )

    query
    |> Repo.all()
    |> Enum.map(fn address ->
      %{address | smart_contract: nil}
    end)
  end

  @doc """
  Combined block reward from all the fees.
  """
  @spec block_combined_rewards(Block.t()) :: Wei.t()
  def block_combined_rewards(block) do
    {:ok, value} =
      block.rewards
      |> Enum.reduce(
        0,
        fn block_reward, acc ->
          {:ok, decimal} = Wei.dump(block_reward.reward)

          Decimal.add(decimal, acc)
        end
      )
      |> Wei.cast()

    value
  end

  @doc "Get staking pools from the DB"
  @spec staking_pools(
          filter :: :validator | :active | :inactive,
          paging_options :: PagingOptions.t() | :all,
          address_hash :: Hash.t() | nil,
          filter_banned :: boolean() | nil,
          filter_my :: boolean() | nil
        ) :: [map()]
  def staking_pools(
        filter,
        paging_options \\ @default_paging_options,
        address_hash \\ nil,
        filter_banned \\ false,
        filter_my \\ false
      ) do
    base_query =
      StakingPool
      |> where(is_deleted: false)
      |> staking_pool_filter(filter)
      |> staking_pools_paging_query(paging_options)

    delegator_query =
      if address_hash do
        base_query
        |> join(:left, [p], pd in StakingPoolsDelegator,
          on:
            p.staking_address_hash == pd.staking_address_hash and pd.address_hash == ^address_hash and
              not pd.is_deleted
        )
        |> select([p, pd], %{pool: p, delegator: pd})
      else
        base_query
        |> select([p], %{pool: p, delegator: nil})
      end

    banned_query =
      if filter_banned do
        where(delegator_query, is_banned: true)
      else
        delegator_query
      end

    filtered_query =
      if address_hash && filter_my do
        where(banned_query, [..., pd], not is_nil(pd))
      else
        banned_query
      end

    Repo.all(filtered_query)
  end

  defp staking_pools_paging_query(base_query, :all) do
    base_query
    |> order_by(asc: :staking_address_hash)
  end

  defp staking_pools_paging_query(base_query, paging_options) do
    paging_query =
      base_query
      |> limit(^paging_options.page_size)
      |> order_by(desc: :stakes_ratio, desc: :is_active, asc: :staking_address_hash)

    case paging_options.key do
      {value, address_hash} ->
        where(
          paging_query,
          [p],
          p.stakes_ratio < ^value or
            (p.stakes_ratio == ^value and p.staking_address_hash > ^address_hash)
        )

      _ ->
        paging_query
    end
  end

  @doc "Get count of staking pools from the DB"
  @spec staking_pools_count(filter :: :validator | :active | :inactive) :: integer
  def staking_pools_count(filter) do
    StakingPool
    |> where(is_deleted: false)
    |> staking_pool_filter(filter)
    |> Repo.aggregate(:count, :staking_address_hash)
  end

  @doc "Get sum of delegators count from the DB"
  @spec delegators_count_sum(filter :: :validator | :active | :inactive) :: integer
  def delegators_count_sum(filter) do
    StakingPool
    |> where(is_deleted: false)
    |> staking_pool_filter(filter)
    |> Repo.aggregate(:sum, :delegators_count)
  end

  @doc "Get sum of total staked amount from the DB"
  @spec total_staked_amount_sum(filter :: :validator | :active | :inactive) :: integer
  def total_staked_amount_sum(filter) do
    StakingPool
    |> where(is_deleted: false)
    |> staking_pool_filter(filter)
    |> Repo.aggregate(:sum, :total_staked_amount)
  end

  defp staking_pool_filter(query, :validator) do
    where(query, is_validator: true)
  end

  defp staking_pool_filter(query, :active) do
    where(query, is_active: true)
  end

  defp staking_pool_filter(query, :inactive) do
    where(query, is_active: false)
  end

  def staking_pool(staking_address_hash) do
    Repo.get_by(StakingPool, staking_address_hash: staking_address_hash)
  end

  def staking_pool_names(staking_addresses) do
    StakingPool
    |> where([p], p.staking_address_hash in ^staking_addresses and p.is_deleted == false)
    |> select([:staking_address_hash, :name])
    |> Repo.all()
  end

  def staking_pool_delegators(staking_address_hash, show_snapshotted_data) do
    query =
      from(
        d in StakingPoolsDelegator,
        where:
          d.staking_address_hash == ^staking_address_hash and
            (d.is_active == true or (^show_snapshotted_data and d.snapshotted_stake_amount > 0 and d.is_active != true)),
        order_by: [desc: d.stake_amount]
      )

    query
    |> Repo.all()
  end

  def staking_pool_snapshotted_delegator_data_for_apy do
    query =
      from(
        d in StakingPoolsDelegator,
        select: %{
          :staking_address_hash => fragment("DISTINCT ON (?) ?", d.staking_address_hash, d.staking_address_hash),
          :snapshotted_reward_ratio => d.snapshotted_reward_ratio,
          :snapshotted_stake_amount => d.snapshotted_stake_amount
        },
        where: d.staking_address_hash != d.address_hash and d.snapshotted_stake_amount > 0
      )

    query
    |> Repo.all()
  end

  def staking_pool_snapshotted_inactive_delegators_count(staking_address_hash) do
    query =
      from(
        d in StakingPoolsDelegator,
        where:
          d.staking_address_hash == ^staking_address_hash and
            d.snapshotted_stake_amount > 0 and
            d.is_active != true,
        select: fragment("count(*)")
      )

    query
    |> Repo.one()
  end

  def staking_pool_delegator(staking_address_hash, address_hash) do
    Repo.get_by(StakingPoolsDelegator,
      staking_address_hash: staking_address_hash,
      address_hash: address_hash,
      is_deleted: false
    )
  end

  def get_total_staked_and_ordered(address_hash) do
    StakingPoolsDelegator
    |> where([delegator], delegator.address_hash == ^address_hash and not delegator.is_deleted)
    |> select([delegator], %{
      stake_amount: coalesce(sum(delegator.stake_amount), 0),
      ordered_withdraw: coalesce(sum(delegator.ordered_withdraw), 0)
    })
    |> Repo.one()
  end

  defp with_decompiled_code_flag(query, _hash, false), do: query

  defp with_decompiled_code_flag(query, hash, true) do
    has_decompiled_code_query =
      from(decompiled_contract in DecompiledSmartContract,
        where: decompiled_contract.address_hash == ^hash,
        limit: 1,
        select: %{has_decompiled_code?: not is_nil(decompiled_contract.address_hash)}
      )

    from(
      address in query,
      left_join: decompiled_code in subquery(has_decompiled_code_query),
      select_merge: %{has_decompiled_code?: decompiled_code.has_decompiled_code?}
    )
  end

  defp decode_params(params, types) do
    params
    |> Base.decode16!(case: :mixed)
    |> TypeDecoder.decode_raw(types)
  end

  @doc """
  Checks if an `t:Explorer.Chain.Address.t/0` with the given `hash` exists.

  Returns `:ok` if found

      iex> {:ok, %Explorer.Chain.Address{hash: hash}} = Explorer.Chain.create_address(
      ...>   %{hash: "0x5aaeb6053f3e94c9b9a09f33669435e7ef1beaed"}
      ...> )
      iex> Explorer.Chain.check_address_exists(hash)
      :ok

  Returns `:not_found` if not found

      iex> {:ok, hash} = Explorer.Chain.string_to_address_hash("0x5aaeb6053f3e94c9b9a09f33669435e7ef1beaed")
      iex> Explorer.Chain.check_address_exists(hash)
      :not_found

  """
  @spec check_address_exists(Hash.Address.t()) :: :ok | :not_found
  def check_address_exists(address_hash) do
    address_hash
    |> address_exists?()
    |> boolean_to_check_result()
  end

  @doc """
  Checks if an `t:Explorer.Chain.Address.t/0` with the given `hash` exists.

  Returns `true` if found

      iex> {:ok, %Explorer.Chain.Address{hash: hash}} = Explorer.Chain.create_address(
      ...>   %{hash: "0x5aaeb6053f3e94c9b9a09f33669435e7ef1beaed"}
      ...> )
      iex> Explorer.Chain.address_exists?(hash)
      true

  Returns `false` if not found

      iex> {:ok, hash} = Explorer.Chain.string_to_address_hash("0x5aaeb6053f3e94c9b9a09f33669435e7ef1beaed")
      iex> Explorer.Chain.address_exists?(hash)
      false

  """
  @spec address_exists?(Hash.Address.t()) :: boolean()
  def address_exists?(address_hash) do
    query =
      from(
        address in Address,
        where: address.hash == ^address_hash
      )

    Repo.exists?(query)
  end

  @doc """
  Checks if it exists an `t:Explorer.Chain.Address.t/0` that has the provided
  `t:Explorer.Chain.Address.t/0` `hash` and a contract.

  Returns `:ok` if found and `:not_found` otherwise.
  """
  @spec check_contract_address_exists(Hash.Address.t()) :: :ok | :not_found
  def check_contract_address_exists(address_hash) do
    address_hash
    |> contract_address_exists?()
    |> boolean_to_check_result()
  end

  @doc """
  Checks if it exists an `t:Explorer.Chain.Address.t/0` that has the provided
  `t:Explorer.Chain.Address.t/0` `hash` and a contract.

  Returns `true` if found and `false` otherwise.
  """
  @spec contract_address_exists?(Hash.Address.t()) :: boolean()
  def contract_address_exists?(address_hash) do
    query =
      from(
        address in Address,
        where: address.hash == ^address_hash and not is_nil(address.contract_code)
      )

    Repo.exists?(query)
  end

  @doc """
  Checks if it exists a `t:Explorer.Chain.DecompiledSmartContract.t/0` for the
  `t:Explorer.Chain.Address.t/0` with the provided `hash` and with the provided version.

  Returns `:ok` if found and `:not_found` otherwise.
  """
  @spec check_decompiled_contract_exists(Hash.Address.t(), String.t()) :: :ok | :not_found
  def check_decompiled_contract_exists(address_hash, version) do
    address_hash
    |> decompiled_contract_exists?(version)
    |> boolean_to_check_result()
  end

  @doc """
  Checks if it exists a `t:Explorer.Chain.DecompiledSmartContract.t/0` for the
  `t:Explorer.Chain.Address.t/0` with the provided `hash` and with the provided version.

  Returns `true` if found and `false` otherwise.
  """
  @spec decompiled_contract_exists?(Hash.Address.t(), String.t()) :: boolean()
  def decompiled_contract_exists?(address_hash, version) do
    query =
      from(contract in DecompiledSmartContract,
        where: contract.address_hash == ^address_hash and contract.decompiler_version == ^version
      )

    Repo.exists?(query)
  end

  @doc """
  Checks if it exists a verified `t:Explorer.Chain.SmartContract.t/0` for the
  `t:Explorer.Chain.Address.t/0` with the provided `hash`.

  Returns `:ok` if found and `:not_found` otherwise.
  """
  @spec check_verified_smart_contract_exists(Hash.Address.t()) :: :ok | :not_found
  def check_verified_smart_contract_exists(address_hash) do
    address_hash
    |> verified_smart_contract_exists?()
    |> boolean_to_check_result()
  end

  @doc """
  Checks if it exists a verified `t:Explorer.Chain.SmartContract.t/0` for the
  `t:Explorer.Chain.Address.t/0` with the provided `hash`.

  Returns `true` if found and `false` otherwise.
  """
  @spec verified_smart_contract_exists?(Hash.Address.t()) :: boolean()
  def verified_smart_contract_exists?(address_hash) do
    query =
      from(
        smart_contract in SmartContract,
        where: smart_contract.address_hash == ^address_hash
      )

    Repo.exists?(query)
  end

  @doc """
  Checks if a `t:Explorer.Chain.Transaction.t/0` with the given `hash` exists.

  Returns `:ok` if found

      iex> %Transaction{hash: hash} = insert(:transaction)
      iex> Explorer.Chain.check_transaction_exists(hash)
      :ok

  Returns `:not_found` if not found

      iex> {:ok, hash} = Explorer.Chain.string_to_transaction_hash(
      ...>   "0x9fc76417374aa880d4449a1f7f31ec597f00b1f6f3dd2d66f4c9c6c445836d8b"
      ...> )
      iex> Explorer.Chain.check_transaction_exists(hash)
      :not_found
  """
  @spec check_transaction_exists(Hash.Full.t()) :: :ok | :not_found
  def check_transaction_exists(hash) do
    hash
    |> transaction_exists?()
    |> boolean_to_check_result()
  end

  @doc """
  Checks if a `t:Explorer.Chain.Transaction.t/0` with the given `hash` exists.

  Returns `true` if found

      iex> %Transaction{hash: hash} = insert(:transaction)
      iex> Explorer.Chain.transaction_exists?(hash)
      true

  Returns `false` if not found

      iex> {:ok, hash} = Explorer.Chain.string_to_transaction_hash(
      ...>   "0x9fc76417374aa880d4449a1f7f31ec597f00b1f6f3dd2d66f4c9c6c445836d8b"
      ...> )
      iex> Explorer.Chain.transaction_exists?(hash)
      false
  """
  @spec transaction_exists?(Hash.Full.t()) :: boolean()
  def transaction_exists?(hash) do
    query =
      from(
        transaction in Transaction,
        where: transaction.hash == ^hash
      )

    Repo.exists?(query)
  end

  @spec block_exists?(Hash.Full.t()) :: boolean()
  def block_exists?(hash) do
    query =
      from(
        block in Block,
        where: block.hash == ^hash
      )

    Repo.exists?(query)
  end

  @doc """
  Checks if a `t:Explorer.Chain.Token.t/0` with the given `hash` exists.

  Returns `:ok` if found

      iex> address = insert(:address)
      iex> insert(:token, contract_address: address)
      iex> Explorer.Chain.check_token_exists(address.hash)
      :ok

  Returns `:not_found` if not found

      iex> {:ok, hash} = Explorer.Chain.string_to_address_hash("0x5aaeb6053f3e94c9b9a09f33669435e7ef1beaed")
      iex> Explorer.Chain.check_token_exists(hash)
      :not_found
  """
  @spec check_token_exists(Hash.Address.t()) :: :ok | :not_found
  def check_token_exists(hash) do
    hash
    |> token_exists?()
    |> boolean_to_check_result()
  end

  @doc """
  Checks if a `t:Explorer.Chain.Token.t/0` with the given `hash` exists.

  Returns `true` if found

      iex> address = insert(:address)
      iex> insert(:token, contract_address: address)
      iex> Explorer.Chain.token_exists?(address.hash)
      true

  Returns `false` if not found

      iex> {:ok, hash} = Explorer.Chain.string_to_address_hash("0x5aaeb6053f3e94c9b9a09f33669435e7ef1beaed")
      iex> Explorer.Chain.token_exists?(hash)
      false
  """
  @spec token_exists?(Hash.Address.t()) :: boolean()
  def token_exists?(hash) do
    query =
      from(
        token in Token,
        where: token.contract_address_hash == ^hash
      )

    Repo.exists?(query)
  end

  @doc """
  Checks if a `t:Explorer.Chain.TokenTransfer.t/0` with the given `hash` and `token_id` exists.

  Returns `:ok` if found

      iex> contract_address = insert(:address)
      iex> token_id = 10
      iex> insert(:token_transfer,
      ...>  from_address: contract_address,
      ...>  token_contract_address: contract_address,
      ...>  token_id: token_id
      ...> )
      iex> Explorer.Chain.check_erc721_token_instance_exists(token_id, contract_address.hash)
      :ok

  Returns `:not_found` if not found

      iex> {:ok, hash} = Explorer.Chain.string_to_address_hash("0x5aaeb6053f3e94c9b9a09f33669435e7ef1beaed")
      iex> Explorer.Chain.check_erc721_token_instance_exists(10, hash)
      :not_found
  """
  @spec check_erc721_token_instance_exists(binary() | non_neg_integer(), Hash.Address.t()) :: :ok | :not_found
  def check_erc721_token_instance_exists(token_id, hash) do
    token_id
    |> erc721_token_instance_exist?(hash)
    |> boolean_to_check_result()
  end

  @doc """
  Checks if a `t:Explorer.Chain.TokenTransfer.t/0` with the given `hash` and `token_id` exists.

  Returns `true` if found

      iex> contract_address = insert(:address)
      iex> token_id = 10
      iex> insert(:token_transfer,
      ...>  from_address: contract_address,
      ...>  token_contract_address: contract_address,
      ...>  token_id: token_id
      ...> )
      iex> Explorer.Chain.erc721_token_instance_exist?(token_id, contract_address.hash)
      true

  Returns `false` if not found

      iex> {:ok, hash} = Explorer.Chain.string_to_address_hash("0x5aaeb6053f3e94c9b9a09f33669435e7ef1beaed")
      iex> Explorer.Chain.erc721_token_instance_exist?(10, hash)
      false
  """
  @spec erc721_token_instance_exist?(binary() | non_neg_integer(), Hash.Address.t()) :: boolean()
  def erc721_token_instance_exist?(token_id, hash) do
    query =
      from(tt in TokenTransfer,
        where: tt.token_contract_address_hash == ^hash and tt.token_id == ^token_id
      )

    Repo.exists?(query)
  end

  defp boolean_to_check_result(true), do: :ok

  defp boolean_to_check_result(false), do: :not_found

  def extract_db_name(db_url) do
    if db_url == nil do
      ""
    else
      db_url
      |> String.split("/")
      |> Enum.take(-1)
      |> Enum.at(0)
    end
  end

  def extract_db_host(db_url) do
    if db_url == nil do
      ""
    else
      db_url
      |> String.split("@")
      |> Enum.take(-1)
      |> Enum.at(0)
      |> String.split(":")
      |> Enum.at(0)
    end
  end

  @doc """
  Fetches the first trace from the Parity trace URL.
  """
  def fetch_first_trace(transactions_params, json_rpc_named_arguments) do
    case EthereumJSONRPC.fetch_first_trace(transactions_params, json_rpc_named_arguments) do
      {:ok, [%{first_trace: first_trace, block_hash: block_hash, json_rpc_named_arguments: json_rpc_named_arguments}]} ->
        format_tx_first_trace(first_trace, block_hash, json_rpc_named_arguments)

      {:error, error} ->
        {:error, error}

      :ignore ->
        :ignore
    end
  end

  def combine_proxy_implementation_abi(proxy_address_hash, abi) when not is_nil(abi) do
    implementation_abi = get_implementation_abi_from_proxy(proxy_address_hash, abi)

    if Enum.empty?(implementation_abi), do: abi, else: implementation_abi ++ abi
  end

  def combine_proxy_implementation_abi(_, abi) when is_nil(abi) do
    []
  end

  def proxy_contract?(address_hash, abi) when not is_nil(abi) do
    implementation_method_abi =
      abi
      |> Enum.find(fn method ->
        Map.get(method, "name") == "implementation" ||
          master_copy_pattern?(method)
      end)

    if implementation_method_abi ||
         get_implementation_address_hash_eip_1967(address_hash) !== "0x0000000000000000000000000000000000000000",
       do: true,
       else: false
  end

  def proxy_contract?(_address_hash, abi) when is_nil(abi), do: false

  def gnosis_safe_contract?(abi) when not is_nil(abi) do
    implementation_method_abi =
      abi
      |> Enum.find(fn method ->
        master_copy_pattern?(method)
      end)

    if implementation_method_abi, do: true, else: false
  end

  def gnosis_safe_contract?(abi) when is_nil(abi), do: false

  def get_implementation_address_hash(proxy_address_hash, abi)
      when not is_nil(proxy_address_hash) and not is_nil(abi) do
    implementation_method_abi =
      abi
      |> Enum.find(fn method ->
        Map.get(method, "name") == "implementation" && Map.get(method, "stateMutability") == "view"
      end)

    master_copy_method_abi =
      abi
      |> Enum.find(fn method ->
        master_copy_pattern?(method)
      end)

    cond do
      implementation_method_abi ->
        get_implementation_address_hash_basic(proxy_address_hash, abi)

      master_copy_method_abi ->
        get_implementation_address_hash_from_master_copy_pattern(proxy_address_hash)

      true ->
        get_implementation_address_hash_eip_1967(proxy_address_hash)
    end
  end

  def get_implementation_address_hash(proxy_address_hash, abi) when is_nil(proxy_address_hash) or is_nil(abi) do
    nil
  end

  defp get_implementation_address_hash_eip_1967(proxy_address_hash) do
    json_rpc_named_arguments = Application.get_env(:explorer, :json_rpc_named_arguments)

    # https://eips.ethereum.org/EIPS/eip-1967
    eip_1967_implementation_storage_pointer = "0x360894a13ba1a3210667c828492db98dca3e2076cc3735a920a3ca505d382bbc"

    {:ok, implementation_address} =
      Contract.eth_get_storage_at_request(
        proxy_address_hash,
        eip_1967_implementation_storage_pointer,
        nil,
        json_rpc_named_arguments
      )

    abi_decode_address_output(implementation_address)
  end

  defp get_implementation_address_hash_basic(proxy_address_hash, abi) do
    # 5c60da1b = keccak256(implementation())
    implementation_address =
      case Reader.query_contract(proxy_address_hash, abi, %{
             "5c60da1b" => []
           }) do
        %{"5c60da1b" => {:ok, [result]}} -> result
        _ -> nil
      end

    address_to_hex(implementation_address)
  end

  defp get_implementation_address_hash_from_master_copy_pattern(proxy_address_hash) do
    json_rpc_named_arguments = Application.get_env(:explorer, :json_rpc_named_arguments)

    master_copy_storage_pointer = "0x0"

    {:ok, implementation_address} =
      Contract.eth_get_storage_at_request(
        proxy_address_hash,
        master_copy_storage_pointer,
        nil,
        json_rpc_named_arguments
      )

    abi_decode_address_output(implementation_address)
  end

  defp master_copy_pattern?(method) do
    Map.get(method, "type") == "constructor" &&
      method
      |> Enum.find(fn item ->
        case item do
          {"inputs", inputs} ->
            master_copy_input?(inputs)

          _ ->
            false
        end
      end)
  end

  defp master_copy_input?(inputs) do
    inputs
    |> Enum.find(fn input ->
      Map.get(input, "name") == "_masterCopy"
    end)
  end

  defp abi_decode_address_output(address) when is_nil(address), do: nil

  defp abi_decode_address_output(address) do
    if String.length(address) > 42 do
      "0x" <> String.slice(address, -40, 40)
    else
      address
    end
  end

  defp address_to_hex(address) do
    if address do
      if String.starts_with?(address, "0x") do
        address
      else
        "0x" <> Base.encode16(address, case: :lower)
      end
    end
  end

  def get_implementation_abi(implementation_address_hash_string) when not is_nil(implementation_address_hash_string) do
    case Chain.string_to_address_hash(implementation_address_hash_string) do
      {:ok, implementation_address_hash} ->
        implementation_smart_contract =
          implementation_address_hash
          |> Chain.address_hash_to_smart_contract()

        if implementation_smart_contract do
          implementation_smart_contract
          |> Map.get(:abi)
        else
          []
        end

      _ ->
        []
    end
  end

  def get_implementation_abi(implementation_address_hash_string) when is_nil(implementation_address_hash_string) do
    []
  end

  def get_implementation_abi_from_proxy(proxy_address_hash, abi)
      when not is_nil(proxy_address_hash) and not is_nil(abi) do
    implementation_method_abi =
      abi
      |> Enum.find(fn method ->
        Map.get(method, "name") == "implementation" ||
          master_copy_pattern?(method)
      end)

    if implementation_method_abi do
      implementation_address_hash_string = get_implementation_address_hash(proxy_address_hash, abi)

      if implementation_address_hash_string do
        get_implementation_abi(implementation_address_hash_string)
      else
        []
      end
    else
      []
    end
  end

  def get_implementation_abi_from_proxy(proxy_address_hash, abi) when is_nil(proxy_address_hash) or is_nil(abi) do
    []
  end

  defp format_tx_first_trace(first_trace, block_hash, json_rpc_named_arguments) do
    {:ok, to_address_hash} =
      if Map.has_key?(first_trace, :to_address_hash) do
        Chain.string_to_address_hash(first_trace.to_address_hash)
      else
        {:ok, nil}
      end

    {:ok, from_address_hash} = Chain.string_to_address_hash(first_trace.from_address_hash)

    {:ok, created_contract_address_hash} =
      if Map.has_key?(first_trace, :created_contract_address_hash) do
        Chain.string_to_address_hash(first_trace.created_contract_address_hash)
      else
        {:ok, nil}
      end

    {:ok, transaction_hash} = Chain.string_to_transaction_hash(first_trace.transaction_hash)

    {:ok, call_type} =
      if Map.has_key?(first_trace, :call_type) do
        CallType.load(first_trace.call_type)
      else
        {:ok, nil}
      end

    {:ok, type} = Type.load(first_trace.type)

    {:ok, input} =
      if Map.has_key?(first_trace, :input) do
        Data.cast(first_trace.input)
      else
        {:ok, nil}
      end

    {:ok, output} =
      if Map.has_key?(first_trace, :output) do
        Data.cast(first_trace.output)
      else
        {:ok, nil}
      end

    {:ok, created_contract_code} =
      if Map.has_key?(first_trace, :created_contract_code) do
        Data.cast(first_trace.created_contract_code)
      else
        {:ok, nil}
      end

    {:ok, init} =
      if Map.has_key?(first_trace, :init) do
        Data.cast(first_trace.init)
      else
        {:ok, nil}
      end

    block_index =
      get_block_index(%{
        transaction_index: first_trace.transaction_index,
        transaction_hash: first_trace.transaction_hash,
        block_number: first_trace.block_number,
        json_rpc_named_arguments: json_rpc_named_arguments
      })

    value = %Wei{value: Decimal.new(first_trace.value)}

    first_trace_formatted =
      first_trace
      |> Map.merge(%{
        block_index: block_index,
        block_hash: block_hash,
        call_type: call_type,
        to_address_hash: to_address_hash,
        created_contract_address_hash: created_contract_address_hash,
        from_address_hash: from_address_hash,
        input: input,
        output: output,
        created_contract_code: created_contract_code,
        init: init,
        transaction_hash: transaction_hash,
        type: type,
        value: value
      })

    {:ok, [first_trace_formatted]}
  end

  defp get_block_index(%{
         transaction_index: transaction_index,
         transaction_hash: transaction_hash,
         block_number: block_number,
         json_rpc_named_arguments: json_rpc_named_arguments
       }) do
    if transaction_index == 0 do
      0
    else
      {:ok, traces} = fetch_block_internal_transactions([block_number], json_rpc_named_arguments)

      sorted_traces =
        traces
        |> Enum.sort_by(&{&1.transaction_index, &1.index})
        |> Enum.with_index()

      {_, block_index} =
        sorted_traces
        |> Enum.find(fn {trace, _} ->
          trace.transaction_index == transaction_index &&
            trace.transaction_hash == transaction_hash
        end)

      block_index
    end
  end

  defp find_block_timestamp(number) do
    Block
    |> where([b], b.number == ^number)
    |> select([b], b.timestamp)
    |> limit(1)
    |> Repo.one()
  end

  def moon_token?(contract_address) do
    reddit_token?(contract_address, :moon_token_addresses)
  end

  def bricks_token?(contract_address) do
    reddit_token?(contract_address, :bricks_token_addresses)
  end

  defp reddit_token?(contract_address, _env_var) when is_nil(contract_address), do: false

  defp reddit_token?(contract_address, env_var) when not is_nil(contract_address) do
    token_addresses_string = Application.get_env(:block_scout_web, env_var)
    contract_address_lower = Base.encode16(contract_address.bytes, case: :lower)

    if token_addresses_string do
      token_addresses =
        try do
          token_addresses_string
          |> String.downcase()
          |> String.split(",")
        rescue
          _ ->
            []
        end

      token_addresses
      |> Enum.any?(fn token ->
        token == "0x" <> contract_address_lower
      end)
    else
      false
    end
  end

  defp from_block(options) do
    Keyword.get(options, :from_block) || nil
  end

  def to_block(options) do
    Keyword.get(options, :to_block) || nil
  end

  def convert_date_to_min_block(date_str) do
    date_format = "{YYYY}-{0M}-{0D}"

    {:ok, date} =
      date_str
      |> Timex.parse(date_format)

    {:ok, day_before} =
      date
      |> Timex.shift(days: -1)
      |> Timex.format(date_format)

    convert_date_to_max_block(day_before)
  end

  def convert_date_to_max_block(date) do
    query =
      from(block in Block,
        where: fragment("DATE(timestamp) = TO_DATE(?, 'YYYY-MM-DD')", ^date),
        select: max(block.number)
      )

    query
    |> Repo.one()
  end

  def total_gas(gas_items) do
    gas_items
    |> Enum.reduce(Decimal.new(0), fn gas_item, acc ->
      if gas_item.total_gas, do: Decimal.add(acc, gas_item.total_gas), else: acc
    end)
  end

  def bridged_tokens_enabled? do
    eth_omni_bridge_mediator = Application.get_env(:block_scout_web, :eth_omni_bridge_mediator)
    bsc_omni_bridge_mediator = Application.get_env(:block_scout_web, :bsc_omni_bridge_mediator)

    (eth_omni_bridge_mediator && eth_omni_bridge_mediator !== "") ||
      (bsc_omni_bridge_mediator && bsc_omni_bridge_mediator !== "")
  end

  def bridged_tokens_eth_enabled? do
    eth_omni_bridge_mediator = Application.get_env(:block_scout_web, :eth_omni_bridge_mediator)

    eth_omni_bridge_mediator && eth_omni_bridge_mediator !== ""
  end

  def bridged_tokens_bsc_enabled? do
    bsc_omni_bridge_mediator = Application.get_env(:block_scout_web, :bsc_omni_bridge_mediator)

    bsc_omni_bridge_mediator && bsc_omni_bridge_mediator !== ""
  end

  def chain_id_display_name(nil), do: ""

  def chain_id_display_name(chain_id) do
    chain_id_int =
      if is_integer(chain_id) do
        chain_id
      else
        chain_id
        |> Decimal.to_integer()
      end

    case chain_id_int do
      1 -> "eth"
      56 -> "bsc"
      _ -> ""
    end
  end

  @doc """
  It is used by `totalfees` API endpoint of `stats` module for retrieving of total fee per day
  """
  @spec get_total_fees_per_day(String.t()) :: {:ok, non_neg_integer() | nil} | {:error, String.t()}
  def get_total_fees_per_day(date_string) do
    case Date.from_iso8601(date_string) do
      {:ok, date} ->
        query =
          from(
            tx_stats in TransactionStats,
            where: tx_stats.date == ^date,
            select: tx_stats.total_fee
          )

        total_fees = Repo.one(query)
        {:ok, total_fees}

      _ ->
        {:error, "An incorrect input date provided. It should be in ISO 8601 format (yyyy-mm-dd)."}
    end
  end

  def chain_id_full_display_name(nil), do: ""

  def chain_id_full_display_name(chain_id) do
    chain_id_int =
      if is_integer(chain_id) do
        chain_id
      else
        chain_id
        |> Decimal.to_integer()
      end

    case chain_id_int do
      1 -> "Ethereum"
      56 -> "BSC"
      _ -> ""
    end
  end

  @spec is_active_validator?(Address.t()) :: boolean()
  def is_active_validator?(address_hash) do
    now = Timex.now()

    one_hour_before =
      now
      |> Timex.shift(hours: -1)

    query =
      from(
        b in Block,
        where: b.miner_hash == ^address_hash,
        where: b.inserted_at >= ^one_hour_before
      )

    Repo.exists?(query)
  end

  @spec amb_eth_tx?(Address.t()) :: boolean()
  def amb_eth_tx?(hash) do
    # "0x59a9a802" - TokensBridgingInitiated(address indexed token, address indexed sender, uint256 value, bytes32 indexed messageId)

    eth_omni_bridge_mediator = String.downcase(System.get_env("ETH_OMNI_BRIDGE_MEDIATOR", ""))

    if eth_omni_bridge_mediator == "" do
      false
    else
      Repo.exists?(
        from(
          l in Log,
          where: l.transaction_hash == ^hash,
          where: fragment("first_topic like '0x59a9a802%'"),
          where: l.address_hash == ^eth_omni_bridge_mediator
        )
      )
    end
  end

  @spec amb_bsc_tx?(Address.t()) :: boolean()
  def amb_bsc_tx?(hash) do
    # "0x59a9a802" - TokensBridgingInitiated(address indexed token, address indexed sender, uint256 value, bytes32 indexed messageId)

    bsc_omni_bridge_mediator = String.downcase(System.get_env("BSC_OMNI_BRIDGE_MEDIATOR", ""))

    if bsc_omni_bridge_mediator == "" do
      false
    else
      Repo.exists?(
        from(
          l in Log,
          where: l.transaction_hash == ^hash,
          where: fragment("first_topic like '0x59a9a802%'"),
          where: l.address_hash == ^bsc_omni_bridge_mediator
        )
      )
    end
  end

  def token_display_name_based_on_bridge_destination(name, foreign_chain_id) do
    cond do
      Decimal.cmp(foreign_chain_id, 1) == :eq ->
        name
        |> String.replace("on xDai", "from Ethereum")

      Decimal.cmp(foreign_chain_id, 56) == :eq ->
        name
        |> String.replace("on xDai", "from BSC")

      true ->
        name
    end
  end

  def token_display_name_based_on_bridge_destination(name, symbol, foreign_chain_id) do
    token_name =
      cond do
        Decimal.cmp(foreign_chain_id, 1) == :eq ->
          name
          |> String.replace("on xDai", "from Ethereum")

        Decimal.cmp(foreign_chain_id, 56) == :eq ->
          name
          |> String.replace("on xDai", "from BSC")

        true ->
          name
      end

    "#{token_name} (#{symbol})"
  end

  @spec get_token_transfer_type(TokenTransfer.t()) ::
          :token_burning | :token_minting | :token_spawning | :token_transfer
  def get_token_transfer_type(transfer) do
    {:ok, burn_address_hash} = Chain.string_to_address_hash(@burn_address_hash_str)

    cond do
      transfer.to_address_hash == burn_address_hash && transfer.from_address_hash !== burn_address_hash ->
        :token_burning

      transfer.to_address_hash !== burn_address_hash && transfer.from_address_hash == burn_address_hash ->
        :token_minting

      transfer.to_address_hash == burn_address_hash && transfer.from_address_hash == burn_address_hash ->
        :token_spawning

      true ->
        :token_transfer
    end
  end
end<|MERGE_RESOLUTION|>--- conflicted
+++ resolved
@@ -454,11 +454,7 @@
 
     options
     |> address_to_transactions_tasks_query()
-<<<<<<< HEAD
-    |> where_block_number_in_period(from_block, to_block)
-=======
     |> Transaction.not_dropped_or_replaced_transacions()
->>>>>>> 69c4648b
     |> join_associations(necessity_by_association)
     |> Transaction.matching_address_queries_list(direction, address_hash)
     |> Enum.map(fn query -> Task.async(fn -> Repo.all(query) end) end)
