defmodule Explorer.Chain.Cache.GasPriceOracle do
  @moduledoc """
  Cache for gas price oracle (safelow/average/fast gas prices).
  """

  require Logger

  import Ecto.Query,
    only: [
      from: 2
    ]

  alias Explorer.Chain.{
    Block,
    Wei
  }

  alias Explorer.Repo

<<<<<<< HEAD
  @default_cache_period :timer.minutes(10)

=======
>>>>>>> e8b55afd
  @num_of_blocks (case Integer.parse(System.get_env("GAS_PRICE_ORACLE_NUM_OF_BLOCKS", "200")) do
                    {integer, ""} -> integer
                    _ -> 200
                  end)

  @safelow (case Integer.parse(System.get_env("GAS_PRICE_ORACLE_SAFELOW_PERCENTILE", "35")) do
              {integer, ""} -> integer
              _ -> 35
            end)

  @average (case Integer.parse(System.get_env("GAS_PRICE_ORACLE_AVERAGE_PERCENTILE", "60")) do
              {integer, ""} -> integer
              _ -> 60
            end)

  @fast (case Integer.parse(System.get_env("GAS_PRICE_ORACLE_FAST_PERCENTILE", "90")) do
           {integer, ""} -> integer
           _ -> 90
         end)

  use Explorer.Chain.MapCache,
    name: :gas_price,
    key: :gas_prices,
    key: :async_task,
    global_ttl: Application.get_env(:explorer, __MODULE__)[:global_ttl],
    ttl_check_interval: :timer.seconds(1),
    callback: &async_task_on_deletion(&1)

  def get_average_gas_price(num_of_blocks, safelow_percentile, average_percentile, fast_percentile) do
    lates_gas_price_query =
      from(
        block in Block,
        left_join: transaction in assoc(block, :transactions),
        where: block.consensus == true,
        where: transaction.status == ^1,
        where: transaction.gas_price > ^0,
        group_by: block.number,
        order_by: [desc: block.number],
        select: min(transaction.gas_price),
        limit: ^num_of_blocks
      )

    latest_gas_prices =
      lates_gas_price_query
      |> Repo.all(timeout: :infinity)

    latest_ordered_gas_prices =
      latest_gas_prices
      |> Enum.map(fn %Wei{value: gas_price} -> Decimal.to_integer(gas_price) end)

    safelow_gas_price = gas_price_percentile_to_gwei(latest_ordered_gas_prices, safelow_percentile)
    average_gas_price = gas_price_percentile_to_gwei(latest_ordered_gas_prices, average_percentile)
    fast_gas_price = gas_price_percentile_to_gwei(latest_ordered_gas_prices, fast_percentile)

    gas_prices = %{
      "slow" => safelow_gas_price,
      "average" => average_gas_price,
      "fast" => fast_gas_price
    }

    {:ok, gas_prices}
  catch
    error ->
      {:error, error}
  end

  defp handle_fallback(:gas_prices) do
    # This will get the task PID if one exists and launch a new task if not
    # See next `handle_fallback` definition
    get_async_task()

    {:return, nil}
  end

  defp handle_fallback(:async_task) do
    # If this gets called it means an async task was requested, but none exists
    # so a new one needs to be launched
    {:ok, task} =
      Task.start(fn ->
        try do
          result = get_average_gas_price(@num_of_blocks, @safelow, @average, @fast)

          set_all(result)
        rescue
          e ->
            Logger.debug([
              "Coudn't update gas used gas_prices",
              Exception.format(:error, e, __STACKTRACE__)
            ])
        end

        set_async_task(nil)
      end)

    {:update, task}
  end

  defp gas_price_percentile_to_gwei(gas_prices, percentile) do
    gas_price_wei = percentile(gas_prices, percentile)

    if gas_price_wei do
      gas_price_gwei = Wei.to(%Wei{value: Decimal.from_float(gas_price_wei)}, :gwei)

      gas_price_gwei_float = gas_price_gwei |> Decimal.to_float()

      if gas_price_gwei_float > 0.01 do
        gas_price_gwei_float
        |> Float.ceil(2)
      else
        gas_price_gwei_float
      end
    else
      nil
    end
  end

  @spec percentile(list, number) :: number | nil
  defp percentile([], _), do: nil
  defp percentile([x], _), do: x
  defp percentile(list, 0), do: Enum.min(list)
  defp percentile(list, 100), do: Enum.max(list)

  defp percentile(list, n) when is_list(list) and is_number(n) do
    s = Enum.sort(list)
    r = n / 100.0 * (length(list) - 1)
    f = :erlang.trunc(r)
    lower = Enum.at(s, f)
    upper = Enum.at(s, f + 1)
    lower + (upper - lower) * (r - f)
  end

  # By setting this as a `callback` an async task will be started each time the
  # `gas_prices` expires (unless there is one already running)
  defp async_task_on_deletion({:delete, _, :gas_prices}), do: get_async_task()

  defp async_task_on_deletion(_data), do: nil
end<|MERGE_RESOLUTION|>--- conflicted
+++ resolved
@@ -17,11 +17,6 @@
 
   alias Explorer.Repo
 
-<<<<<<< HEAD
-  @default_cache_period :timer.minutes(10)
-
-=======
->>>>>>> e8b55afd
   @num_of_blocks (case Integer.parse(System.get_env("GAS_PRICE_ORACLE_NUM_OF_BLOCKS", "200")) do
                     {integer, ""} -> integer
                     _ -> 200
