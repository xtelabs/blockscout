--- conflicted
+++ resolved
@@ -47,23 +47,6 @@
         end
       end)
 
-<<<<<<< HEAD
-=======
-    final_query_no_token_id =
-      if query_no_token_id == initial_query_no_token_id do
-        nil
-      else
-        from(
-          token in query_no_token_id,
-          # Enforce Token ShareLocks order (see docs: sharelocks.md)
-          order_by: [
-            token.contract_address_hash
-          ],
-          lock: "FOR NO KEY UPDATE"
-        )
-      end
-
->>>>>>> 8464e825
     final_query_with_token_id =
       if query_with_token_id == initial_query_with_token_id do
         nil
