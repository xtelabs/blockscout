--- conflicted
+++ resolved
@@ -11,16 +11,8 @@
   @impl Stage
   def runners,
     do: [
-<<<<<<< HEAD
       # Runner.Address.CoinBalances,
-      Runner.StakingPools,
-      Runner.StakingPoolsDelegators
       # Runner.Address.CoinBalancesDaily
-=======
-      Runner.Address.CoinBalances,
-      Runner.Blocks,
-      Runner.Address.CoinBalancesDaily
->>>>>>> cd14ef1e
     ]
 
   @impl Stage
