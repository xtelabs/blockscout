defmodule Explorer.MarketTest do
  use Explorer.DataCase, async: false

  alias Explorer.Market
  alias Explorer.Market.MarketHistory
  alias Explorer.Repo

  setup do
    Supervisor.terminate_child(Explorer.Supervisor, {ConCache, Explorer.Chain.Cache.Blocks.cache_name()})
    Supervisor.restart_child(Explorer.Supervisor, {ConCache, Explorer.Chain.Cache.Blocks.cache_name()})

    on_exit(fn ->
      Supervisor.terminate_child(Explorer.Supervisor, {ConCache, Explorer.Chain.Cache.Blocks.cache_name()})
      Supervisor.restart_child(Explorer.Supervisor, {ConCache, Explorer.Chain.Cache.Blocks.cache_name()})
    end)

    :ok
  end

  test "fetch_recent_history/1" do
    today = Date.utc_today()

    records =
      for i <- 0..29 do
        %{
          date: Timex.shift(today, days: i * -1),
          closing_price: Decimal.new(1),
          opening_price: Decimal.new(1)
        }
      end

    Market.bulk_insert_history(records)

    history = Market.fetch_recent_history()
    assert length(history) == 30
    assert Enum.at(history, 0).date == Enum.at(records, 0).date
  end

  describe "bulk_insert_history/1" do
    test "inserts records" do
      comparable_values = %{
        ~D[2018-04-01] => %{
          date: ~D[2018-04-01],
          closing_price: Decimal.new(1),
          opening_price: Decimal.new(1)
        },
        ~D[2018-04-02] => %{
          date: ~D[2018-04-02],
          closing_price: Decimal.new(1),
          opening_price: Decimal.new(1)
        },
        ~D[2018-04-03] => %{
          date: ~D[2018-04-03],
          closing_price: Decimal.new(1),
          opening_price: Decimal.new(1)
        }
      }

      insertable_records = Map.values(comparable_values)
      Market.bulk_insert_history(insertable_records)
      history = Repo.all(MarketHistory)

      missing_records =
        Enum.reduce(history, comparable_values, fn record, acc ->
          initial_record = Map.get(acc, record.date)
          assert record.date == initial_record.date
          assert record.closing_price == initial_record.closing_price
          assert record.opening_price == initial_record.opening_price
          Map.delete(acc, record.date)
        end)

      assert missing_records == %{}
    end

    test "doesn't replace existing records with zeros" do
<<<<<<< HEAD
      date = ~D[2018-04-01]

      {:ok, old_record} =
        Repo.insert(%MarketHistory{date: date, closing_price: Decimal.new(1), opening_price: Decimal.new(1)})

      new_record = %{
        date: date,
        closing_price: Decimal.new(0),
        opening_price: Decimal.new(0)
      }

      Market.bulk_insert_history([new_record])

      fetched_record = Repo.get_by(MarketHistory, date: date)
      assert fetched_record.closing_price == old_record.closing_price
      assert fetched_record.opening_price == old_record.opening_price
    end

    test "overrides existing records on date conflict" do
=======
>>>>>>> 6f6bdd52
      date = ~D[2018-04-01]

      {:ok, old_record} =
        Repo.insert(%MarketHistory{date: date, closing_price: Decimal.new(1), opening_price: Decimal.new(1)})

      new_record = %{
        date: date,
        closing_price: Decimal.new(0),
        opening_price: Decimal.new(0)
      }

      Market.bulk_insert_history([new_record])

      fetched_record = Repo.get_by(MarketHistory, date: date)
      assert fetched_record.closing_price == old_record.closing_price
      assert fetched_record.opening_price == old_record.opening_price
    end

    test "does not override existing records on date conflict" do
      date = ~D[2018-04-01]

      {:ok, old_record} =
        Repo.insert(%MarketHistory{date: date, closing_price: Decimal.new(2), opening_price: Decimal.new(2)})

      new_record = %{
        date: date,
        closing_price: Decimal.new(1),
        opening_price: Decimal.new(1)
      }

      Market.bulk_insert_history([new_record])

      fetched_record = Repo.get_by(MarketHistory, date: date)
      assert fetched_record.closing_price == old_record.closing_price
      assert fetched_record.opening_price == old_record.opening_price
    end
  end
end<|MERGE_RESOLUTION|>--- conflicted
+++ resolved
@@ -73,28 +73,6 @@
     end
 
     test "doesn't replace existing records with zeros" do
-<<<<<<< HEAD
-      date = ~D[2018-04-01]
-
-      {:ok, old_record} =
-        Repo.insert(%MarketHistory{date: date, closing_price: Decimal.new(1), opening_price: Decimal.new(1)})
-
-      new_record = %{
-        date: date,
-        closing_price: Decimal.new(0),
-        opening_price: Decimal.new(0)
-      }
-
-      Market.bulk_insert_history([new_record])
-
-      fetched_record = Repo.get_by(MarketHistory, date: date)
-      assert fetched_record.closing_price == old_record.closing_price
-      assert fetched_record.opening_price == old_record.opening_price
-    end
-
-    test "overrides existing records on date conflict" do
-=======
->>>>>>> 6f6bdd52
       date = ~D[2018-04-01]
 
       {:ok, old_record} =
