--- conflicted
+++ resolved
@@ -242,13 +242,10 @@
   tracer: Explorer.Tracer,
   otp_app: :explorer
 
-<<<<<<< HEAD
-=======
 config :explorer, Explorer.Chain.Cache.Blocks,
   ttl_check_interval: if(disable_indexer == "true", do: :timer.seconds(1), else: false),
   global_ttl: if(disable_indexer == "true", do: :timer.seconds(5))
 
->>>>>>> 8e4c73cf
 config :explorer, Explorer.Chain.Cache.Transactions,
   ttl_check_interval: if(disable_indexer == "true", do: :timer.seconds(1), else: false),
   global_ttl: if(disable_indexer == "true", do: :timer.seconds(5))
