--- conflicted
+++ resolved
@@ -590,11 +590,7 @@
   # blockGasCost extDataGasUsed - sgb/ava https://github.com/blockscout/blockscout/pull/5301
   defp entry_to_elixir({key, _} = entry)
        when key in ~w(author extraData hash logsBloom miner mixHash nonce parentHash receiptsRoot sealFields sha3Uncles
-<<<<<<< HEAD
-                     signature stateRoot step transactionsRoot uncles bitcoinMergedMiningCoinbaseTransaction bitcoinMergedMiningHeader bitcoinMergedMiningMerkleProof hashForMergedMining committedSeals committee pastCommittedSeals proposerSeal round vrf vrfProof),
-=======
-                     signature stateRoot step transactionsRoot uncles bitcoinMergedMiningCoinbaseTransaction bitcoinMergedMiningHeader bitcoinMergedMiningMerkleProof hashForMergedMining committedSeals committee pastCommittedSeals proposerSeal round blockGasCost extDataGasUsed),
->>>>>>> b05c5c6e
+                     signature stateRoot step transactionsRoot uncles bitcoinMergedMiningCoinbaseTransaction bitcoinMergedMiningHeader bitcoinMergedMiningMerkleProof hashForMergedMining committedSeals committee pastCommittedSeals proposerSeal round blockGasCost extDataGasUsed vrf vrfProof),
        do: entry
 
   defp entry_to_elixir({"timestamp" = key, timestamp}) do
