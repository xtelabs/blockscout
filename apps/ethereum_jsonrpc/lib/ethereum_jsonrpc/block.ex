defmodule EthereumJSONRPC.Block do
  @moduledoc """
  Block format as returned by [`eth_getBlockByHash`](https://github.com/ethereum/wiki/wiki/JSON-RPC#eth_getblockbyhash)
  and [`eth_getBlockByNumber`](https://github.com/ethereum/wiki/wiki/JSON-RPC#eth_getblockbynumber).
  """

  import EthereumJSONRPC, only: [quantity_to_integer: 1, timestamp_to_datetime: 1]

  alias EthereumJSONRPC.{Transactions, Uncles}

  @type elixir :: %{String.t() => non_neg_integer | DateTime.t() | String.t() | nil}
  @type params :: %{
          difficulty: pos_integer(),
          extra_data: EthereumJSONRPC.hash(),
          gas_limit: non_neg_integer(),
          gas_used: non_neg_integer(),
          hash: EthereumJSONRPC.hash(),
          logs_bloom: EthereumJSONRPC.hash(),
          miner_hash: EthereumJSONRPC.hash(),
          mix_hash: EthereumJSONRPC.hash(),
          nonce: EthereumJSONRPC.hash(),
          number: non_neg_integer(),
          parent_hash: EthereumJSONRPC.hash(),
          receipts_root: EthereumJSONRPC.hash(),
          sha3_uncles: EthereumJSONRPC.hash(),
          size: non_neg_integer(),
          state_root: EthereumJSONRPC.hash(),
          timestamp: DateTime.t(),
          total_difficulty: non_neg_integer(),
          transactions_root: EthereumJSONRPC.hash(),
          uncles: [EthereumJSONRPC.hash()],
          base_fee_per_gas: non_neg_integer()
        }

  @typedoc """
   * `"author"` - `t:EthereumJSONRPC.address/0` that created the block.  Aliased by `"miner"`.
   * `"difficulty"` - `t:EthereumJSONRPC.quantity/0` of the difficulty for this block.
   * `"extraData"` - the extra `t:EthereumJSONRPC.data/0` field of this block.
   * `"gasLimit" - maximum gas `t:EthereumJSONRPC.quantity/0` in this block.
   * `"gasUsed" - the total `t:EthereumJSONRPC.quantity/0` of gas used by all transactions in this block.
   * `"hash"` - the `t:EthereumJSONRPC.hash/0` of the block.
   * `"logsBloom"` - `t:EthereumJSONRPC.data/0` for the [Bloom filter](https://en.wikipedia.org/wiki/Bloom_filter)
     for the logs of the block. `nil` when block is pending.
   * `"miner"` - `t:EthereumJSONRPC.address/0` of the beneficiary to whom the mining rewards were given.  Aliased by
      `"author"`.
   * `"mixHash"` - Generated from [DAG](https://ethereum.stackexchange.com/a/10353) as part of Proof-of-Work for EthHash
     algorithm.  **[Geth](https://github.com/ethereum/go-ethereum/wiki/geth) + Proof-of-Work-only**
   * `"nonce"` -  `t:EthereumJSONRPC.nonce/0`. `nil` when its pending block.
   * `"number"` - the block number `t:EthereumJSONRPC.quantity/0`. `nil` when block is pending.
   * `"parentHash" - the `t:EthereumJSONRPC.hash/0` of the parent block.
   * `"receiptsRoot"` - `t:EthereumJSONRPC.hash/0` of the root of the receipts.
     [trie](https://github.com/ethereum/wiki/wiki/Patricia-Tree) of the block.
   * `"sealFields"` - UNKNOWN
   * `"sha3Uncles"` - `t:EthereumJSONRPC.hash/0` of the
     [uncles](https://bitcoin.stackexchange.com/questions/39329/in-ethereum-what-is-an-uncle-block) data in the block.
   * `"signature"` - UNKNOWN
   * `"size"` - `t:EthereumJSONRPC.quantity/0` of bytes in this block
   * `"stateRoot" - `t:EthereumJSONRPC.hash/0` of the root of the final state
     [trie](https://github.com/ethereum/wiki/wiki/Patricia-Tree) of the block.
   * `"step"` - UNKNOWN
   * `"timestamp"`: the unix timestamp as a `t:EthereumJSONRPC.quantity/0` for when the block was collated.
   * `"totalDifficulty" - `t:EthereumJSONRPC.quantity/0` of the total difficulty of the chain until this block.
   * `"transactions"` - `t:list/0` of `t:EthereumJSONRPC.Transaction.t/0`.
   * `"transactionsRoot" - `t:EthereumJSONRPC.hash/0` of the root of the transaction
     [trie](https://github.com/ethereum/wiki/wiki/Patricia-Tree) of the block.
   * `uncles`: `t:list/0` of
     [uncles](https://bitcoin.stackexchange.com/questions/39329/in-ethereum-what-is-an-uncle-block)
     `t:EthereumJSONRPC.hash/0`.
   * `"baseFeePerGas"` - `t:EthereumJSONRPC.quantity/0` of wei to denote amount of fee burned per unit gas used. Introduced in [EIP-1559](https://github.com/ethereum/EIPs/blob/master/EIPS/eip-1559.md)
  """
  @type t :: %{String.t() => EthereumJSONRPC.data() | EthereumJSONRPC.hash() | EthereumJSONRPC.quantity() | nil}

  def from_response(%{id: id, result: nil}, id_to_params) when is_map(id_to_params) do
    params = Map.fetch!(id_to_params, id)

    {:error, %{code: 404, message: "Not Found", data: params}}
  end

  def from_response(%{id: id, result: block}, id_to_params) when is_map(id_to_params) do
    true = Map.has_key?(id_to_params, id)

    {:ok, block}
  end

  def from_response(%{id: id, error: error}, id_to_params) when is_map(id_to_params) do
    params = Map.fetch!(id_to_params, id)
    annotated_error = Map.put(error, :data, params)

    {:error, annotated_error}
  end

  @doc """
  Converts `t:elixir/0` format to params used in `Explorer.Chain`.

      iex> EthereumJSONRPC.Block.elixir_to_params(
      ...>   %{
      ...>     "author" => "0xe8ddc5c7a2d2f0d7a9798459c0104fdf5e987aca",
      ...>     "difficulty" => 340282366920938463463374607431465537093,
      ...>     "extraData" => "0xd5830108048650617269747986312e32322e31826c69",
      ...>     "gasLimit" => 6706541,
      ...>     "gasUsed" => 0,
      ...>     "hash" => "0x52c867bc0a91e573dc39300143c3bead7408d09d45bdb686749f02684ece72f3",
      ...>     "logsBloom" => "0x00000000000000000000000000000000000000000000000000000000000000000000000000000000000000000000000000000000000000000000000000000000000000000000000000000000000000000000000000000000000000000000000000000000000000000000000000000000000000000000000000000000000000000000000000000000000000000000000000000000000000000000000000000000000000000000000000000000000000000000000000000000000000000000000000000000000000000000000000000000000000000000000000000000000000000000000000000000000000000000000000000000000000000000000000000000",
      ...>     "miner" => "0xe8ddc5c7a2d2f0d7a9798459c0104fdf5e987aca",
      ...>     "number" => 1,
      ...>     "parentHash" => "0x5b28c1bfd3a15230c9a46b399cd0f9a6920d432e85381cc6a140b06e8410112f",
      ...>     "receiptsRoot" => "0x56e81f171bcc55a6ff8345e692c0f86e5b48e01b996cadc001622fb5e363b421",
      ...>     "sealFields" => [
      ...>       "0x84120a71ba",
      ...>       "0xb8417a5887662f09ac4673af5850d28f3ad6550407b9c814ef563a13320f881b55ef03754f48f2dde027ad4a5abcabcc42780d9ebfc645f183e5252507d6a25bc2ec01"
      ...>     ],
      ...>     "sha3Uncles" => "0x1dcc4de8dec75d7aab85b567b6ccd41ad312451b948a7413f0a142fd40d49347",
      ...>     "signature" => "7a5887662f09ac4673af5850d28f3ad6550407b9c814ef563a13320f881b55ef03754f48f2dde027ad4a5abcabcc42780d9ebfc645f183e5252507d6a25bc2ec01",
      ...>     "size" => 576,
      ...>     "stateRoot" => "0xc196ad59d867542ef20b29df5f418d07dc7234f4bc3d25260526620b7958a8fb",
      ...>     "step" => "302674362",
      ...>     "timestamp" => Timex.parse!("2017-12-15T21:03:30Z", "{ISO:Extended:Z}"),
      ...>     "totalDifficulty" => 340282366920938463463374607431465668165,
      ...>     "transactions" => [],
      ...>     "transactionsRoot" => "0x56e81f171bcc55a6ff8345e692c0f86e5b48e01b996cadc001622fb5e363b421",
      ...>     "uncles" => []
      ...>   }
      ...> )
      %{
        difficulty: 340282366920938463463374607431465537093,
        extra_data: "0xd5830108048650617269747986312e32322e31826c69",
        gas_limit: 6706541,
        gas_used: 0,
        hash: "0x52c867bc0a91e573dc39300143c3bead7408d09d45bdb686749f02684ece72f3",
        logs_bloom: "0x00000000000000000000000000000000000000000000000000000000000000000000000000000000000000000000000000000000000000000000000000000000000000000000000000000000000000000000000000000000000000000000000000000000000000000000000000000000000000000000000000000000000000000000000000000000000000000000000000000000000000000000000000000000000000000000000000000000000000000000000000000000000000000000000000000000000000000000000000000000000000000000000000000000000000000000000000000000000000000000000000000000000000000000000000000000",
        miner_hash: "0xe8ddc5c7a2d2f0d7a9798459c0104fdf5e987aca",
        mix_hash: "0x0",
        nonce: 0,
        number: 1,
        parent_hash: "0x5b28c1bfd3a15230c9a46b399cd0f9a6920d432e85381cc6a140b06e8410112f",
        receipts_root: "0x56e81f171bcc55a6ff8345e692c0f86e5b48e01b996cadc001622fb5e363b421",
        sha3_uncles: "0x1dcc4de8dec75d7aab85b567b6ccd41ad312451b948a7413f0a142fd40d49347",
        size: 576,
        state_root: "0xc196ad59d867542ef20b29df5f418d07dc7234f4bc3d25260526620b7958a8fb",
        timestamp: Timex.parse!("2017-12-15T21:03:30Z", "{ISO:Extended:Z}"),
        total_difficulty: 340282366920938463463374607431465668165,
        transactions_root: "0x56e81f171bcc55a6ff8345e692c0f86e5b48e01b996cadc001622fb5e363b421",
        uncles: []
      }

  [Geth] `elixir` can be converted to params

      iex> EthereumJSONRPC.Block.elixir_to_params(
      ...>   %{
      ...>     "difficulty" => 17561410778,
      ...>     "extraData" => "0x476574682f4c5649562f76312e302e302f6c696e75782f676f312e342e32",
      ...>     "gasLimit" => 5000,
      ...>     "gasUsed" => 0,
      ...>     "hash" => "0x4d9423080290a650eaf6db19c87c76dff83d1b4ab64aefe6e5c5aa2d1f4b6623",
      ...>     "logsBloom" => "0x00000000000000000000000000000000000000000000000000000000000000000000000000000000000000000000000000000000000000000000000000000000000000000000000000000000000000000000000000000000000000000000000000000000000000000000000000000000000000000000000000000000000000000000000000000000000000000000000000000000000000000000000000000000000000000000000000000000000000000000000000000000000000000000000000000000000000000000000000000000000000000000000000000000000000000000000000000000000000000000000000000000000000000000000000000000",
      ...>     "miner" => "0xbb7b8287f3f0a933474a79eae42cbca977791171",
      ...>     "mixHash" => "0xbbb93d610b2b0296a59f18474ac3d6086a9902aa7ca4b9a306692f7c3d496fdf",
      ...>     "nonce" => 5539500215739777653,
      ...>     "number" => 59,
      ...>     "parentHash" => "0xcd5b5c4cecd7f18a13fe974255badffd58e737dc67596d56bc01f063dd282e9e",
      ...>     "receiptsRoot" => "0x56e81f171bcc55a6ff8345e692c0f86e5b48e01b996cadc001622fb5e363b421",
      ...>     "sha3Uncles" => "0x1dcc4de8dec75d7aab85b567b6ccd41ad312451b948a7413f0a142fd40d49347",
      ...>     "size" => 542,
      ...>     "stateRoot" => "0x6fd0a5d82ca77d9f38c3ebbde11b11d304a5fcf3854f291df64395ab38ed43ba",
      ...>     "timestamp" => Timex.parse!("2015-07-30T15:32:07Z", "{ISO:Extended:Z}"),
      ...>     "totalDifficulty" => 1039309006117,
      ...>     "transactions" => [],
      ...>     "transactionsRoot" => "0x56e81f171bcc55a6ff8345e692c0f86e5b48e01b996cadc001622fb5e363b421",
      ...>     "uncles" => []
      ...>   }
      ...> )
      %{
        difficulty: 17561410778,
        extra_data: "0x476574682f4c5649562f76312e302e302f6c696e75782f676f312e342e32",
        gas_limit: 5000,
        gas_used: 0,
        hash: "0x4d9423080290a650eaf6db19c87c76dff83d1b4ab64aefe6e5c5aa2d1f4b6623",
        logs_bloom: "0x00000000000000000000000000000000000000000000000000000000000000000000000000000000000000000000000000000000000000000000000000000000000000000000000000000000000000000000000000000000000000000000000000000000000000000000000000000000000000000000000000000000000000000000000000000000000000000000000000000000000000000000000000000000000000000000000000000000000000000000000000000000000000000000000000000000000000000000000000000000000000000000000000000000000000000000000000000000000000000000000000000000000000000000000000000000",
        mix_hash: "0xbbb93d610b2b0296a59f18474ac3d6086a9902aa7ca4b9a306692f7c3d496fdf",
        miner_hash: "0xbb7b8287f3f0a933474a79eae42cbca977791171",
        nonce: 5539500215739777653,
        number: 59,
        parent_hash: "0xcd5b5c4cecd7f18a13fe974255badffd58e737dc67596d56bc01f063dd282e9e",
        receipts_root: "0x56e81f171bcc55a6ff8345e692c0f86e5b48e01b996cadc001622fb5e363b421",
        sha3_uncles: "0x1dcc4de8dec75d7aab85b567b6ccd41ad312451b948a7413f0a142fd40d49347",
        size: 542,
        state_root: "0x6fd0a5d82ca77d9f38c3ebbde11b11d304a5fcf3854f291df64395ab38ed43ba",
        timestamp: Timex.parse!("2015-07-30T15:32:07Z", "{ISO:Extended:Z}"),
        total_difficulty: 1039309006117,
        transactions_root: "0x56e81f171bcc55a6ff8345e692c0f86e5b48e01b996cadc001622fb5e363b421",
        uncles: []
      }

  """
  @spec elixir_to_params(elixir) :: params
  def elixir_to_params(
        %{
          "difficulty" => difficulty,
          "extraData" => extra_data,
          "gasLimit" => gas_limit,
          "gasUsed" => gas_used,
          "hash" => hash,
          "logsBloom" => logs_bloom,
          "miner" => miner_hash,
          "number" => number,
          "parentHash" => parent_hash,
          "receiptsRoot" => receipts_root,
          "sha3Uncles" => sha3_uncles,
          "size" => size,
          "stateRoot" => state_root,
          "timestamp" => timestamp,
          "totalDifficulty" => total_difficulty,
          "transactionsRoot" => transactions_root,
          "uncles" => uncles,
          "baseFeePerGas" => base_fee_per_gas
        } = elixir
      ) do
    %{
      difficulty: difficulty,
      extra_data: extra_data,
      gas_limit: gas_limit,
      gas_used: gas_used,
      hash: hash,
      logs_bloom: logs_bloom,
      miner_hash: miner_hash,
      mix_hash: Map.get(elixir, "mixHash", "0x0"),
      nonce: Map.get(elixir, "nonce", 0),
      number: number,
      parent_hash: parent_hash,
      receipts_root: receipts_root,
      sha3_uncles: sha3_uncles,
      size: size,
      state_root: state_root,
      timestamp: timestamp,
      total_difficulty: total_difficulty,
      transactions_root: transactions_root,
      uncles: uncles,
      base_fee_per_gas: base_fee_per_gas
    }
  end

  def elixir_to_params(
        %{
          "difficulty" => difficulty,
          "extraData" => extra_data,
          "gasLimit" => gas_limit,
          "gasUsed" => gas_used,
          "hash" => hash,
          "logsBloom" => logs_bloom,
          "miner" => miner_hash,
          "number" => number,
          "parentHash" => parent_hash,
          "receiptsRoot" => receipts_root,
          "sha3Uncles" => sha3_uncles,
          "size" => size,
          "stateRoot" => state_root,
          "timestamp" => timestamp,
          "transactionsRoot" => transactions_root,
          "uncles" => uncles,
          "baseFeePerGas" => base_fee_per_gas
        } = elixir
      ) do
    %{
      difficulty: difficulty,
      extra_data: extra_data,
      gas_limit: gas_limit,
      gas_used: gas_used,
      hash: hash,
      logs_bloom: logs_bloom,
      miner_hash: miner_hash,
      mix_hash: Map.get(elixir, "mixHash", "0x0"),
      nonce: Map.get(elixir, "nonce", 0),
      number: number,
      parent_hash: parent_hash,
      receipts_root: receipts_root,
      sha3_uncles: sha3_uncles,
      size: size,
      state_root: state_root,
      timestamp: timestamp,
      transactions_root: transactions_root,
      uncles: uncles,
      base_fee_per_gas: base_fee_per_gas
    }
  end

  def elixir_to_params(
        %{
          "difficulty" => difficulty,
          "extraData" => extra_data,
          "gasLimit" => gas_limit,
          "gasUsed" => gas_used,
          "hash" => hash,
          "logsBloom" => logs_bloom,
          "miner" => miner_hash,
          "number" => number,
          "parentHash" => parent_hash,
          "receiptsRoot" => receipts_root,
          "sha3Uncles" => sha3_uncles,
          "size" => size,
          "stateRoot" => state_root,
          "timestamp" => timestamp,
          "totalDifficulty" => total_difficulty,
          "transactionsRoot" => transactions_root,
          "uncles" => uncles
        } = elixir
      ) do
    %{
      difficulty: difficulty,
      extra_data: extra_data,
      gas_limit: gas_limit,
      gas_used: gas_used,
      hash: hash,
      logs_bloom: logs_bloom,
      miner_hash: miner_hash,
      mix_hash: Map.get(elixir, "mixHash", "0x0"),
      nonce: Map.get(elixir, "nonce", 0),
      number: number,
      parent_hash: parent_hash,
      receipts_root: receipts_root,
      sha3_uncles: sha3_uncles,
      size: size,
      state_root: state_root,
      timestamp: timestamp,
      total_difficulty: total_difficulty,
      transactions_root: transactions_root,
      uncles: uncles
    }
  end

  # Geth: a response from eth_getblockbyhash for uncle blocks is without `totalDifficulty` param
  def elixir_to_params(
        %{
          "difficulty" => difficulty,
          "extraData" => extra_data,
          "gasLimit" => gas_limit,
          "gasUsed" => gas_used,
          "hash" => hash,
          "logsBloom" => logs_bloom,
          "miner" => miner_hash,
          "number" => number,
          "parentHash" => parent_hash,
          "receiptsRoot" => receipts_root,
          "sha3Uncles" => sha3_uncles,
          "size" => size,
          "stateRoot" => state_root,
          "timestamp" => timestamp,
          "transactionsRoot" => transactions_root,
          "uncles" => uncles
        } = elixir
      ) do
    %{
      difficulty: difficulty,
      extra_data: extra_data,
      gas_limit: gas_limit,
      gas_used: gas_used,
      hash: hash,
      logs_bloom: logs_bloom,
      miner_hash: miner_hash,
      mix_hash: Map.get(elixir, "mixHash", "0x0"),
      nonce: Map.get(elixir, "nonce", 0),
      number: number,
      parent_hash: parent_hash,
      receipts_root: receipts_root,
      sha3_uncles: sha3_uncles,
      size: size,
      state_root: state_root,
      timestamp: timestamp,
      transactions_root: transactions_root,
      uncles: uncles
    }
  end

  @doc """
  Get `t:EthereumJSONRPC.Transactions.elixir/0` from `t:elixir/0`

      iex> EthereumJSONRPC.Block.elixir_to_transactions(
      ...>   %{
      ...>     "author" => "0xe8ddc5c7a2d2f0d7a9798459c0104fdf5e987aca",
      ...>     "difficulty" => 340282366920938463463374607431768211454,
      ...>     "extraData" => "0xd5830108048650617269747986312e32322e31826c69",
      ...>     "gasLimit" => 6926030,
      ...>     "gasUsed" => 269607,
      ...>     "hash" => "0xe52d77084cab13a4e724162bcd8c6028e5ecfaa04d091ee476e96b9958ed6b47",
      ...>     "logsBloom" => "0x00000000000000000000000000000000000000000000000000000000000000000000000000000000000000000000000000000000000000000000000000000000000000000000000000000000000000000000000000000000000000000000000000000000000000000000000000000000000000000000000000000000000000000000000000000000000000000000000000000000000000000000000000000000000000000000000000000000000000000000000000000000000000000000000000000000000000000000000000000000000000000000000000000000000000000000000000000000000000000000000000000000000000000000000000000000",
      ...>     "miner" => "0xe8ddc5c7a2d2f0d7a9798459c0104fdf5e987aca",
      ...>     "number" => 34,
      ...>     "parentHash" => "0x106d528393159b93218dd410e2a778f083538098e46f1a44902aa67a164aed0b",
      ...>     "receiptsRoot" => "0xf45ed4ab910504ffe231230879c86e32b531bb38a398a7c9e266b4a992e12dfb",
      ...>     "sealFields" => [
      ...>       "0x84120a71db",
      ...>       "0xb8417ad0ecca535f81e1807dac338a57c7ccffd05d3e7f0687944650cd005360a192205df306a68eddfe216e0674c6b113050d90eff9b627c1762d43657308f986f501"
      ...>     ],
      ...>     "sha3Uncles" => "0x1dcc4de8dec75d7aab85b567b6ccd41ad312451b948a7413f0a142fd40d49347",
      ...>     "signature" => "7ad0ecca535f81e1807dac338a57c7ccffd05d3e7f0687944650cd005360a192205df306a68eddfe216e0674c6b113050d90eff9b627c1762d43657308f986f501",
      ...>     "size" => 1493,
      ...>     "stateRoot" => "0x6eaa6281df37b9b010f4779affc25ee059088240547ce86cf7ca7b7acd952d4f",
      ...>     "step" => "302674395",
      ...>     "timestamp" => Timex.parse!("2017-12-15T21:06:15Z", "{ISO:Extended:Z}"),
      ...>     "totalDifficulty" => 11569600475311907757754736652679816646147,
      ...>     "transactions" => [
      ...>       %{
      ...>         "blockHash" => "0xe52d77084cab13a4e724162bcd8c6028e5ecfaa04d091ee476e96b9958ed6b47",
      ...>         "blockNumber" => 34,
      ...>         "chainId" => 77,
      ...>         "condition" => nil,
      ...>         "creates" => "0xffc87239eb0267bc3ca2cd51d12fbf278e02ccb4",
      ...>         "from" => "0xe8ddc5c7a2d2f0d7a9798459c0104fdf5e987aca",
      ...>         "gas" => 4700000,
      ...>         "gasPrice" => 100000000000,
      ...>         "hash" => "0x3a3eb134e6792ce9403ea4188e5e79693de9e4c94e499db132be086400da79e6",
      ...>         "input" => "0x6060604052341561000f57600080fd5b336000806101000a81548173ffffffffffffffffffffffffffffffffffffffff021916908373ffffffffffffffffffffffffffffffffffffffff1602179055506102db8061005e6000396000f300606060405260043610610062576000357c0100000000000000000000000000000000000000000000000000000000900463ffffffff1680630900f01014610067578063445df0ac146100a05780638da5cb5b146100c9578063fdacd5761461011e575b600080fd5b341561007257600080fd5b61009e600480803573ffffffffffffffffffffffffffffffffffffffff16906020019091905050610141565b005b34156100ab57600080fd5b6100b3610224565b6040518082815260200191505060405180910390f35b34156100d457600080fd5b6100dc61022a565b604051808273ffffffffffffffffffffffffffffffffffffffff1673ffffffffffffffffffffffffffffffffffffffff16815260200191505060405180910390f35b341561012957600080fd5b61013f600480803590602001909190505061024f565b005b60008060009054906101000a900473ffffffffffffffffffffffffffffffffffffffff1673ffffffffffffffffffffffffffffffffffffffff163373ffffffffffffffffffffffffffffffffffffffff161415610220578190508073ffffffffffffffffffffffffffffffffffffffff1663fdacd5766001546040518263ffffffff167c010000000000000000000000000000000000000000000000000000000002815260040180828152602001915050600060405180830381600087803b151561020b57600080fd5b6102c65a03f1151561021c57600080fd5b5050505b5050565b60015481565b6000809054906101000a900473ffffffffffffffffffffffffffffffffffffffff1681565b6000809054906101000a900473ffffffffffffffffffffffffffffffffffffffff1673ffffffffffffffffffffffffffffffffffffffff163373ffffffffffffffffffffffffffffffffffffffff1614156102ac57806001819055505b505600a165627a7a72305820a9c628775efbfbc17477a472413c01ee9b33881f550c59d21bee9928835c854b0029",
      ...>         "nonce" => 0,
      ...>         "publicKey" => "0xe5d196ad4ceada719d9e592f7166d0c75700f6eab2e3c3de34ba751ea786527cb3f6eb96ad9fdfdb9989ff572df50f1c42ef800af9c5207a38b929aff969b5c9",
      ...>         "r" => 78347657398501398198088841525118387115323315106407672963464534626150881627253,
      ...>         "raw" => "0xf9038d8085174876e8008347b7608080b903396060604052341561000f57600080fd5b336000806101000a81548173ffffffffffffffffffffffffffffffffffffffff021916908373ffffffffffffffffffffffffffffffffffffffff1602179055506102db8061005e6000396000f300606060405260043610610062576000357c0100000000000000000000000000000000000000000000000000000000900463ffffffff1680630900f01014610067578063445df0ac146100a05780638da5cb5b146100c9578063fdacd5761461011e575b600080fd5b341561007257600080fd5b61009e600480803573ffffffffffffffffffffffffffffffffffffffff16906020019091905050610141565b005b34156100ab57600080fd5b6100b3610224565b6040518082815260200191505060405180910390f35b34156100d457600080fd5b6100dc61022a565b604051808273ffffffffffffffffffffffffffffffffffffffff1673ffffffffffffffffffffffffffffffffffffffff16815260200191505060405180910390f35b341561012957600080fd5b61013f600480803590602001909190505061024f565b005b60008060009054906101000a900473ffffffffffffffffffffffffffffffffffffffff1673ffffffffffffffffffffffffffffffffffffffff163373ffffffffffffffffffffffffffffffffffffffff161415610220578190508073ffffffffffffffffffffffffffffffffffffffff1663fdacd5766001546040518263ffffffff167c010000000000000000000000000000000000000000000000000000000002815260040180828152602001915050600060405180830381600087803b151561020b57600080fd5b6102c65a03f1151561021c57600080fd5b5050505b5050565b60015481565b6000809054906101000a900473ffffffffffffffffffffffffffffffffffffffff1681565b6000809054906101000a900473ffffffffffffffffffffffffffffffffffffffff1673ffffffffffffffffffffffffffffffffffffffff163373ffffffffffffffffffffffffffffffffffffffff1614156102ac57806001819055505b505600a165627a7a72305820a9c628775efbfbc17477a472413c01ee9b33881f550c59d21bee9928835c854b002981bda0ad3733df250c87556335ffe46c23e34dbaffde93097ef92f52c88632a40f0c75a072caddc0371451a58de2ca6ab64e0f586ccdb9465ff54e1c82564940e89291e3",
      ...>         "s" => 51922098313630537482394298802395571009347262093735654389129912200586195014115,
      ...>         "standardV" => 0,
      ...>         "to" => nil,
      ...>         "transactionIndex" => 0,
      ...>         "v" => 189,
      ...>         "value" => 0
      ...>       }
      ...>     ],
      ...>     "transactionsRoot" => "0x2c2e243e9735f6d0081ffe60356c0e4ec4c6a9064c68d10bf8091ff896f33087",
      ...>     "uncles" => []
      ...>   }
      ...> )
      [
        %{
          "blockHash" => "0xe52d77084cab13a4e724162bcd8c6028e5ecfaa04d091ee476e96b9958ed6b47",
          "blockNumber" => 34,
          "chainId" => 77,
          "condition" => nil,
          "creates" => "0xffc87239eb0267bc3ca2cd51d12fbf278e02ccb4",
          "from" => "0xe8ddc5c7a2d2f0d7a9798459c0104fdf5e987aca",
          "gas" => 4700000,
          "gasPrice" => 100000000000,
          "hash" => "0x3a3eb134e6792ce9403ea4188e5e79693de9e4c94e499db132be086400da79e6",
          "input" => "0x6060604052341561000f57600080fd5b336000806101000a81548173ffffffffffffffffffffffffffffffffffffffff021916908373ffffffffffffffffffffffffffffffffffffffff1602179055506102db8061005e6000396000f300606060405260043610610062576000357c0100000000000000000000000000000000000000000000000000000000900463ffffffff1680630900f01014610067578063445df0ac146100a05780638da5cb5b146100c9578063fdacd5761461011e575b600080fd5b341561007257600080fd5b61009e600480803573ffffffffffffffffffffffffffffffffffffffff16906020019091905050610141565b005b34156100ab57600080fd5b6100b3610224565b6040518082815260200191505060405180910390f35b34156100d457600080fd5b6100dc61022a565b604051808273ffffffffffffffffffffffffffffffffffffffff1673ffffffffffffffffffffffffffffffffffffffff16815260200191505060405180910390f35b341561012957600080fd5b61013f600480803590602001909190505061024f565b005b60008060009054906101000a900473ffffffffffffffffffffffffffffffffffffffff1673ffffffffffffffffffffffffffffffffffffffff163373ffffffffffffffffffffffffffffffffffffffff161415610220578190508073ffffffffffffffffffffffffffffffffffffffff1663fdacd5766001546040518263ffffffff167c010000000000000000000000000000000000000000000000000000000002815260040180828152602001915050600060405180830381600087803b151561020b57600080fd5b6102c65a03f1151561021c57600080fd5b5050505b5050565b60015481565b6000809054906101000a900473ffffffffffffffffffffffffffffffffffffffff1681565b6000809054906101000a900473ffffffffffffffffffffffffffffffffffffffff1673ffffffffffffffffffffffffffffffffffffffff163373ffffffffffffffffffffffffffffffffffffffff1614156102ac57806001819055505b505600a165627a7a72305820a9c628775efbfbc17477a472413c01ee9b33881f550c59d21bee9928835c854b0029",
          "nonce" => 0,
          "publicKey" => "0xe5d196ad4ceada719d9e592f7166d0c75700f6eab2e3c3de34ba751ea786527cb3f6eb96ad9fdfdb9989ff572df50f1c42ef800af9c5207a38b929aff969b5c9",
          "r" => 78347657398501398198088841525118387115323315106407672963464534626150881627253,
          "raw" => "0xf9038d8085174876e8008347b7608080b903396060604052341561000f57600080fd5b336000806101000a81548173ffffffffffffffffffffffffffffffffffffffff021916908373ffffffffffffffffffffffffffffffffffffffff1602179055506102db8061005e6000396000f300606060405260043610610062576000357c0100000000000000000000000000000000000000000000000000000000900463ffffffff1680630900f01014610067578063445df0ac146100a05780638da5cb5b146100c9578063fdacd5761461011e575b600080fd5b341561007257600080fd5b61009e600480803573ffffffffffffffffffffffffffffffffffffffff16906020019091905050610141565b005b34156100ab57600080fd5b6100b3610224565b6040518082815260200191505060405180910390f35b34156100d457600080fd5b6100dc61022a565b604051808273ffffffffffffffffffffffffffffffffffffffff1673ffffffffffffffffffffffffffffffffffffffff16815260200191505060405180910390f35b341561012957600080fd5b61013f600480803590602001909190505061024f565b005b60008060009054906101000a900473ffffffffffffffffffffffffffffffffffffffff1673ffffffffffffffffffffffffffffffffffffffff163373ffffffffffffffffffffffffffffffffffffffff161415610220578190508073ffffffffffffffffffffffffffffffffffffffff1663fdacd5766001546040518263ffffffff167c010000000000000000000000000000000000000000000000000000000002815260040180828152602001915050600060405180830381600087803b151561020b57600080fd5b6102c65a03f1151561021c57600080fd5b5050505b5050565b60015481565b6000809054906101000a900473ffffffffffffffffffffffffffffffffffffffff1681565b6000809054906101000a900473ffffffffffffffffffffffffffffffffffffffff1673ffffffffffffffffffffffffffffffffffffffff163373ffffffffffffffffffffffffffffffffffffffff1614156102ac57806001819055505b505600a165627a7a72305820a9c628775efbfbc17477a472413c01ee9b33881f550c59d21bee9928835c854b002981bda0ad3733df250c87556335ffe46c23e34dbaffde93097ef92f52c88632a40f0c75a072caddc0371451a58de2ca6ab64e0f586ccdb9465ff54e1c82564940e89291e3",
          "s" => 51922098313630537482394298802395571009347262093735654389129912200586195014115,
          "standardV" => 0,
          "to" => nil,
          "transactionIndex" => 0,
          "v" => 189,
          "value" => 0
        }
      ]

  """
  @spec elixir_to_transactions(elixir) :: Transactions.elixir()
  def elixir_to_transactions(%{"transactions" => transactions}), do: transactions

  def elixir_to_transactions(_), do: []

  @doc """
  Get `t:EthereumJSONRPC.Uncles.elixir/0` from `t:elixir/0`.

  Because an uncle can have multiple nephews, the `t:elixir/0` `"hash"` value is included as the `"nephewHash"` value.

      iex> EthereumJSONRPC.Block.elixir_to_uncles(
      ...>   %{
      ...>     "author" => "0xe8ddc5c7a2d2f0d7a9798459c0104fdf5e987aca",
      ...>     "difficulty" => 340282366920938463463374607431768211454,
      ...>     "extraData" => "0xd5830108048650617269747986312e32322e31826c69",
      ...>     "gasLimit" => 6926030,
      ...>     "gasUsed" => 269607,
      ...>     "hash" => "0xe52d77084cab13a4e724162bcd8c6028e5ecfaa04d091ee476e96b9958ed6b47",
      ...>     "logsBloom" => "0x00000000000000000000000000000000000000000000000000000000000000000000000000000000000000000000000000000000000000000000000000000000000000000000000000000000000000000000000000000000000000000000000000000000000000000000000000000000000000000000000000000000000000000000000000000000000000000000000000000000000000000000000000000000000000000000000000000000000000000000000000000000000000000000000000000000000000000000000000000000000000000000000000000000000000000000000000000000000000000000000000000000000000000000000000000000",
      ...>     "miner" => "0xe8ddc5c7a2d2f0d7a9798459c0104fdf5e987aca",
      ...>     "number" => 34,
      ...>     "parentHash" => "0x106d528393159b93218dd410e2a778f083538098e46f1a44902aa67a164aed0b",
      ...>     "receiptsRoot" => "0xf45ed4ab910504ffe231230879c86e32b531bb38a398a7c9e266b4a992e12dfb",
      ...>     "sealFields" => [
      ...>       "0x84120a71db",
      ...>       "0xb8417ad0ecca535f81e1807dac338a57c7ccffd05d3e7f0687944650cd005360a192205df306a68eddfe216e0674c6b113050d90eff9b627c1762d43657308f986f501"
      ...>     ],
      ...>     "sha3Uncles" => "0x1dcc4de8dec75d7aab85b567b6ccd41ad312451b948a7413f0a142fd40d49347",
      ...>     "signature" => "7ad0ecca535f81e1807dac338a57c7ccffd05d3e7f0687944650cd005360a192205df306a68eddfe216e0674c6b113050d90eff9b627c1762d43657308f986f501",
      ...>     "size" => 1493,
      ...>     "stateRoot" => "0x6eaa6281df37b9b010f4779affc25ee059088240547ce86cf7ca7b7acd952d4f",
      ...>     "step" => "302674395",
      ...>     "timestamp" => Timex.parse!("2017-12-15T21:06:15Z", "{ISO:Extended:Z}"),
      ...>     "totalDifficulty" => 11569600475311907757754736652679816646147,
      ...>     "transactions" => [],
      ...>     "transactionsRoot" => "0x2c2e243e9735f6d0081ffe60356c0e4ec4c6a9064c68d10bf8091ff896f33087",
      ...>     "uncles" => ["0xe670ec64341771606e55d6b4ca35a1a6b75ee3d5145a99d05921026d15273311"]
      ...>   }
      ...> )
      [
        %{
          "hash" => "0xe670ec64341771606e55d6b4ca35a1a6b75ee3d5145a99d05921026d15273311",
          "nephewHash" => "0xe52d77084cab13a4e724162bcd8c6028e5ecfaa04d091ee476e96b9958ed6b47",
          "index" => 0
        }
      ]

  """
  @spec elixir_to_uncles(elixir) :: Uncles.elixir()
  def elixir_to_uncles(%{"hash" => nephew_hash, "uncles" => uncles}) do
    uncles
    |> Enum.with_index()
    |> Enum.map(fn {uncle_hash, index} -> %{"hash" => uncle_hash, "nephewHash" => nephew_hash, "index" => index} end)
  end

  @doc """
  Decodes the stringly typed numerical fields to `t:non_neg_integer/0` and the timestamps to `t:DateTime.t/0`

      iex> EthereumJSONRPC.Block.to_elixir(
      ...>   %{
      ...>     "author" => "0xe8ddc5c7a2d2f0d7a9798459c0104fdf5e987aca",
      ...>     "difficulty" => "0xfffffffffffffffffffffffffffffffe",
      ...>     "extraData" => "0xd5830108048650617269747986312e32322e31826c69",
      ...>     "gasLimit" => "0x66889b",
      ...>     "gasUsed" => "0x0",
      ...>     "hash" => "0x7f035c5f3c0678250853a1fde6027def7cac1812667bd0d5ab7ccb94eb8b6f3a",
      ...>     "logsBloom" => "0x00000000000000000000000000000000000000000000000000000000000000000000000000000000000000000000000000000000000000000000000000000000000000000000000000000000000000000000000000000000000000000000000000000000000000000000000000000000000000000000000000000000000000000000000000000000000000000000000000000000000000000000000000000000000000000000000000000000000000000000000000000000000000000000000000000000000000000000000000000000000000000000000000000000000000000000000000000000000000000000000000000000000000000000000000000000",
      ...>     "miner" => "0xe8ddc5c7a2d2f0d7a9798459c0104fdf5e987aca",
      ...>     "number" => "0x3",
      ...>     "parentHash" => "0x5fc539c74f65418c64df413c8cc89828c4657a9fecabaa550ceb44ec67786da7",
      ...>     "receiptsRoot" => "0x56e81f171bcc55a6ff8345e692c0f86e5b48e01b996cadc001622fb5e363b421",
      ...>     "sealFields" => [
      ...>     "0x84120a71bc",
      ...>     "0xb84116ffce67521cd71e44f9c101a9018020fb296c8c3478a17142d7146aafbb189b3c75e0e554d10f6dd7e4dc4567471e673a957cfcb690c37ca65fafa9ade4455101"
      ...>     ],
      ...>     "sha3Uncles" => "0x1dcc4de8dec75d7aab85b567b6ccd41ad312451b948a7413f0a142fd40d49347",
      ...>     "signature" => "16ffce67521cd71e44f9c101a9018020fb296c8c3478a17142d7146aafbb189b3c75e0e554d10f6dd7e4dc4567471e673a957cfcb690c37ca65fafa9ade4455101",
      ...>     "size" => "0x240",
      ...>     "stateRoot" => "0xf0a110ed0f3173dfb2403c59f4f7971ad3be5ec4eedee0764bd654d607213aba",
      ...>     "step" => "302674364",
      ...>     "timestamp" => "0x5a3438ac",
      ...>     "totalDifficulty" => "0x2ffffffffffffffffffffffffedf78e41",
      ...>     "transactions" => [],
      ...>     "transactionsRoot" => "0x56e81f171bcc55a6ff8345e692c0f86e5b48e01b996cadc001622fb5e363b421",
      ...>     "uncles" => []
      ...>   }
      ...> )
      %{
        "author" => "0xe8ddc5c7a2d2f0d7a9798459c0104fdf5e987aca",
        "difficulty" => 340282366920938463463374607431768211454,
        "extraData" => "0xd5830108048650617269747986312e32322e31826c69",
        "gasLimit" => 6719643,
        "gasUsed" => 0,
        "hash" => "0x7f035c5f3c0678250853a1fde6027def7cac1812667bd0d5ab7ccb94eb8b6f3a",
        "logsBloom" => "0x00000000000000000000000000000000000000000000000000000000000000000000000000000000000000000000000000000000000000000000000000000000000000000000000000000000000000000000000000000000000000000000000000000000000000000000000000000000000000000000000000000000000000000000000000000000000000000000000000000000000000000000000000000000000000000000000000000000000000000000000000000000000000000000000000000000000000000000000000000000000000000000000000000000000000000000000000000000000000000000000000000000000000000000000000000000",
        "miner" => "0xe8ddc5c7a2d2f0d7a9798459c0104fdf5e987aca",
        "number" => 3,
        "parentHash" => "0x5fc539c74f65418c64df413c8cc89828c4657a9fecabaa550ceb44ec67786da7",
        "receiptsRoot" => "0x56e81f171bcc55a6ff8345e692c0f86e5b48e01b996cadc001622fb5e363b421",
        "sealFields" => [
          "0x84120a71bc",
          "0xb84116ffce67521cd71e44f9c101a9018020fb296c8c3478a17142d7146aafbb189b3c75e0e554d10f6dd7e4dc4567471e673a957cfcb690c37ca65fafa9ade4455101"
        ],
        "sha3Uncles" => "0x1dcc4de8dec75d7aab85b567b6ccd41ad312451b948a7413f0a142fd40d49347",
        "signature" => "16ffce67521cd71e44f9c101a9018020fb296c8c3478a17142d7146aafbb189b3c75e0e554d10f6dd7e4dc4567471e673a957cfcb690c37ca65fafa9ade4455101",
        "size" => 576,
        "stateRoot" => "0xf0a110ed0f3173dfb2403c59f4f7971ad3be5ec4eedee0764bd654d607213aba",
        "step" => "302674364",
        "timestamp" => Timex.parse!("2017-12-15T21:03:40Z", "{ISO:Extended:Z}"),
        "totalDifficulty" => 1020847100762815390390123822295002091073,
        "transactions" => [],
        "transactionsRoot" => "0x56e81f171bcc55a6ff8345e692c0f86e5b48e01b996cadc001622fb5e363b421",
        "uncles" => []
      }

  """
  def to_elixir(block) when is_map(block) do
    Enum.into(block, %{}, &entry_to_elixir/1)
  end

  defp entry_to_elixir({key, quantity})
       when key in ~w(difficulty gasLimit gasUsed minimumGasPrice baseFeePerGas number size cumulativeDifficulty totalDifficulty paidFees) and
              not is_nil(quantity) do
    {key, quantity_to_integer(quantity)}
  end

  # Size and totalDifficulty may be `nil` for uncle blocks
  defp entry_to_elixir({key, nil}) when key in ~w(size totalDifficulty) do
    {key, nil}
  end

  # double check that no new keys are being missed by requiring explicit match for passthrough
  # `t:EthereumJSONRPC.address/0` and `t:EthereumJSONRPC.hash/0` pass through as `Explorer.Chain` can verify correct
  # hash format
  defp entry_to_elixir({key, _} = entry)
       when key in ~w(author extraData hash logsBloom miner mixHash nonce parentHash receiptsRoot sealFields sha3Uncles
<<<<<<< HEAD
                     signature stateRoot step transactionsRoot uncles bitcoinMergedMiningCoinbaseTransaction bitcoinMergedMiningHeader bitcoinMergedMiningMerkleProof hashForMergedMining committedSeals committee pastCommittedSeals proposerSeal round blockGasCost extDataGasUsed blockExtraData extDataHash vrf vrfProof),
=======
                     signature stateRoot step transactionsRoot uncles),
>>>>>>> 45766828
       do: entry

  defp entry_to_elixir({"timestamp" = key, timestamp}) do
    {key, timestamp_to_datetime(timestamp)}
  end

  defp entry_to_elixir({"transactions" = key, transactions}) do
    {key, Transactions.to_elixir(transactions)}
  end

  # Arbitrum fields
  defp entry_to_elixir({"l1BlockNumber", _}) do
    {:ignore, :ignore}
  end

  # bitcoinMergedMiningCoinbaseTransaction bitcoinMergedMiningHeader bitcoinMergedMiningMerkleProof hashForMergedMining - RSK https://github.com/blockscout/blockscout/pull/2934
  # committedSeals committee pastCommittedSeals proposerSeal round - Autonity network https://github.com/blockscout/blockscout/pull/3480
  # blockGasCost extDataGasUsed - sgb/ava https://github.com/blockscout/blockscout/pull/5301
  # blockExtraData extDataHash - Avalanche https://github.com/blockscout/blockscout/pull/5348
  # vrf vrfProof - Harmony
  # ...
  defp entry_to_elixir({_, _}) do
    {:ignore, :ignore}
  end
end<|MERGE_RESOLUTION|>--- conflicted
+++ resolved
@@ -587,11 +587,7 @@
   # hash format
   defp entry_to_elixir({key, _} = entry)
        when key in ~w(author extraData hash logsBloom miner mixHash nonce parentHash receiptsRoot sealFields sha3Uncles
-<<<<<<< HEAD
-                     signature stateRoot step transactionsRoot uncles bitcoinMergedMiningCoinbaseTransaction bitcoinMergedMiningHeader bitcoinMergedMiningMerkleProof hashForMergedMining committedSeals committee pastCommittedSeals proposerSeal round blockGasCost extDataGasUsed blockExtraData extDataHash vrf vrfProof),
-=======
                      signature stateRoot step transactionsRoot uncles),
->>>>>>> 45766828
        do: entry
 
   defp entry_to_elixir({"timestamp" = key, timestamp}) do
