--- conflicted
+++ resolved
@@ -137,187 +137,6 @@
   })
 }
 
-<<<<<<< HEAD
-function callMethod (isWalletEnabled, $functionInputs, explorerChainId, $form, functionName, $element) {
-  if (!isWalletEnabled) {
-    const warningMsg = 'You haven\'t approved the reading of account list from your MetaMask or MetaMask/Nifty wallet is locked or is not installed.'
-    return openWarningModal('Unauthorized', warningMsg)
-  }
-  const contractAbi = getContractABI($form)
-  const inputs = getMethodInputs(contractAbi, functionName)
-
-  const $functionInputsExceptTxValue = $functionInputs.filter(':not([tx-value])')
-  const args = prepareMethodArgs($functionInputsExceptTxValue, inputs)
-
-  const txValue = getTxValue($functionInputs)
-  const contractAddress = $form.data('contract-address')
-
-  const { chainId: walletChainIdHex } = window.ethereum
-  compareChainIDs(explorerChainId, walletChainIdHex)
-    .then(currentAccount => {
-      if (functionName) {
-        const TargetContract = new window.web3.eth.Contract(contractAbi, contractAddress)
-        const sendParams = { from: currentAccount, value: txValue || 0 }
-        const methodToCall = TargetContract.methods[functionName](...args).send(sendParams)
-        methodToCall
-          .on('error', function (error) {
-            openErrorModal(`Error in sending transaction for method "${functionName}"`, formatError(error), false)
-            Sentry.captureException(error)
-          })
-          .on('transactionHash', function (txHash) {
-            onTransactionHash(txHash, $element, functionName)
-          })
-      } else {
-        const txParams = {
-          from: currentAccount,
-          to: contractAddress,
-          value: txValue || 0
-        }
-        window.ethereum.request({
-          method: 'eth_sendTransaction',
-          params: [txParams]
-        })
-          .then(function (txHash) {
-            onTransactionHash(txHash, $element, functionName)
-          })
-          .catch(function (error) {
-            openErrorModal('Error in sending transaction for fallback method', formatError(error), false)
-            Sentry.captureException(error)
-          })
-      }
-    })
-    .catch(error => {
-      openWarningModal('Unauthorized', formatError(error))
-      Sentry.captureException(error)
-    })
-}
-
-function getMethodInputs (contractAbi, functionName) {
-  const functionAbi = contractAbi.find(abi =>
-    abi.name === functionName
-  )
-  return functionAbi && functionAbi.inputs
-}
-
-function prepareMethodArgs ($functionInputs, inputs) {
-  return $.map($functionInputs, (element, ind) => {
-    const inputValue = $(element).val()
-    const inputType = inputs[ind] && inputs[ind].type
-    let sanitizedInputValue
-    sanitizedInputValue = replaceSpaces(inputValue, inputType)
-    sanitizedInputValue = replaceDoubleQuotes(sanitizedInputValue, inputType)
-    if (isArrayInputType(inputType)) {
-      if (sanitizedInputValue === '') {
-        return [[]]
-      } else {
-        if (sanitizedInputValue.startsWith('[') && sanitizedInputValue.endsWith(']')) {
-          sanitizedInputValue = sanitizedInputValue.substring(1, sanitizedInputValue.length - 1)
-        }
-        const inputValueElements = sanitizedInputValue.split(',')
-        const sanitizedInputValueElements = inputValueElements.map(elementValue => {
-          const elementInputType = inputType.split('[')[0]
-          return replaceDoubleQuotes(elementValue, elementInputType)
-        })
-        return [sanitizedInputValueElements]
-      }
-    } else { return sanitizedInputValue }
-  })
-}
-
-function isArrayInputType (inputType) {
-  return inputType && inputType.includes('[') && inputType.includes(']')
-}
-
-function isAddressInputType (inputType) {
-  return inputType.includes('address')
-}
-
-function isUintInputType (inputType) {
-  return inputType.includes('int') && !inputType.includes('[')
-}
-
-function isStringInputType (inputType) {
-  return inputType.includes('string') && !inputType.includes('[')
-}
-
-function isNonSpaceInputType (inputType) {
-  return isAddressInputType(inputType) || inputType.includes('int') || inputType.includes('bool')
-}
-
-function getTxValue ($functionInputs) {
-  const WEI_MULTIPLIER = 10 ** 18
-  const $txValue = $functionInputs.filter('[tx-value]:first')
-  const txValue = $txValue && $txValue.val() && parseFloat($txValue.val()) * WEI_MULTIPLIER
-  const txValueStr = txValue && txValue.toString(16)
-  return txValueStr
-}
-
-function getContractABI ($form) {
-  const implementationAbi = $form.data('implementation-abi')
-  const parentAbi = $form.data('contract-abi')
-  const $parent = $('[data-smart-contract-functions]')
-  const contractType = $parent.data('type')
-  const contractAbi = contractType === 'proxy' ? implementationAbi : parentAbi
-  return contractAbi
-}
-
-function compareChainIDs (explorerChainId, walletChainIdHex) {
-  if (explorerChainId !== parseInt(walletChainIdHex)) {
-    const networkDisplayNameFromWallet = props.getNetworkDisplayName(walletChainIdHex)
-    const networkDisplayName = props.getNetworkDisplayName(explorerChainId)
-    const errorMsg = `You connected to ${networkDisplayNameFromWallet} chain in the wallet, but the current instance of Blockscout is for ${networkDisplayName} chain`
-    return Promise.reject(new Error(errorMsg))
-  } else {
-    return getCurrentAccount()
-  }
-}
-
-function onTransactionHash (txHash, $element, functionName) {
-  openModalWithMessage($element.find('#pending-contract-write'), true, txHash)
-  const getTxReceipt = (txHash) => {
-    window.ethereum.request({
-      method: 'eth_getTransactionReceipt',
-      params: [txHash]
-    })
-      .then(txReceipt => {
-        if (txReceipt) {
-          const successMsg = `Successfully sent <a href="/tx/${txHash}">transaction</a> for method "${functionName}"`
-          openSuccessModal('Success', successMsg)
-          clearInterval(txReceiptPollingIntervalId)
-        }
-      })
-  }
-  const txReceiptPollingIntervalId = setInterval(() => { getTxReceipt(txHash) }, 5 * 1000)
-}
-
-function replaceSpaces (value, type) {
-  if (isNonSpaceInputType(type)) {
-    return value.replace(/\s/g, '')
-  } else {
-    return value
-  }
-}
-
-function replaceDoubleQuotes (value, type) {
-  if (isAddressInputType(type) || isUintInputType(type) || isStringInputType(type)) {
-    if (typeof value.replaceAll === 'function') {
-      return value.replaceAll('"', '')
-    } else {
-      return value.replace(/"/g, '')
-    }
-  } else {
-    return value
-  }
-}
-
-const formatError = (error) => {
-  let { message } = error
-  message = message && message.split('Error: ').length > 1 ? message.split('Error: ')[1] : message
-  return message
-}
-
-=======
->>>>>>> 0a68609c
 const container = $('[data-smart-contract-functions]')
 
 if (container.length) {
