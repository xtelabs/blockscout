--- conflicted
+++ resolved
@@ -196,12 +196,7 @@
     let marketCapActivated = true
 
     this.price = {
-<<<<<<< HEAD
       label: 'Gnosis Chain Price',
-=======
-      // @ts-ignore
-      label: window.localized.Price,
->>>>>>> 8464e825
       yAxisID: 'price',
       data: [],
       fill: false,
@@ -218,12 +213,7 @@
     }
 
     this.marketCap = {
-<<<<<<< HEAD
       label: 'Total Value Locked',
-=======
-      // @ts-ignore
-      label: window.localized['Market Cap'],
->>>>>>> 8464e825
       yAxisID: 'marketCap',
       data: [],
       fill: false,
@@ -242,12 +232,7 @@
     }
 
     this.numTransactions = {
-<<<<<<< HEAD
       label: 'Tx/day',
-=======
-      // @ts-ignore
-      label: window.localized['Tx/day'],
->>>>>>> 8464e825
       yAxisID: 'numTransactions',
       data: [],
       cubicInterpolationMode: 'monotone',
@@ -277,12 +262,7 @@
     }
     config.options.plugins.title.text = chartTitle
 
-<<<<<<< HEAD
     config.data.datasets = [this.numTransactions]
-=======
-    // @ts-ignore
-    config.data.datasets = [this.price, this.marketCap, this.numTransactions]
->>>>>>> 8464e825
 
     const isChartLoadedKey = 'isChartLoadedXDAI'
     const isChartLoaded = window.sessionStorage.getItem(isChartLoadedKey) === 'true'
