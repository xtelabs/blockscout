import $ from 'jquery'
import AutoComplete from '@tarekraafat/autocomplete.js/dist/autoComplete'
import { getTextAdData, fetchTextAdData } from './ad'
import { DateTime } from 'luxon'
import { appendTokenIcon } from './token_icon'

const placeHolder = 'Search by address, token symbol, name, transaction hash, or block number'
const dataSrc = async (query, id) => {
  try {
    // Loading placeholder text
    const searchInput = document
      .getElementById(id)

    searchInput.setAttribute('placeholder', 'Loading...')

    // Fetch External Data Source
    const source = await fetch(
      `/poa/sokol/token-autocomplete?q=${query}`
    )
    const data = await source.json()
    // Post Loading placeholder text

    searchInput.setAttribute('placeholder', placeHolder)
    // Returns Fetched data
    return data
  } catch (error) {
    return error
  }
}
const resultsListElement = (list, data) => {
  const info = document.createElement('p')
  const adv = `
  <div class="ad mb-3" style="display: none;">
  <span class='ad-prefix'></span>: <img class="ad-img-url" width=20 height=20 /> <b><span class="ad-name"></span></b> - <span class="ad-short-description"></span> <a class="ad-url"><b><span class="ad-cta-button"></span></a></b>
  </div>`
  info.innerHTML = adv
  if (data.results.length > 0) {
    info.innerHTML += `Displaying <strong>${data.results.length}</strong> results`
  } else if (data.query !== '###') {
    info.innerHTML += `Found <strong>${data.matches.length}</strong> matching results for <strong>"${data.query}"</strong>`
  }

  list.prepend(info)

  fetchTextAdData()
}
const searchEngine = (query, record) => {
  if (record && (
    (record.name && record.name.toLowerCase().includes(query.toLowerCase())) ||
      (record.symbol && record.symbol.toLowerCase().includes(query.toLowerCase())) ||
      (record.address_hash && record.address_hash.toLowerCase().includes(query.toLowerCase())) ||
      (record.tx_hash && record.tx_hash.toLowerCase().includes(query.toLowerCase())) ||
      (record.block_hash && record.block_hash.toLowerCase().includes(query.toLowerCase()))
  )
  ) {
    var searchResult = '<div>'
    searchResult += `<div>${record.address_hash || record.tx_hash || record.block_hash}</div>`

    if (record.type === 'label') {
      searchResult += `<div class="fontawesome-icon tag"></div><span> <b>${record.name}</b></span>`
    } else {
      searchResult += '<div>'
      if (record.name) {
        searchResult += `<b>${record.name}</b>`
      }
      if (record.symbol) {
        searchResult += ` (${record.symbol})`
      }
      if (record.holder_count) {
        searchResult += ` <i>${record.holder_count} holder(s)</i>`
      }
      if (record.inserted_at) {
        searchResult += ` (${DateTime.fromISO(record.inserted_at).toLocaleString(DateTime.DATETIME_SHORT)})`
      }
      searchResult += '</div>'
    }
    searchResult += '</div>'
    var re = new RegExp(query, 'ig')
    searchResult = searchResult.replace(re, '<mark class=\'autoComplete_highlight\'>$&</mark>')
    return searchResult
  }
}
const resultItemElement = async (item, data) => {
  item.style = 'display: flex;'

  item.innerHTML = `
<<<<<<< HEAD
  <div id='token-icon-${data.value.address_hash}'></div>
=======
  <div id='token-icon-${data.value.address_hash}' style='margin-top: -1px;'></div>
>>>>>>> 634d7e7d
  <div style="padding-left: 10px; padding-right: 10px; text-overflow: ellipsis; white-space: nowrap; overflow: hidden;">
    ${data.match}
  </div>
  <div class="autocomplete-category">
    ${data.value.type}
  </div>`

  const $tokenIconContainer = item.querySelector(`#token-icon-${data.value.address_hash}`)
  const $searchInput = $('#main-search-autocomplete')
  const chainID = $searchInput.data('chain-id')
  const displayTokenIcons = $searchInput.data('display-token-icons')
<<<<<<< HEAD
  appendTokenIcon($tokenIconContainer, chainID, data.value.address_hash, data.value.foreign_chain_id, data.value.foreign_token_hash, displayTokenIcons)
=======
  appendTokenIcon($tokenIconContainer, chainID, data.value.address_hash, data.value.foreign_chain_id, data.value.foreign_token_hash, displayTokenIcons, 15)
>>>>>>> 634d7e7d
}
const config = (id) => {
  return {
    selector: `#${id}`,
    data: {
      src: (query) => dataSrc(query, id),
      cache: false
    },
    placeHolder: placeHolder,
    searchEngine: (query, record) => searchEngine(query, record),
    threshold: 2,
    resultsList: {
      element: (list, data) => resultsListElement(list, data),
      noResults: true,
      maxResults: 100,
      tabSelect: true
    },
    resultItem: {
      element: (item, data) => resultItemElement(item, data),
      highlight: 'autoComplete_highlight'
    },
    events: {
      input: {
        focus: () => {
          if (autoCompleteJS.input.value.length) autoCompleteJS.start()
        }
      }
    }
  }
}
const autoCompleteJS = new AutoComplete(config('main-search-autocomplete'))
// eslint-disable-next-line
const autoCompleteJSMobile = new AutoComplete(config('main-search-autocomplete-mobile'))

const selection = (event) => {
  const selectionValue = event.detail.selection.value

  const commonPath = '/poa/sokol'
  if (selectionValue.type === 'contract' || selectionValue.type === 'address' || selectionValue.type === 'label') {
    window.location = `${commonPath}/address/${selectionValue.address_hash}`
  } else if (selectionValue.type === 'token') {
    window.location = `${commonPath}/tokens/${selectionValue.address_hash}`
  } else if (selectionValue.type === 'transaction') {
    window.location = `${commonPath}/tx/${selectionValue.tx_hash}`
  } else if (selectionValue.type === 'block') {
    window.location = `${commonPath}/blocks/${selectionValue.block_hash}`
  }
}

document.querySelector('#main-search-autocomplete').addEventListener('selection', function (event) {
  selection(event)
})
document.querySelector('#main-search-autocomplete-mobile').addEventListener('selection', function (event) {
  selection(event)
})

const openOnFocus = (event, type) => {
  const query = event.target.value
  if (query) {
    if (type === 'desktop') {
      autoCompleteJS.start(query)
    } else if (type === 'mobile') {
      autoCompleteJSMobile.start(query)
    }
  } else {
    getTextAdData()
      .then(({ data: adData, inHouse: _inHouse }) => {
        if (adData) {
          if (type === 'desktop') {
            autoCompleteJS.start('###')
          } else if (type === 'mobile') {
            autoCompleteJSMobile.start('###')
          }
        }
      })
  }
}

document.querySelector('#main-search-autocomplete').addEventListener('focus', function (event) {
  openOnFocus(event, 'desktop')
})

document.querySelector('#main-search-autocomplete-mobile').addEventListener('focus', function (event) {
  openOnFocus(event, 'mobile')
})<|MERGE_RESOLUTION|>--- conflicted
+++ resolved
@@ -84,11 +84,7 @@
   item.style = 'display: flex;'
 
   item.innerHTML = `
-<<<<<<< HEAD
-  <div id='token-icon-${data.value.address_hash}'></div>
-=======
   <div id='token-icon-${data.value.address_hash}' style='margin-top: -1px;'></div>
->>>>>>> 634d7e7d
   <div style="padding-left: 10px; padding-right: 10px; text-overflow: ellipsis; white-space: nowrap; overflow: hidden;">
     ${data.match}
   </div>
@@ -100,11 +96,7 @@
   const $searchInput = $('#main-search-autocomplete')
   const chainID = $searchInput.data('chain-id')
   const displayTokenIcons = $searchInput.data('display-token-icons')
-<<<<<<< HEAD
-  appendTokenIcon($tokenIconContainer, chainID, data.value.address_hash, data.value.foreign_chain_id, data.value.foreign_token_hash, displayTokenIcons)
-=======
   appendTokenIcon($tokenIconContainer, chainID, data.value.address_hash, data.value.foreign_chain_id, data.value.foreign_token_hash, displayTokenIcons, 15)
->>>>>>> 634d7e7d
 }
 const config = (id) => {
   return {
