import $ from 'jquery'
// @ts-ignore
import AutoComplete from '@tarekraafat/autocomplete.js/dist/autoComplete'
import { getTextAdData, fetchTextAdData } from './ad'
import { DateTime } from 'luxon'
import { appendTokenIcon } from './token_icon'
import { escapeHtml } from './utils'
import { commonPath } from './path_helper'
import xss from 'xss'

const placeHolder = 'Search by address, token symbol, name, transaction hash, or block number'
const dataSrc = async (query, id) => {
  try {
    // Loading placeholder text
    const searchInput = document
      .getElementById(id)

    searchInput && searchInput.setAttribute('placeholder', 'Loading...')

    // Fetch External Data Source
    const source = await fetch(
<<<<<<< HEAD
      `${process.env.NETWORK_PATH}/token-autocomplete?q=${query}`
=======
      `${commonPath}/token-autocomplete?q=${query}`
>>>>>>> 08e78833
    )
    const data = await source.json()
    // Post Loading placeholder text

    searchInput && searchInput.setAttribute('placeholder', placeHolder)
    // Returns Fetched data
    return data
  } catch (error) {
    return error
  }
}
const resultsListElement = (list, data) => {
  const info = document.createElement('p')
  const adv = `
  <div class="ad mb-3" style="display: none;">
  <span class='ad-prefix'></span>: <img class="ad-img-url" width=20 height=20 /> <b><span class="ad-name"></span></b> - <span class="ad-short-description"></span> <a class="ad-url"><b><span class="ad-cta-button"></span></a></b>
  </div>`
  info.innerHTML = adv
  if (data.results.length > 0) {
    info.innerHTML += `Displaying <strong>${data.results.length}</strong> results`
  } else if (data.query !== '###') {
    info.innerHTML += `Found <strong>${data.matches.length}</strong> matching results for `
    const strong = document.createElement('strong')
    strong.appendChild(document.createTextNode(data.query))
    info.appendChild(strong)
  }

  list.prepend(info)

  fetchTextAdData()
}
export const searchEngine = (query, record) => {
  const queryLowerCase = query.toLowerCase()
  if (record && (
    (record.name && record.name.toLowerCase().includes(queryLowerCase)) ||
      (record.symbol && record.symbol.toLowerCase().includes(queryLowerCase)) ||
      (record.address_hash && record.address_hash.toLowerCase().includes(queryLowerCase)) ||
      (record.tx_hash && record.tx_hash.toLowerCase().includes(queryLowerCase)) ||
      (record.block_hash && record.block_hash.toLowerCase().includes(queryLowerCase))
  )
  ) {
    let searchResult = '<div>'
    searchResult += `<div>${record.address_hash || record.tx_hash || record.block_hash}</div>`

    if (record.type === 'label') {
      searchResult += `<div class="fontawesome-icon tag"></div><span> <b>${record.name}</b></span>`
    } else {
      searchResult += '<div>'
      if (record.name) {
        searchResult += `<b>${escapeHtml(record.name)}</b>`
      }
      if (record.symbol) {
        searchResult += ` (${escapeHtml(record.symbol)})`
      }
      if (record.holder_count) {
        searchResult += ` <i>${record.holder_count} holder(s)</i>`
      }
      if (record.inserted_at) {
        searchResult += ` (${DateTime.fromISO(record.inserted_at).toLocaleString(DateTime.DATETIME_SHORT)})`
      }
      searchResult += '</div>'
    }
    searchResult += '</div>'
    const re = new RegExp(query, 'ig')
    searchResult = searchResult.replace(re, '<mark class=\'autoComplete_highlight\'>$&</mark>')
    return searchResult
  }
}
const resultItemElement = async (item, data) => {
  item.style = 'display: flex;'

  item.innerHTML = `
  <div id='token-icon-${data.value.address_hash}' style='margin-top: -1px;'></div>
  <div style="padding-left: 10px; padding-right: 10px; text-overflow: ellipsis; white-space: nowrap; overflow: hidden;">
    ${data.match}
  </div>
  <div class="autocomplete-category">
    ${data.value.type}
  </div>`

  const $tokenIconContainer = $(item).find(`#token-icon-${data.value.address_hash}`)
  const $searchInput = $('#main-search-autocomplete')
  const chainID = $searchInput.data('chain-id')
  const displayTokenIcons = $searchInput.data('display-token-icons')
  appendTokenIcon($tokenIconContainer, chainID, data.value.address_hash, displayTokenIcons, 15)
}
const config = (id) => {
  return {
    selector: `#${id}`,
    data: {
      src: (query) => dataSrc(query, id),
      cache: false
    },
    placeHolder,
    searchEngine: (query, record) => searchEngine(query, record),
    threshold: 2,
    resultsList: {
      element: (list, data) => resultsListElement(list, data),
      noResults: true,
      maxResults: 100,
      tabSelect: true
    },
    resultItem: {
      element: (item, data) => resultItemElement(item, data),
      highlight: 'autoComplete_highlight'
    },
    query: (input) => {
      return xss(input)
    },
    events: {
      input: {
        focus: () => {
          // @ts-ignore
          if (autoCompleteJS && autoCompleteJS.input.value.length) autoCompleteJS.start()
        }
      }
    }
  }
}
const autoCompleteJS = document.querySelector('#main-search-autocomplete') && new AutoComplete(config('main-search-autocomplete'))
// eslint-disable-next-line
const autoCompleteJSMobile = document.querySelector('#main-search-autocomplete-mobile') && new AutoComplete(config('main-search-autocomplete-mobile'))

const selection = (event) => {
  const selectionValue = event.detail.selection.value

  const commonPath = process.env.NETWORK_PATH
  if (selectionValue.type === 'contract' || selectionValue.type === 'address' || selectionValue.type === 'label') {
    window.location.href = `${commonPath}/address/${selectionValue.address_hash}`
  } else if (selectionValue.type === 'token') {
    window.location.href = `${commonPath}/tokens/${selectionValue.address_hash}`
  } else if (selectionValue.type === 'transaction') {
    window.location.href = `${commonPath}/tx/${selectionValue.tx_hash}`
  } else if (selectionValue.type === 'block') {
    window.location.href = `${commonPath}/blocks/${selectionValue.block_hash}`
  }
}

const openOnFocus = (event, type) => {
  const query = event.target.value
  if (query) {
    if (type === 'desktop') {
      // @ts-ignore
      autoCompleteJS && autoCompleteJS.start(query)
    } else if (type === 'mobile') {
      // @ts-ignore
      autoCompleteJSMobile && autoCompleteJSMobile.start(query)
    }
  } else {
    getTextAdData()
      .then(({ data: adData, inHouse: _inHouse }) => {
        if (adData) {
          if (type === 'desktop') {
            // @ts-ignore
            autoCompleteJS && autoCompleteJS.start('###')
          } else if (type === 'mobile') {
            // @ts-ignore
            autoCompleteJSMobile && autoCompleteJSMobile.start('###')
          }
        }
      })
  }
}

const mainSearchAutocompleteObj = document.querySelector('#main-search-autocomplete')
const mainSearchAutocompleteMobileObj = document.querySelector('#main-search-autocomplete-mobile')

mainSearchAutocompleteObj && mainSearchAutocompleteObj.addEventListener('selection', function (event) {
  selection(event)
})
mainSearchAutocompleteMobileObj && mainSearchAutocompleteMobileObj.addEventListener('selection', function (event) {
  selection(event)
})
mainSearchAutocompleteObj && mainSearchAutocompleteObj.addEventListener('focus', function (event) {
  openOnFocus(event, 'desktop')
})
mainSearchAutocompleteMobileObj && mainSearchAutocompleteMobileObj.addEventListener('focus', function (event) {
  openOnFocus(event, 'mobile')
})<|MERGE_RESOLUTION|>--- conflicted
+++ resolved
@@ -19,11 +19,7 @@
 
     // Fetch External Data Source
     const source = await fetch(
-<<<<<<< HEAD
-      `${process.env.NETWORK_PATH}/token-autocomplete?q=${query}`
-=======
       `${commonPath}/token-autocomplete?q=${query}`
->>>>>>> 08e78833
     )
     const data = await source.json()
     // Post Loading placeholder text
