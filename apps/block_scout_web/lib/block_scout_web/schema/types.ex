defmodule BlockScoutWeb.Schema.Types do
  @moduledoc false

  use Absinthe.Schema.Notation
  use Absinthe.Relay.Schema.Notation, :modern

  import Absinthe.Resolution.Helpers

  alias BlockScoutWeb.Resolvers.{
    Address,
    CeloAccount,
    CeloClaim,
    CeloTransfer,
    CeloValidator,
    CeloValidatorGroup,
    InternalTransaction,
    Transaction
  }

  import_types(Absinthe.Type.Custom)
  import_types(BlockScoutWeb.Schema.Scalars)

  connection(node_type: :celo_account)
  connection(node_type: :celo_claims)
  connection(node_type: :celo_validator)
  connection(node_type: :celo_validator_group)
  connection(node_type: :competitor)
  connection(node_type: :address)
  connection(node_type: :transaction)
  connection(node_type: :internal_transaction)
  connection(node_type: :token_transfer)
  connection(node_type: :gold_transfer)
  connection(node_type: :coin_balance)
  connection(node_type: :transfer_tx)
  connection(node_type: :celo_transfer)

  @desc """
  A stored representation of a Web3 address.
  """
  object :address do
    field(:hash, :address_hash)
    field(:fetched_coin_balance, :wei)
    field(:fetched_coin_balance_block_number, :integer)
    field(:contract_code, :data)

    field :smart_contract, :smart_contract do
      resolve(dataloader(:db, :smart_contract))
    end

    field(:celo_account, :celo_account) do
      resolve(&CeloAccount.get_by/3)
    end

    field(:celo_validator, :celo_validator) do
      resolve(&CeloValidator.get_by/3)
    end

    field(:celo_validator_group, :celo_validator_group) do
      resolve(&CeloValidatorGroup.get_by/3)
    end

    connection field(:transactions, node_type: :transaction) do
      arg(:count, :integer)
      resolve(&Transaction.get_by/3)

      complexity(fn
        %{first: first}, child_complexity ->
          first * child_complexity

        %{last: last}, child_complexity ->
          last * child_complexity
      end)
    end
  end

  @desc """
  Celo account information
  """
  object :celo_account do
    field(:address, :address_hash)
    field(:account_type, :string)
    field(:nonvoting_locked_gold, :wei)
    field(:locked_gold, :wei)
    field(:active_gold, :wei)

    field(:usd, :wei)

    field(:attestations_requested, :integer)
    field(:attestations_fulfilled, :integer)
    field(:name, :string)
    field(:url, :string)

    field(:address_info, :address) do
      resolve(&Address.get_by/3)
    end

    field(:validator, :celo_validator) do
      resolve(&CeloValidator.get_by/3)
    end

    field(:group, :celo_validator_group) do
      resolve(&CeloValidatorGroup.get_by/3)
    end

    connection field(:claims, node_type: :celo_claims) do
      resolve(&CeloClaim.get_by/3)
    end
  end

  @desc """
  Celo validator information
  """
  object :celo_validator do
    field(:address, :address_hash)
    field(:group_address_hash, :address_hash)
    field(:signer_address_hash, :address_hash)
    field(:member, :integer)
    field(:score, :wei)
    field(:last_elected, :integer)
    field(:last_online, :integer)

    field(:nonvoting_locked_gold, :wei)
    field(:locked_gold, :wei)
    field(:usd, :wei)
    field(:name, :string)
    field(:url, :string)
    field(:active_gold, :wei)

    field(:attestations_requested, :integer)
    field(:attestations_fulfilled, :integer)

    field(:address_info, :address) do
      resolve(&Address.get_by/3)
    end

    field(:account, :celo_account) do
      resolve(&CeloAccount.get_by/3)
    end

    field(:group_info, :celo_validator_group) do
      resolve(&CeloValidatorGroup.get_by/3)
    end
  end

  @desc """
  Celo validator group information
  """
  object :celo_validator_group do
    field(:address, :address_hash)
    field(:commission, :wei)
    field(:votes, :wei)
    field(:num_members, :integer)

    field(:nonvoting_locked_gold, :wei)
    field(:locked_gold, :wei)
    field(:usd, :wei)
    field(:name, :string)
    field(:url, :string)
<<<<<<< HEAD
    field(:active_gold, :wei)
=======
>>>>>>> 0eb8547b

    field(:rewards_ratio, :wei)
    field(:accumulated_rewards, :wei)
    field(:accumulated_active, :wei)
    field(:receivable_votes, :integer)

    field(:address_info, :address) do
      resolve(&Address.get_by/3)
    end

    field(:account, :celo_account) do
      resolve(&CeloAccount.get_by/3)
    end

    connection field(:affiliates, node_type: :celo_validator) do
      resolve(&CeloValidator.get_by/3)
    end
  end

  @desc """
  Celo network parameters
  """
  object :celo_parameters do
    field(:total_locked_gold, :wei)
    field(:num_registered_validators, :integer)
    field(:min_electable_validators, :integer)
    field(:max_electable_validators, :integer)
    field(:gold_token, :address_hash)
    field(:stable_token, :address_hash)
  end

  @desc """
  Celo Claims
  """
  object :celo_claims do
    field(:address, :address_hash)
    field(:type, :string)
    field(:element, :string)
    field(:verified, :boolean)
  end

  @desc """
  A package of data that contains zero or more transactions, the hash of the previous block ("parent"), and optionally
  other data. Because each block (except for the initial "genesis block") points to the previous block, the data
  structure that they form is called a "blockchain".
  """
  object :block do
    field(:hash, :full_hash)
    field(:consensus, :boolean)
    field(:difficulty, :decimal)
    field(:gas_limit, :decimal)
    field(:gas_used, :decimal)
    field(:nonce, :nonce_hash)
    field(:number, :integer)
    field(:size, :integer)
    field(:timestamp, :datetime)
    field(:total_difficulty, :decimal)
    field(:miner_hash, :address_hash)
    field(:parent_hash, :full_hash)
  end

  @desc """
  Leaderboard entry 
  """
  object :competitor do
    field(:address, :address_hash)
    field(:points, :float)
    field(:identity, :string)
  end

  @desc """
  Models internal transactions.
  """
  node object(:internal_transaction, id_fetcher: &internal_transaction_id_fetcher/2) do
    field(:call_type, :call_type)
    field(:created_contract_code, :data)
    field(:error, :string)
    field(:gas, :decimal)
    field(:gas_used, :decimal)
    field(:index, :integer)
    field(:init, :data)
    field(:input, :data)
    field(:output, :data)
    field(:trace_address, :json)
    field(:type, :type)
    field(:value, :wei)
    field(:block_number, :integer)
    field(:transaction_index, :integer)
    field(:created_contract_address_hash, :address_hash)
    field(:from_address_hash, :address_hash)
    field(:to_address_hash, :address_hash)
    field(:transaction_hash, :full_hash)
  end

  @desc """
  The representation of a verified Smart Contract.

  "A contract in the sense of Solidity is a collection of code (its functions)
  and data (its state) that resides at a specific address on the Ethereum
  blockchain."
  http://solidity.readthedocs.io/en/v0.4.24/introduction-to-smart-contracts.html
  """
  object :smart_contract do
    field(:name, :string)
    field(:compiler_version, :string)
    field(:optimization, :boolean)
    field(:contract_source_code, :string)
    field(:abi, :json)
    field(:address_hash, :address_hash)
  end

  @desc """
  Represents a token transfer between addresses.
  """
  node object(:token_transfer, id_fetcher: &token_transfer_id_fetcher/2) do
    field(:amount, :decimal)
    field(:block_number, :integer)
    field(:log_index, :integer)
    field(:token_id, :decimal)
    field(:from_address_hash, :address_hash)
    field(:to_address_hash, :address_hash)
    field(:token_contract_address_hash, :address_hash)
    field(:transaction_hash, :full_hash)
    field(:block_hash, :full_hash)
  end

  @desc """
  Represents a gold token transfer between addresses.
  """
  node object(:gold_transfer, id_fetcher: &gold_transfer_id_fetcher/2) do
    field(:value, :decimal)
    field(:block_number, :integer)
    field(:from_address_hash, :address_hash)
    field(:to_address_hash, :address_hash)
    field(:transaction_hash, :full_hash)
  end

  @desc """
  Represents a gold or usd token transfer between addresses.
  """
  node object(:celo_transfer, id_fetcher: &celo_transfer_id_fetcher/2) do
    field(:value, :decimal)
    field(:token, :string)
    field(:block_number, :integer)
    field(:from_address_hash, :address_hash)
    field(:to_address_hash, :address_hash)
    field(:transaction_hash, :full_hash)

    field(:log_index, :integer)

    field(:gas_price, :wei)
    field(:gas_used, :decimal)
    field(:input, :string)
    field(:timestamp, :datetime)
  end

  @desc """
  Represents a gold token transfer between addresses.
  """
  node object(:transfer_tx, id_fetcher: &transfer_tx_id_fetcher/2) do
    field(:gateway_fee_recipient, :address_hash)
    field(:gateway_fee, :address_hash)
    field(:fee_currency, :address_hash)
    field(:fee_token, :string)
    field(:address_hash, :address_hash)
    field(:transaction_hash, :full_hash)
    field(:block_number, :integer)
    field(:gas_price, :wei)
    field(:gas_used, :decimal)
    field(:input, :string)
    field(:timestamp, :datetime)

    connection field(:celo_transfer, node_type: :celo_transfer) do
      arg(:count, :integer)
      resolve(&CeloTransfer.get_by/3)

      complexity(fn
        %{first: first}, child_complexity ->
          first * child_complexity

        %{last: last}, child_complexity ->
          last * child_complexity
      end)
    end
  end

  @desc """
  Models a Web3 transaction.
  """
  node object(:transaction, id_fetcher: &transaction_id_fetcher/2) do
    field(:hash, :full_hash)
    field(:block_number, :integer)
    field(:cumulative_gas_used, :decimal)
    field(:error, :string)
    field(:gas, :decimal)
    field(:gas_price, :wei)
    field(:gas_used, :decimal)
    field(:index, :integer)
    field(:input, :string)
    field(:nonce, :nonce_hash)
    field(:r, :decimal)
    field(:s, :decimal)
    field(:status, :status)
    field(:v, :decimal)
    field(:value, :wei)
    field(:from_address_hash, :address_hash)
    field(:to_address_hash, :address_hash)
    field(:created_contract_address_hash, :address_hash)

    connection field(:internal_transactions, node_type: :internal_transaction) do
      arg(:count, :integer)
      resolve(&InternalTransaction.get_by/3)

      complexity(fn
        %{first: first}, child_complexity ->
          first * child_complexity

        %{last: last}, child_complexity ->
          last * child_complexity
      end)
    end
  end

  @desc """
  Coin balance record
  """
  node object(:coin_balance, id_fetcher: &coin_balance_id_fetcher/2) do
    field(:block_number, :integer)
    field(:value, :wei)
    field(:delta, :wei)
    field(:block_timestamp, :datetime)
  end

  def token_transfer_id_fetcher(%{transaction_hash: transaction_hash, log_index: log_index}, _) do
    Jason.encode!(%{transaction_hash: to_string(transaction_hash), log_index: log_index})
  end

  def gold_transfer_id_fetcher(
        %{transaction_hash: transaction_hash, log_index: log_index, tx_index: tx_index, index: index},
        _
      ) do
    Jason.encode!(%{
      transaction_hash: to_string(transaction_hash),
      log_index: log_index,
      tx_index: tx_index,
      index: index
    })
  end

  def celo_transfer_id_fetcher(
        %{transaction_hash: transaction_hash, log_index: log_index, tx_index: tx_index, index: index},
        _
      ) do
    Jason.encode!(%{
      transaction_hash: to_string(transaction_hash),
      log_index: log_index,
      tx_index: tx_index,
      index: index
    })
  end

  def coin_balance_id_fetcher(%{address_hash: address_hash, block_number: block_number}, _) do
    Jason.encode!(%{address_hash: to_string(address_hash), block_number: block_number})
  end

  def transaction_id_fetcher(%{hash: hash}, _), do: to_string(hash)

  def internal_transaction_id_fetcher(%{transaction_hash: transaction_hash, index: index}, _) do
    Jason.encode!(%{transaction_hash: to_string(transaction_hash), index: index})
  end

  def transfer_tx_id_fetcher(%{transaction_hash: transaction_hash, address_hash: address_hash}, _) do
    Jason.encode!(%{transaction_hash: to_string(transaction_hash), address_hash: to_string(address_hash)})
  end
end<|MERGE_RESOLUTION|>--- conflicted
+++ resolved
@@ -156,10 +156,7 @@
     field(:usd, :wei)
     field(:name, :string)
     field(:url, :string)
-<<<<<<< HEAD
     field(:active_gold, :wei)
-=======
->>>>>>> 0eb8547b
 
     field(:rewards_ratio, :wei)
     field(:accumulated_rewards, :wei)
