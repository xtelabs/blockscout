defmodule BlockScoutWeb.Tokens.Instance.OverviewView do
  use BlockScoutWeb, :view

  alias BlockScoutWeb.CurrencyHelpers
  alias Explorer.Chain
  alias Explorer.Chain.{Address, SmartContract, Token}
  alias Explorer.SmartContract.Helper
  alias FileInfo
  alias MIME
  alias Path

  import BlockScoutWeb.APIDocsView, only: [blockscout_url: 1, blockscout_url: 2]

  @tabs ["token-transfers", "metadata"]
  @stub_image "/images/controller.svg"

  def token_name?(%Token{name: nil}), do: false
  def token_name?(%Token{name: _}), do: true

  def decimals?(%Token{decimals: nil}), do: false
  def decimals?(%Token{decimals: _}), do: true

  def total_supply?(%Token{total_supply: nil}), do: false
  def total_supply?(%Token{total_supply: _}), do: true

  def media_src(nil), do: @stub_image

  def media_src(instance, high_quality_media? \\ nil) do
    result = get_media_src(instance.metadata, high_quality_media?)

    if String.trim(result) == "", do: media_src(nil), else: result
  end

  defp get_media_src(nil, _), do: media_src(nil)

<<<<<<< HEAD
  defp get_media_src(%{metadata: metadata} = instance) do
    cond do
      metadata["animation_url"] ->
        retrieve_image(metadata["animation_url"], instance.token_contract_address_hash)
=======
  defp get_media_src(metadata, high_quality_media?) do
    cond do
      metadata["animation_url"] && high_quality_media? ->
        retrieve_image(metadata["animation_url"])
>>>>>>> f47e1dd8

      metadata["image_url"] ->
        retrieve_image(metadata["image_url"], instance.token_contract_address_hash)

      metadata["image"] ->
        retrieve_image(metadata["image"], instance.token_contract_address_hash)

      metadata["properties"]["image"]["description"] ->
        metadata["properties"]["image"]["description"]

      true ->
        media_src(nil)
    end
  end

  def media_type(media_src) when not is_nil(media_src) do
    ext = media_src |> Path.extname() |> String.trim()

    mime_type =
      if ext == "" do
        case HTTPoison.get(media_src) do
          {:ok, %HTTPoison.Response{body: body, status_code: 200}} ->
            {:ok, path} = Briefly.create()

            File.write!(path, body)

            case FileInfo.get_info([path]) do
              %{^path => %FileInfo.Mime{subtype: subtype}} ->
                subtype
                |> MIME.type()

              _ ->
                nil
            end

          _ ->
            nil
        end
      else
        ext_with_dot =
          media_src
          |> Path.extname()

        "." <> ext = ext_with_dot

        ext
        |> MIME.type()
      end

    if mime_type do
      basic_mime_type = mime_type |> String.split("/") |> Enum.at(0)

      basic_mime_type
    else
      nil
    end
  end

  def media_type(nil), do: nil

  def external_url(nil), do: nil

  def external_url(instance) do
    result =
      if instance.metadata && instance.metadata["external_url"] do
        instance.metadata["external_url"]
      else
        external_url(nil)
      end

    if !result || (result && String.trim(result)) == "", do: external_url(nil), else: result
  end

  def total_supply_usd(token) do
    tokens = CurrencyHelpers.divide_decimals(token.total_supply, token.decimals)
    price = token.usd_value
    Decimal.mult(tokens, price)
  end

  def smart_contract_with_read_only_functions?(
        %Token{contract_address: %Address{smart_contract: %SmartContract{}}} = token
      ) do
    Enum.any?(token.contract_address.smart_contract.abi, &Helper.queriable_method?(&1))
  end

  def smart_contract_with_read_only_functions?(%Token{contract_address: %Address{smart_contract: nil}}), do: false

  def qr_code(conn, token_id, hash) do
    token_instance_path = token_instance_path(conn, :show, to_string(hash), to_string(token_id))

    url_params = Application.get_env(:block_scout_web, BlockScoutWeb.Endpoint)[:url]
    api_path = url_params[:api_path]
    path = url_params[:path]

    url_prefix =
      if String.length(path) > 0 && path != "/" do
        set_path = false
        blockscout_url(set_path)
      else
        if String.length(api_path) > 0 && api_path != "/" do
          is_api = true
          set_path = true
          blockscout_url(set_path, is_api)
        else
          set_path = false
          blockscout_url(set_path)
        end
      end

    url = Path.join(url_prefix, token_instance_path)

    url
    |> QRCode.to_png()
    |> Base.encode64()
  end

  def current_tab_name(request_path) do
    @tabs
    |> Enum.filter(&tab_active?(&1, request_path))
    |> tab_name()
  end

  defp retrieve_image(image, _) when is_nil(image), do: @stub_image

  defp retrieve_image(image, _) when is_map(image) do
    image["description"]
  end

  defp retrieve_image(image, token_contract_address_hash) when is_list(image) do
    image_url = image |> Enum.at(0)
    retrieve_image(image_url, token_contract_address_hash)
  end

  defp retrieve_image(image_url, token_contract_address_hash) do
    image_url
    |> URI.encode()
    |> compose_ipfs_url(token_contract_address_hash)
  end

  defp compose_ipfs_url(image_url, token_contract_address_hash) do
    cond do
      image_url =~ "ipfs://ipfs" ->
        "ipfs://ipfs" <> ipfs_uid = image_url
        "https://ipfs.io/ipfs/" <> ipfs_uid

      image_url =~ "ipfs://" ->
        "ipfs://" <> ipfs_uid = image_url
        "https://ipfs.io/ipfs/" <> ipfs_uid

      true ->
        case URI.parse(image_url) do
          %URI{host: host} ->
            process_kudos_relative_url(image_url, host, token_contract_address_hash)
        end
    end
  end

  def process_kudos_relative_url(image_url, host, token_contract_address_hash) do
    if host do
      image_url
    else
      # Gitcoin Kudos token
      if Base.encode16(token_contract_address_hash.bytes, case: :lower) ==
           "74e596525c63393f42c76987b6a66f4e52733efa" do
        "https://s.gitcoin.co/static/" <> image_url
      else
        image_url
      end
    end
  end

  defp tab_name(["token-transfers"]), do: gettext("Token Transfers")
  defp tab_name(["metadata"]), do: gettext("Metadata")
end<|MERGE_RESOLUTION|>--- conflicted
+++ resolved
@@ -33,17 +33,10 @@
 
   defp get_media_src(nil, _), do: media_src(nil)
 
-<<<<<<< HEAD
-  defp get_media_src(%{metadata: metadata} = instance) do
-    cond do
-      metadata["animation_url"] ->
-        retrieve_image(metadata["animation_url"], instance.token_contract_address_hash)
-=======
-  defp get_media_src(metadata, high_quality_media?) do
+  defp get_media_src(%{metadata: metadata} = instance, high_quality_media?) do
     cond do
       metadata["animation_url"] && high_quality_media? ->
-        retrieve_image(metadata["animation_url"])
->>>>>>> f47e1dd8
+        retrieve_image(metadata["animation_url"], instance.token_contract_address_hash)
 
       metadata["image_url"] ->
         retrieve_image(metadata["image_url"], instance.token_contract_address_hash)
