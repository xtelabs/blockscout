defmodule BlockScoutWeb.AddressView do
  use BlockScoutWeb, :view

  require Logger

  alias BlockScoutWeb.{AccessHelpers, LayoutView}
  alias Explorer.{Chain, CustomContractsHelpers}
  alias Explorer.Chain.{Address, Hash, InternalTransaction, SmartContract, Token, TokenTransfer, Transaction, Wei}
  alias Explorer.Chain.Block.Reward
  alias Explorer.ExchangeRates.Token, as: TokenExchangeRate
  alias Explorer.SmartContract.{Helper, Writer}

  @dialyzer :no_match

  @tabs [
    "coin-balances",
    "contracts",
    "decompiled-contracts",
    "internal-transactions",
    "token-transfers",
    "read-contract",
    "read-proxy",
    "write-contract",
    "write-proxy",
    "tokens",
    "transactions",
    "validations"
  ]

  def address_partial_selector(struct_to_render_from, direction, current_address, truncate \\ false)

  def address_partial_selector(%Address{} = address, _, current_address, truncate) do
    matching_address_check(current_address, address, contract?(address), truncate)
  end

  def address_partial_selector(
        %InternalTransaction{to_address_hash: nil, created_contract_address_hash: nil},
        :to,
        _current_address,
        _truncate
      ) do
    gettext("Contract Address Pending")
  end

  def address_partial_selector(
        %InternalTransaction{to_address: nil, created_contract_address: contract_address},
        :to,
        current_address,
        truncate
      ) do
    matching_address_check(current_address, contract_address, true, truncate)
  end

  def address_partial_selector(%InternalTransaction{to_address: address}, :to, current_address, truncate) do
    matching_address_check(current_address, address, contract?(address), truncate)
  end

  def address_partial_selector(%InternalTransaction{from_address: address}, :from, current_address, truncate) do
    matching_address_check(current_address, address, contract?(address), truncate)
  end

  def address_partial_selector(%TokenTransfer{to_address: address}, :to, current_address, truncate) do
    matching_address_check(current_address, address, contract?(address), truncate)
  end

  def address_partial_selector(%TokenTransfer{from_address: address}, :from, current_address, truncate) do
    matching_address_check(current_address, address, contract?(address), truncate)
  end

  def address_partial_selector(
        %Transaction{to_address_hash: nil, created_contract_address_hash: nil},
        :to,
        _current_address,
        _truncate
      ) do
    gettext("Contract Address Pending")
  end

  def address_partial_selector(
        %Transaction{to_address: nil, created_contract_address: contract_address},
        :to,
        current_address,
        truncate
      ) do
    matching_address_check(current_address, contract_address, true, truncate)
  end

  def address_partial_selector(%Transaction{to_address: address}, :to, current_address, truncate) do
    matching_address_check(current_address, address, contract?(address), truncate)
  end

  def address_partial_selector(%Transaction{from_address: address}, :from, current_address, truncate) do
    matching_address_check(current_address, address, contract?(address), truncate)
  end

  def address_partial_selector(%Reward{address: address}, _, current_address, truncate) do
    matching_address_check(current_address, address, false, truncate)
  end

  def address_title(%Address{} = address) do
    if contract?(address) do
      gettext("Contract Address")
    else
      gettext("Address")
    end
  end

  @doc """
  Returns a formatted address balance and includes the unit.
  """
  def balance(%Address{fetched_coin_balance: nil}), do: ""

  def balance(%Address{fetched_coin_balance: balance}) do
    format_wei_value(balance, :ether)
  end

  def balance_percentage_enabled?(total_supply) do
    Application.get_env(:block_scout_web, :show_percentage) && total_supply > 0
  end

  def balance_percentage(_, nil), do: ""

  def balance_percentage(
        %Address{
          hash: %Explorer.Chain.Hash{
            byte_count: 20,
            bytes: <<0, 0, 0, 0, 0, 0, 0, 0, 0, 0, 0, 0, 0, 0, 0, 0, 0, 0, 0, 0>>
          }
        },
        _
      ),
      do: ""

  def balance_percentage(%Address{fetched_coin_balance: balance}, total_supply) do
    if Decimal.cmp(total_supply, 0) == :gt do
      balance
      |> Wei.to(:ether)
      |> Decimal.div(Decimal.new(total_supply))
      |> Decimal.mult(100)
      |> Decimal.round(4)
      |> Decimal.to_string(:normal)
      |> Kernel.<>("% #{gettext("Market Cap")}")
    else
      balance
      |> Wei.to(:ether)
      |> Decimal.to_string(:normal)
    end
  end

  def empty_exchange_rate?(exchange_rate) do
    TokenExchangeRate.null?(exchange_rate)
  end

  def balance_percentage(%Address{fetched_coin_balance: _} = address) do
    balance_percentage(address, Chain.total_supply())
  end

  def balance_block_number(%Address{fetched_coin_balance_block_number: nil}), do: ""

  def balance_block_number(%Address{fetched_coin_balance_block_number: fetched_coin_balance_block_number}) do
    to_string(fetched_coin_balance_block_number)
  end

  def contract?(%Address{contract_code: nil}), do: false

  def contract?(%Address{contract_code: _}), do: true

  def contract?(nil), do: true

  def validator?(val) when val > 0, do: true

  def validator?(_), do: false

  def hash(%Address{hash: hash}) do
    to_string(hash)
  end

  @doc """
  Returns the primary name of an address if available.
  """
  def primary_name(%Address{names: [_ | _] = address_names}) do
    case Enum.find(address_names, &(&1.primary == true)) do
      nil -> nil
      %Address.Name{name: name} -> name
    end
  end

  def primary_name(%Address{names: _}), do: nil

  def primary_validator_metadata(%Address{names: [_ | _] = address_names}) do
    case Enum.find(address_names, &(&1.primary == true)) do
      %Address.Name{
        metadata:
          metadata = %{
            "license_id" => _,
            "address" => _,
            "state" => _,
            "zipcode" => _,
            "expiration_date" => _,
            "created_date" => _
          }
      } ->
        metadata

      _ ->
        nil
    end
  end

  def primary_validator_metadata(%Address{names: _}), do: nil

  def format_datetime_string(unix_date) do
    unix_date
    |> DateTime.from_unix!()
    |> Timex.format!("{M}-{D}-{YYYY}")
  end

  def qr_code(address_hash) do
    address_hash
    |> to_string()
    |> QRCode.to_png()
    |> Base.encode64()
  end

  def smart_contract_verified?(%Address{smart_contract: %{metadata_from_verified_twin: true}}), do: false

  def smart_contract_verified?(%Address{smart_contract: %SmartContract{}}), do: true

  def smart_contract_verified?(%Address{smart_contract: nil}), do: false

  def smart_contract_with_read_only_functions?(%Address{smart_contract: %SmartContract{}} = address) do
    Enum.any?(address.smart_contract.abi, &Helper.queriable_method?(&1))
  end

  def smart_contract_with_read_only_functions?(%Address{smart_contract: nil}), do: false

  def smart_contract_is_proxy?(%Address{smart_contract: %SmartContract{}} = address) do
    Chain.proxy_contract?(address.smart_contract.abi)
  end

  def smart_contract_is_proxy?(%Address{smart_contract: nil}), do: false

  def smart_contract_with_write_functions?(%Address{smart_contract: %SmartContract{}} = address) do
    Enum.any?(
      address.smart_contract.abi,
      &Writer.write_function?(&1)
    )
  end

  def smart_contract_with_write_functions?(%Address{smart_contract: nil}), do: false

  def has_decompiled_code?(address) do
    address.has_decompiled_code? ||
      (Ecto.assoc_loaded?(address.decompiled_smart_contracts) && Enum.count(address.decompiled_smart_contracts) > 0)
  end

  def token_title(%Token{name: nil, contract_address_hash: contract_address_hash}) do
    short_hash_left_right(contract_address_hash)
  end

  def token_title(%Token{name: name, symbol: symbol}), do: "#{name} (#{symbol})"

  def trimmed_hash(%Hash{} = hash) do
    string_hash = to_string(hash)
    trimmed_hash(string_hash)
  end

  def trimmed_hash(address) when is_binary(address) do
    "#{String.slice(address, 0..5)}–#{String.slice(address, -6..-1)}"
  end

  def trimmed_hash(_), do: ""

  def trimmed_verify_link(hash) do
    string_hash = to_string(hash)
    "#{String.slice(string_hash, 0..21)}..."
  end

  def transaction_hash(%Address{contracts_creation_internal_transaction: %InternalTransaction{}} = address) do
    address.contracts_creation_internal_transaction.transaction_hash
  end

  def transaction_hash(%Address{contracts_creation_transaction: %Transaction{}} = address) do
    address.contracts_creation_transaction.hash
  end

  def from_address_hash(%Address{contracts_creation_internal_transaction: %InternalTransaction{}} = address) do
    address.contracts_creation_internal_transaction.from_address_hash
  end

  def from_address_hash(%Address{contracts_creation_transaction: %Transaction{}} = address) do
    address.contracts_creation_transaction.from_address_hash
  end

  def from_address_hash(_address), do: nil

  def address_link_to_other_explorer(link, address, full) do
    if full do
      link <> to_string(address)
    else
      trimmed_verify_link(link <> to_string(address))
    end
  end

  defp matching_address_check(%Address{hash: hash} = current_address, %Address{hash: hash}, contract?, truncate) do
    [
      view_module: __MODULE__,
      partial: "_responsive_hash.html",
      address: current_address,
      contract: contract?,
      truncate: truncate,
      use_custom_tooltip: false
    ]
  end

  defp matching_address_check(_current_address, %Address{} = address, contract?, truncate) do
    [
      view_module: __MODULE__,
      partial: "_link.html",
      address: address,
      contract: contract?,
      truncate: truncate,
      use_custom_tooltip: false
    ]
  end

  @doc """
  Get the current tab name/title from the request path and possible tab names.

  The tabs on mobile are represented by a dropdown list, which has a title. This title is the
  currently selected tab name. This function returns that name, properly gettext'ed.

  The list of possible tab names for this page is represented by the attribute @tab.

  Raises error if there is no match, so a developer of a new tab must include it in the list.
  """
  def current_tab_name(request_path) do
    @tabs
    |> Enum.filter(&tab_active?(&1, request_path))
    |> tab_name()
  end

  defp tab_name(["tokens"]), do: gettext("Tokens")
  defp tab_name(["internal-transactions"]), do: gettext("Internal Transactions")
  defp tab_name(["transactions"]), do: gettext("Transactions")
  defp tab_name(["token-transfers"]), do: gettext("Token Transfers")
  defp tab_name(["contracts"]), do: gettext("Code")
  defp tab_name(["decompiled-contracts"]), do: gettext("Decompiled Code")
  defp tab_name(["read-contract"]), do: gettext("Read Contract")
  defp tab_name(["read-proxy"]), do: gettext("Read Proxy")
  defp tab_name(["write-contract"]), do: gettext("Write Contract")
  defp tab_name(["write-proxy"]), do: gettext("Write Proxy")
  defp tab_name(["coin-balances"]), do: gettext("Coin Balance History")
  defp tab_name(["validations"]), do: gettext("Blocks Validated")
  defp tab_name(["logs"]), do: gettext("Logs")

  def short_hash(%Address{hash: hash}) do
    <<
      "0x",
      short_address::binary-size(6),
      _rest::binary
    >> = to_string(hash)

    "0x" <> short_address
  end

  def short_hash_left_right(hash) when not is_nil(hash) do
    case hash do
      "0x" <> rest ->
        shortify_hash_string(rest)

      %Chain.Hash{
        byte_count: _,
        bytes: bytes
      } ->
        shortify_hash_string(Base.encode16(bytes, case: :lower))

      hash ->
        shortify_hash_string(hash)
    end
  end

  def short_hash_left_right(hash) when is_nil(hash), do: ""

  defp shortify_hash_string(hash) do
    <<
      left::binary-size(6),
      _middle::binary-size(28),
      right::binary-size(6)
    >> = to_string(hash)

    "0x" <> left <> "-" <> right
  end

  def short_contract_name(name, max_length) do
    short_string(name, max_length)
  end

  def short_token_id(%Decimal{} = token_id, max_length) do
    token_id
    |> Decimal.to_string()
    |> short_string(max_length)
  end

  def short_token_id(token_id, max_length) do
    short_string(token_id, max_length)
  end

  def short_string(name, max_length) do
    part_length = Kernel.trunc(max_length / 4)

    if String.length(name) <= max_length,
      do: name,
      else: "#{String.slice(name, 0, max_length - part_length)}..#{String.slice(name, -part_length, part_length)}"
  end

  def address_page_title(address) do
    cond do
      smart_contract_verified?(address) -> "#{address.smart_contract.name} (#{to_string(address)})"
      contract?(address) -> "Contract #{to_string(address)}"
      true -> "#{to_string(address)}"
    end
  end

  def smart_contract_is_gnosis_safe_proxy?(%Address{smart_contract: %SmartContract{}} = address) do
    address.smart_contract.name == "GnosisSafeProxy" && Chain.gnosis_safe_contract?(address.smart_contract.abi)
  end

  def smart_contract_is_gnosis_safe_proxy?(_address), do: false

<<<<<<< HEAD
=======
  def is_faucet?(nil), do: false

  def is_faucet?(address_hash) do
    address_hash_str = "0x" <> Base.encode16(address_hash.bytes, case: :lower)
    address_hash_str == String.downcase(System.get_env("FAUCET_ADDRESS", ""))
  end

>>>>>>> fb934dbf
  def is_omni_bridge?(nil), do: false

  def is_omni_bridge?(address_hash) do
    address_hash_str = "0x" <> Base.encode16(address_hash.bytes, case: :lower)

    address_hash_str == String.downcase(System.get_env("ETH_OMNI_BRIDGE_MEDIATOR", "")) ||
      address_hash_str == String.downcase(System.get_env("BSC_OMNI_BRIDGE_MEDIATOR", ""))
  end

  def is_amb_bridge?(nil), do: false

  def is_amb_bridge?(address_hash) do
    address_hash_str = "0x" <> Base.encode16(address_hash.bytes, case: :lower)
    String.downcase(System.get_env("AMB_BRIDGE_MEDIATORS", "")) =~ address_hash_str
  end
end<|MERGE_RESOLUTION|>--- conflicted
+++ resolved
@@ -428,8 +428,6 @@
 
   def smart_contract_is_gnosis_safe_proxy?(_address), do: false
 
-<<<<<<< HEAD
-=======
   def is_faucet?(nil), do: false
 
   def is_faucet?(address_hash) do
@@ -437,7 +435,6 @@
     address_hash_str == String.downcase(System.get_env("FAUCET_ADDRESS", ""))
   end
 
->>>>>>> fb934dbf
   def is_omni_bridge?(nil), do: false
 
   def is_omni_bridge?(address_hash) do
