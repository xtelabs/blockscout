<% status = BlockScoutWeb.TransactionView.transaction_status(@transaction) %>
<div class="tile tile-type-<%= BlockScoutWeb.TransactionView.type_suffix(@transaction) %> fade-in" data-test="<%= BlockScoutWeb.TransactionView.type_suffix(@transaction) %>" data-identifier-hash="<%= @transaction.hash %>">
  <div class="row" data-test="chain_transaction">
    <div class="col-md-2 d-flex flex-row flex-md-column align-items-left justify-content-start justify-content-lg-center mb-1 mb-md-0 pl-md-4">
      <span class="tile-label" data-test="transaction_type"> <%= BlockScoutWeb.TransactionView.transaction_display_type(@transaction) %></span>
      <div class="tile-status-label ml-2 ml-md-0" data-test="transaction_status"><%= BlockScoutWeb.TransactionView.formatted_result(status) %></div>
    </div>
    <div class="col-md-7 col-lg-8 d-flex flex-column pr-2 pr-sm-2 pr-md-0">
      <%= render BlockScoutWeb.TransactionView, "_link.html", transaction_hash: @transaction.hash %>
      <span class="text-nowrap">
        <%= render BlockScoutWeb.AddressView, "_link.html", address: @transaction.from_address, contract: BlockScoutWeb.AddressView.contract?(@transaction.from_address), use_custom_tooltip: false %>
        &rarr;
        <%= if @transaction.to_address_hash do %>
          <%= render BlockScoutWeb.AddressView, "_link.html", address: @transaction.to_address, contract: BlockScoutWeb.AddressView.contract?(@transaction.to_address), use_custom_tooltip: false %>
        <% else %>
          <%= gettext("Contract Address Pending") %>
        <% end %>
      </span>
      <span class="d-flex flex-md-row flex-column mt-3 mt-md-0">
<<<<<<< HEAD
        <span class="tile-title"><%= BlockScoutWeb.TransactionView.value(@transaction, include_label: false) %> <%= gettext "Ether" %></span>
        <span class="ml-0 ml-md-1 text-nowrap" data-test="tx-fee"> <%= BlockScoutWeb.TransactionView.formatted_fee(@transaction, denomination: :ether, include_label: false) %> <%= gettext "TX Fee" %></span>
=======
        <span class="tile-title"><%= BlockScoutWeb.TransactionView.value(@transaction, include_label: false) %> <%= Explorer.coin_name() %></span>
        <span class="ml-0 ml-md-1 text-nowrap"> <%= BlockScoutWeb.TransactionView.formatted_fee(@transaction, denomination: :ether, include_label: false) %> <%= gettext "TX Fee" %></span>
>>>>>>> c4bbbfdd
      </span>
    </div>
  </div>
</div><|MERGE_RESOLUTION|>--- conflicted
+++ resolved
@@ -17,13 +17,8 @@
         <% end %>
       </span>
       <span class="d-flex flex-md-row flex-column mt-3 mt-md-0">
-<<<<<<< HEAD
-        <span class="tile-title"><%= BlockScoutWeb.TransactionView.value(@transaction, include_label: false) %> <%= gettext "Ether" %></span>
+        <span class="tile-title"><%= BlockScoutWeb.TransactionView.value(@transaction, include_label: false) %> <%= Explorer.coin_name() %></span>
         <span class="ml-0 ml-md-1 text-nowrap" data-test="tx-fee"> <%= BlockScoutWeb.TransactionView.formatted_fee(@transaction, denomination: :ether, include_label: false) %> <%= gettext "TX Fee" %></span>
-=======
-        <span class="tile-title"><%= BlockScoutWeb.TransactionView.value(@transaction, include_label: false) %> <%= Explorer.coin_name() %></span>
-        <span class="ml-0 ml-md-1 text-nowrap"> <%= BlockScoutWeb.TransactionView.formatted_fee(@transaction, denomination: :ether, include_label: false) %> <%= gettext "TX Fee" %></span>
->>>>>>> c4bbbfdd
       </span>
     </div>
   </div>
