--- conflicted
+++ resolved
@@ -5,33 +5,16 @@
     <%= render BlockScoutWeb.TransactionView, "_tabs.html", assigns %>
     <div class="card-body">
       <h2 class="card-title"><%= gettext "Raw Trace" %>
-<<<<<<< HEAD
         <% raw_trace_text = for {line, _} <- raw_traces_with_lines(@internal_transactions), do: line %>
-        <%= render BlockScoutWeb.CommonComponentsView, "_btn_copy.html",
-          id: "tx-raw-trace-input",
-          additional_classes: ["tx-raw-input", "transaction-input"],
-          clipboard_text: raw_trace_text,
-          aria_label: gettext("Copy Value"),
-          title: gettext("Copy Raw Trace"),
-          style: "float: right;" %>
-=======
         <%= if Enum.count(@internal_transactions) > 0 do %>
-          <span
-            aria-label="Copy Value"
-            class="btn-copy-icon tx-raw-input transaction-input"
-            id="tx-raw-input"
-            data-clipboard-text="<%= for {line, _} <- raw_traces_with_lines(@internal_transactions), do: line %>"
-            data-placement="top"
-            data-toggle="tooltip"
-            title='<%= gettext("Copy Raw Trace") %>'
-            style="float: right;"
-          >
-            <svg xmlns="http://www.w3.org/2000/svg" viewBox="0 0 32.5 32.5" width="32" height="32">
-              <path fill-rule="evenodd" d="M23.5 20.5a1 1 0 0 1-1-1v-9h-9a1 1 0 0 1 0-2h10a1 1 0 0 1 1 1v10a1 1 0 0 1-1 1zm-3-7v10a1 1 0 0 1-1 1h-10a1 1 0 0 1-1-1v-10a1 1 0 0 1 1-1h10a1 1 0 0 1 1 1zm-2 1h-8v8h8v-8z"/>
-            </svg>
-          </span>
+          <%= render BlockScoutWeb.CommonComponentsView, "_btn_copy.html",
+            id: "tx-raw-trace-input",
+            additional_classes: ["tx-raw-input", "transaction-input"],
+            clipboard_text: raw_trace_text,
+            aria_label: gettext("Copy Value"),
+            title: gettext("Copy Raw Trace"),
+            style: "float: right;" %>
         <% end %>
->>>>>>> 7f32f323
       </h2>
       <%= if Enum.count(@internal_transactions) > 0 do %>
         <pre class="pre-scrollable line-numbers" data-activate-highlight><code class="json "><%= for {line, number} <- raw_traces_with_lines(@internal_transactions) do %><div data-line-number="<%= number %>"><%= line %></div><% end %></code></pre>
