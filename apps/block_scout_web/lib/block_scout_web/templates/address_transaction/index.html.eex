--- conflicted
+++ resolved
@@ -10,15 +10,7 @@
     <div class="card">
       <%= render BlockScoutWeb.AddressView, "_tabs.html", address: @address, is_proxy: is_proxy, conn: @conn %>
       <div class="card-body" data-async-listing="<%= @current_path %>">
-<<<<<<< HEAD
-        <div data-selector="channel-disconnected-message" style="display: none;">
-          <div data-selector="reload-button" class="alert alert-danger">
-            <a href="#" class="alert-link"><%= gettext "Connection Lost, click to load newer transactions" %></a>
-          </div>
-        </div>
-=======
         <%= render BlockScoutWeb.CommonComponentsView, "_channel_disconnected_message.html", text: gettext("Connection Lost, click to load newer transactions") %>
->>>>>>> 04939730
         <div class="clearfix">
           <h2 class="card-title float-left"><%= gettext "Transactions" %></h2>
           <div class="top-pagination-outer-container float-right">
