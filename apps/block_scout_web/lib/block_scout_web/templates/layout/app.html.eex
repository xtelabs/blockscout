--- conflicted
+++ resolved
@@ -285,39 +285,6 @@
       <script defer data-cfasync="false" src="<%= static_path(@conn, "/js/chart-loader.js") %>"></script>
       <script defer data-cfasync="false" src="<%= static_path(@conn, "/js/token-transfers-toggle.js") %>"></script>
     <% end %>
-<<<<<<< HEAD
-    <script defer data-cfasync="false">
-      function applyDarkMode() {
-        if (localStorage.getItem("current-color-mode") === "dark") {
-          document.body.className += " " + "dark-theme-applied";
-          document.body.style.backgroundColor = "#1c1d31";
-        }
-      }
-      window.onload = applyDarkMode()
-    </script>
-    <script defer data-cfasync="false">
-      if (localStorage.getItem("current-color-mode") === "dark") {
-        document.getElementById("top-navbar").style.backgroundColor = "#282945";
-        let modeChanger = document.getElementById("dark-mode-changer");
-        modeChanger.className += " " + "dark-mode-changer--dark";
-      }
-    </script>
-    <script defer data-cfasync="false">
-      if (localStorage.getItem("current-color-mode") === "dark") {
-        const search = document.getElementById("main-search-autocomplete")
-        const searchMobile = document.getElementById("main-search-autocomplete-mobile")
-            if (search && search.style) {
-          search.style.backgroundColor = "#22223a";
-              search.style.borderColor = "#22223a";
-        }
-        if (searchMobile && searchMobile.style) {
-          searchMobile.style.backgroundColor = "#22223a";
-          searchMobile.style.borderColor = "#22223a";
-        }
-      }
-    </script>
-=======
->>>>>>> 37765dd0
     <script defer src="<%= static_path(@conn, "/js/autocomplete.js") %>"></script>
   </body>
 </html>