<!DOCTYPE html>
<html lang="en-US">
  <head>
    <meta charset="utf-8">
    <meta http-equiv="X-UA-Compatible" content="IE=edge">
    <meta name="viewport" content="width=device-width, initial-scale=1">

    <link rel="stylesheet" href="<%= static_path(@conn, "/css/app.css") %>">
<<<<<<< HEAD
    <link rel="preload" href="/css/non-critical.css" as="style" onload="this.onload=null;this.rel='stylesheet'">
    <noscript><link rel="stylesheet" href="/css/non-critical.css"></noscript>
    <%= render_existing(@view_module, "styles.html", assigns) %>
=======
    <link rel="preload" href="<%= static_path(@conn, "/css/non-critical.css") %>" as="style" onload="this.onload=null;this.rel='stylesheet'">
    <link rel="stylesheet" href="<%= static_path(@conn, "/css/non-critical.css") %>">
>>>>>>> 815bf885

    <link rel="apple-touch-icon" sizes="180x180" href="<%= static_path(@conn, "/apple-touch-icon.png") %>">
    <link rel="icon" type="image/png" sizes="32x32" href="<%= static_path(@conn, "/images/favicon-32x32.png") %>">
    <link rel="icon" type="image/png" sizes="16x16" href="<%= static_path(@conn, "/images/favicon-16x16.png") %>">
    <link rel="manifest" href="<%= static_path(@conn, "/manifest.webmanifest") %>">
    <link rel="mask-icon" href="<%= static_path(@conn, "/safari-pinned-tab.svg") %>" color="#5bbad5">
    <link rel="shortcut icon" type='image/x-icon' href="<%= static_path(@conn, "/images/favicon.ico") %>">
    <meta name="msapplication-TileColor" content="#7dd79f">
    <meta name="msapplication-config" content="<%= static_path(@conn, "/browserconfig.xml") %>">
    <meta name="theme-color" content="#ffffff">

    <%= render_existing(@view_module, "_metatags.html", assigns) || render("_default_title.html") %>

    <script defer data-cfasync="false">
      window.localized = {
        'Blocks Indexed': '<%= gettext("Blocks Indexed") %>',
        'Block Processing': '<%= gettext("Block Mined, awaiting import...") %>',
        'Indexing Tokens': '<%= gettext("Indexing Tokens") %>',
        'Less than': '<%= gettext("Less than") %>',
        'Market Cap': '<%= gettext("Market Cap") %>',
        'Price': '<%= gettext("Price") %>',
        'Ether': '<%= gettext("Ether") %>',
        'Tx/day': '<%= gettext("Tx/day") %>'
      }
    </script>
  </head>

  <body>
    <script>
      function applyDarkMode() {
        if (localStorage.getItem("current-color-mode") === "dark") {
          document.body.className += " " + "dark-theme-applied";
          document.body.style.backgroundColor = "#1c1d31";
        }
      }
      window.onload = applyDarkMode()
    </script>
    <div class="layout-container">
      <%= if not Explorer.Chain.finished_indexing?() do %>
        <div class="alert alert-warning text-center mb-0 p-3" data-selector="indexed-status">
          <span class="loading-spinner-small mr-2">
            <span class="loading-spinner-block-1"></span>
            <span class="loading-spinner-block-2"></span>
          </span>
          <span data-indexed-ratio="<%=Explorer.Chain.indexed_ratio() %>"></span>
          <%= gettext("- We're indexing this chain right now. Some of the counts may be inaccurate.") %>
        </div>
      <% end %>
      <%= render BlockScoutWeb.LayoutView, "_topnav.html", assigns %>

      <main class="pt-5">
        <p class="alert alert-info" role="alert"><%= get_flash(@conn, :info) %></p>
        <p class="alert alert-danger" role="alert"><%= get_flash(@conn, :error) %></p>
        <%= render @view_module, @view_template, assigns %>
      </main>
      <%= render BlockScoutWeb.LayoutView, "_footer.html", assigns %>
    </div>
<<<<<<< HEAD
    <%=
      for status <- ["error", "warning", "success", "question"] do
        render BlockScoutWeb.CommonComponentsView, "_modal_status.html", status: status
      end
    %>
    <script>
      window.localized = {
        'Blocks Indexed': '<%= gettext("Blocks Indexed") %>',
        'Block Processing': '<%= gettext("Block Mined, awaiting import...") %>',
        'Indexing Tokens': '<%= gettext("Indexing Tokens") %>',
        'Less than': '<%= gettext("Less than") %>',
        'Market Cap': '<%= gettext("Market Cap") %>',
        'Price': '<%= gettext("Price") %>',
        'Ether': '<%= gettext("Ether") %>'
      }
    </script>
    <script src="<%= static_path(@conn, "/js/app.js") %>"></script>
=======
    <%= if (
      @view_module != Elixir.BlockScoutWeb.ChainView &&
      @view_module != Elixir.BlockScoutWeb.BlockView &&
      @view_module != Elixir.BlockScoutWeb.BlockTransactionView &&
      @view_module != Elixir.BlockScoutWeb.AddressView &&
      @view_module != Elixir.BlockScoutWeb.TransactionView &&
      @view_module != Elixir.BlockScoutWeb.PendingTransactionView &&
      @view_module != Elixir.BlockScoutWeb.TransactionInternalTransactionView &&
      @view_module != Elixir.BlockScoutWeb.TransactionLogView &&
      @view_module != Elixir.BlockScoutWeb.TransactionRawTraceView &&
      @view_module != Elixir.BlockScoutWeb.TransactionTokenTransferView &&
      @view_module != Elixir.BlockScoutWeb.AddressTransactionView &&
      @view_module != Elixir.BlockScoutWeb.AddressTokenTransferView &&
      @view_module != Elixir.BlockScoutWeb.AddressTokenView &&
      @view_module != Elixir.BlockScoutWeb.AddressInternalTransactionView &&
      @view_module != Elixir.BlockScoutWeb.AddressCoinBalanceView &&
      @view_module != Elixir.BlockScoutWeb.AddressLogsView &&
      @view_module != Elixir.BlockScoutWeb.AddressValidationView &&
      @view_module != Elixir.BlockScoutWeb.AddressContractView &&
      @view_module != Elixir.BlockScoutWeb.AddressContractVerificationView &&
      @view_module != Elixir.BlockScoutWeb.AddressReadContractView &&
      @view_module != Elixir.BlockScoutWeb.Tokens.TransferView &&
      @view_module != Elixir.BlockScoutWeb.Tokens.ReadContractView &&
      @view_module != Elixir.BlockScoutWeb.Tokens.HolderView &&
      @view_module != Elixir.BlockScoutWeb.Tokens.InventoryView &&
      @view_module != Elixir.BlockScoutWeb.Tokens.InstanceView &&
      @view_module != Elixir.BlockScoutWeb.Tokens.Instance.MetadataView &&
      @view_module != Elixir.BlockScoutWeb.Tokens.Instance.OverviewView &&
      @view_module != Elixir.BlockScoutWeb.Tokens.Instance.TransferView &&
      @view_module != Elixir.BlockScoutWeb.APIDocsView &&
      @view_module != Elixir.BlockScoutWeb.Admin.DashboardView
    ) do %>
      <script defer data-cfasync="false" src="<%= static_path(@conn, "/js/app.js") %>"></script>
    <% end %>
>>>>>>> 815bf885
    <%= render_existing(@view_module, "scripts.html", assigns) %>
  </body>
</html><|MERGE_RESOLUTION|>--- conflicted
+++ resolved
@@ -6,14 +6,8 @@
     <meta name="viewport" content="width=device-width, initial-scale=1">
 
     <link rel="stylesheet" href="<%= static_path(@conn, "/css/app.css") %>">
-<<<<<<< HEAD
-    <link rel="preload" href="/css/non-critical.css" as="style" onload="this.onload=null;this.rel='stylesheet'">
-    <noscript><link rel="stylesheet" href="/css/non-critical.css"></noscript>
-    <%= render_existing(@view_module, "styles.html", assigns) %>
-=======
     <link rel="preload" href="<%= static_path(@conn, "/css/non-critical.css") %>" as="style" onload="this.onload=null;this.rel='stylesheet'">
     <link rel="stylesheet" href="<%= static_path(@conn, "/css/non-critical.css") %>">
->>>>>>> 815bf885
 
     <link rel="apple-touch-icon" sizes="180x180" href="<%= static_path(@conn, "/apple-touch-icon.png") %>">
     <link rel="icon" type="image/png" sizes="32x32" href="<%= static_path(@conn, "/images/favicon-32x32.png") %>">
@@ -71,25 +65,11 @@
       </main>
       <%= render BlockScoutWeb.LayoutView, "_footer.html", assigns %>
     </div>
-<<<<<<< HEAD
     <%=
       for status <- ["error", "warning", "success", "question"] do
         render BlockScoutWeb.CommonComponentsView, "_modal_status.html", status: status
       end
     %>
-    <script>
-      window.localized = {
-        'Blocks Indexed': '<%= gettext("Blocks Indexed") %>',
-        'Block Processing': '<%= gettext("Block Mined, awaiting import...") %>',
-        'Indexing Tokens': '<%= gettext("Indexing Tokens") %>',
-        'Less than': '<%= gettext("Less than") %>',
-        'Market Cap': '<%= gettext("Market Cap") %>',
-        'Price': '<%= gettext("Price") %>',
-        'Ether': '<%= gettext("Ether") %>'
-      }
-    </script>
-    <script src="<%= static_path(@conn, "/js/app.js") %>"></script>
-=======
     <%= if (
       @view_module != Elixir.BlockScoutWeb.ChainView &&
       @view_module != Elixir.BlockScoutWeb.BlockView &&
@@ -124,7 +104,6 @@
     ) do %>
       <script defer data-cfasync="false" src="<%= static_path(@conn, "/js/app.js") %>"></script>
     <% end %>
->>>>>>> 815bf885
     <%= render_existing(@view_module, "scripts.html", assigns) %>
   </body>
 </html>