--- conflicted
+++ resolved
@@ -19,11 +19,7 @@
       <div class="col-xs-12 col-lg-3">
         <p class="footer-info-text"><%= gettext("Blockscout is a tool for inspecting and analyzing EVM based blockchains. Blockchain explorer for Ethereum Networks.") %></p>
         <div class="footer-social-icons">
-<<<<<<< HEAD
           <a href="https://github.com/lukso-network" rel="noreferrer" target="_blank" class="footer-social-icon" data-toggle="tooltip" data-placement="top" title='<%= gettext("Github") %>'>
-=======
-          <a href="https://github.com/blockscout/blockscout" rel="noreferrer" target="_blank" class="footer-social-icon" title='<%= gettext("Github") %>'>
->>>>>>> 74dab4de
             <i class="fab fa-github"></i>
           </a>
           <a href="https://www.twitter.com/lukso_io/" rel="noreferrer" target="_blank" class="footer-social-icon" data-toggle="tooltip" data-placement="top" title='<%= gettext("Twitter") %>'>
