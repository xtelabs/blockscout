<footer class="footer">
  <div class="footer-body container">
    <!-- Logo -->
    <div class="row footer-logo-row">
      <div class="col-md-12">
        <%= link to: webapp_url(@conn), class: "footer-brand" do %>
          <%= if logo_footer() do %>
            <img class="footer-logo" src="<%= static_path(@conn, logo_footer()) %>" alt="<%= subnetwork_title() %>" />
          <% end %>
          <%= if logo_text() do %>
            <span class="logo-text in-footer <%= unless logo_footer(), do: "no-logo" %>"> <%= logo_text() %> </span>
          <% end %>
        <% end %>
      </div>
    </div>

    <% other_explorers = other_explorers() %>
    <% bridges = bridges_list() %>
    <% other_bridges = other_bridges_list() %>
    <% bridges_alm = bridges_alm_list() %>
    <% col_size = if Enum.empty?(other_explorers), do: 2, else: 1 %>

    <div class="row">
      <div class="col-xs-12 col-lg-2">
        <p class="footer-info-text"><%= gettext("Blockscout is a tool for inspecting and analyzing EVM based blockchains. Blockchain explorer for Ethereum Networks.") %></p>
        <div class="footer-social-icons">
          <a href="<%= Application.get_env(:block_scout_web, :footer)[:github_link] %>" rel="noreferrer" target="_blank" class="footer-social-icon" title='<%= gettext("Github") %>'>
            <div class="footer-social-icon-container fontawesome-icon github"></div>
          </a>
          <a href="https://www.twitter.com/blockscoutcom/" rel="noreferrer" target="_blank" class="footer-social-icon" title='<%= gettext("Twitter") %>'>
            <div class="footer-social-icon-container fontawesome-icon twitter"></div>
          </a>
          <a href="https://t.me/poa_network" rel="noreferrer" target="_blank" class="footer-social-icon" title='<%= gettext("Telegram") %>'>
            <div class="footer-social-icon-container fontawesome-icon telegram"></div>
          </a>
          <a href="https://duneanalytics.com/maxaleks/xdai-staking" rel="noreferrer" target="_blank" class="footer-social-icon" title='<%= gettext("Staking") %>'>
            <div class="footer-social-icon-container fontawesome-icon bar-chart"></div>
          </a>
        </div>
      </div>

      <div class="col-xs-12 col-md-3 col-lg-<%= col_size %> footer-list">
        <h3>BlockScout</h3>
        <ul>
          <li><a href="<%= issue_link(@conn) %>" rel="noreferrer" class="footer-link" target="_blank"><%= gettext("Submit an Issue") %></a></li>
          <li><a href="<%= Application.get_env(:block_scout_web, :footer)[:github_link] %>" rel="noreferrer" class="footer-link"><%= gettext("Contribute") %></a></li>
          <li><a href="<%= Application.get_env(:block_scout_web, :footer)[:chat_link] %>" rel="noreferrer" class="footer-link"><%= gettext("Chat (#blockscout)") %></a></li>
<<<<<<< HEAD
          <li><a href="https://github.com/blockscout/blockscout/discussions" rel="noreferrer" class="footer-link"><%= gettext("Discussions") %></a></li>
          <%= if Application.get_env(:block_scout_web, :footer)[:enable_forum_link] do %>
=======
          <%= if Application.get_env(:block_scout_web, :footer)[:forum_link_enabled] do %>
>>>>>>> 9d670a17
            <li><a href="<%= Application.get_env(:block_scout_web, :footer)[:forum_link] %>" rel="noreferrer" class="footer-link"><%= gettext("Forum") %></a></li>
          <% end %>
          <li><a href="https://duneanalytics.com/maxaleks/xdai-staking" rel="noreferrer" class="footer-link"><%= gettext("Staking stats") %></a></li>
          <li><a href="https://duneanalytics.com/maxaleks/xDai-Usage" rel="noreferrer" class="footer-link"><%= gettext("Gnosis Chain Usage stats") %></a></li>
          <%= render BlockScoutWeb.LayoutView, "_add_chain_to_mm.html" %>
        </ul>
      </div>
      <% main_nets = main_nets(other_networks()) %>

      <%= unless Enum.empty?(main_nets) do %>
        <div class="col-xs-12 col-md-3 col-lg-<%= col_size %> footer-list">
          <h3><%= gettext("Main Networks") %></h3>
          <ul>
            <%= for %{title: title, url: url} <- main_nets do %>
              <li><a href="<%= url %>" rel="norefferer" class="footer-link"> <%= title %> </a></li>
            <% end %>
          </ul>
        </div>
      <% end %>

      <% test_nets = test_nets(other_networks()) %>

      <%= unless Enum.empty?(test_nets) do %>
        <div class="col-xs-12 col-md-3 col-lg-<%= col_size %> footer-list">
          <h3><%= gettext("Test Networks") %></h3>
          <ul>
            <%= for %{title: title, url: url} <- test_nets do %>
              <li><a href="<%= url %>" rel="noreferrer" class="footer-link"> <%= title %> </a></li>
            <% end %>
          </ul>
        </div>
      <% end %>

      <%= unless Enum.empty?(other_explorers) do %>
        <div class="col-xs-12 col-md-3 col-lg-<%= col_size %> footer-list">
          <h3><%= gettext("Other Explorers") %></h3>
          <ul>
            <%= for {name, url} <- other_explorers do %>
              <li><a href="<%= url %>" rel="noreferrer" class="footer-link"> <%= name %> </a></li>
            <% end %>
          </ul>
        </div>
      <% end %>
      <%= if Application.get_env(:block_scout_web, BlockScoutWeb.ApiRouter)[:reading_enabled] || Application.get_env(:block_scout_web, :api_url) do %>
        <div class="col-xs-12 col-md-3 col-lg-<%= col_size %> footer-list">
          <h3><%= gettext("APIs") %></h3>
          <ul>
            <li>
                <a href="<%= api_url() <> "/graphiql" %>" rel="noreferrer" class="footer-link"> <%= gettext("GraphQL") %> </a>
            </li>
            <li>
                <a href="<%= api_url() <> api_docs_path(@conn, :index) %>" rel="noreferrer" class="footer-link"> <%= gettext("RPC") %> </a>
            </li>
            <li>
                <a href="<%= api_url() <> api_docs_path(@conn, :eth_rpc) %>" rel="noreferrer" class="footer-link"> <%= gettext("Eth RPC") %> </a>
            </li>
          </ul>
        </div>
      <% end %>
      <%= unless Enum.empty?(bridges) do %>
        <div class="col-xs-12 col-md-3 col-lg-<%= col_size %> footer-list">
          <h3><%= gettext("Bridges") %></h3>
          <ul>
            <%= for %{title: name, url: url} <- bridges do %>
              <li><a href="<%= url%>" rel="noreferrer" class="footer-link"> <%= name %> </a></li>
            <% end %>
            <%= for %{title: name, url: url} <- other_bridges do %>
              <li><a href="<%= url%>" rel="noreferrer" class="footer-link"> <%= name %> </a></li>
            <% end %>
            <%= for %{title: name, url: url} <- bridges_alm do %>
              <li><a href="<%= url%>" rel="noreferrer" class="footer-link"> <%= name %> </a></li>
            <% end %>
          </ul>
        </div>
      <% end %>
    </div>

    <% version = version() %>

    <%= unless ignore_version?(version) do %>
      <% release_link = release_link(version) %>
      <div>
        <%= gettext("Version") %>: <%= release_link %>
      </div>
    <% end %>
  </div>
</footer><|MERGE_RESOLUTION|>--- conflicted
+++ resolved
@@ -45,12 +45,8 @@
           <li><a href="<%= issue_link(@conn) %>" rel="noreferrer" class="footer-link" target="_blank"><%= gettext("Submit an Issue") %></a></li>
           <li><a href="<%= Application.get_env(:block_scout_web, :footer)[:github_link] %>" rel="noreferrer" class="footer-link"><%= gettext("Contribute") %></a></li>
           <li><a href="<%= Application.get_env(:block_scout_web, :footer)[:chat_link] %>" rel="noreferrer" class="footer-link"><%= gettext("Chat (#blockscout)") %></a></li>
-<<<<<<< HEAD
           <li><a href="https://github.com/blockscout/blockscout/discussions" rel="noreferrer" class="footer-link"><%= gettext("Discussions") %></a></li>
-          <%= if Application.get_env(:block_scout_web, :footer)[:enable_forum_link] do %>
-=======
           <%= if Application.get_env(:block_scout_web, :footer)[:forum_link_enabled] do %>
->>>>>>> 9d670a17
             <li><a href="<%= Application.get_env(:block_scout_web, :footer)[:forum_link] %>" rel="noreferrer" class="footer-link"><%= gettext("Forum") %></a></li>
           <% end %>
           <li><a href="https://duneanalytics.com/maxaleks/xdai-staking" rel="noreferrer" class="footer-link"><%= gettext("Staking stats") %></a></li>
