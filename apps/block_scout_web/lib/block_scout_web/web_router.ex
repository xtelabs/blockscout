--- conflicted
+++ resolved
@@ -526,13 +526,11 @@
 
     get("/token-counters", Tokens.TokenController, :token_counters)
 
-<<<<<<< HEAD
     get("/faucet", FaucetController, :index)
 
     post("/faucet", FaucetController, :request)
-=======
+
     get("/visualize/sol2uml", VisualizeSol2umlController, :index)
->>>>>>> e3b3468f
 
     get("/*path", PageNotFoundController, :index)
   end
