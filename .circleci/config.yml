--- conflicted
+++ resolved
@@ -441,62 +441,6 @@
   #         path: cover/excoveralls.html
   #     - store_test_results:
   #         path: _build/test/junit
-<<<<<<< HEAD
-#  test_parity_http_websocket:
-#    docker:
-#      # Ensure .tool-versions matches
-#      - image: circleci/elixir:1.9.1-node-browsers
-#        environment:
-#          MIX_ENV: test
-#          # match POSTGRES_PASSWORD for postgres image below
-#          PGPASSWORD: postgres
-#          # match POSTGRES_USER for postgres image below
-#          PGUSER: postgres
-#          ETHEREUM_JSONRPC_CASE: "EthereumJSONRPC.Case.Parity.HTTPWebSocket"
-#          ETHEREUM_JSONRPC_WEB_SOCKET_CASE: "EthereumJSONRPC.WebSocket.Case.Parity"
-#      - image: circleci/postgres:10.3-alpine
-#        environment:
-#          # Match apps/explorer/config/test.exs config :explorer, Explorer.Repo, database
-#          POSTGRES_DB: explorer_test
-#          # match PGPASSWORD for elixir image above
-#          POSTGRES_PASSWORD: postgres
-#          # match PGUSER for elixir image above
-#          POSTGRES_USER: postgres
-#
-#    working_directory: ~/app
-#
-#    steps:
-#      - attach_workspace:
-#          at: .
-#
-#      - run:
-#          command: ./bin/install_chrome_headless.sh
-#          no_output_timeout: 2400
-#
-#      - run: mix local.hex --force
-#      - run: mix local.rebar --force
-#
-#      - run:
-#          name: Wait for DB
-#          command: dockerize -wait tcp://localhost:5432 -timeout 1m
-#
-#      - run:
-#          name: mix test --exclude no_parity
-#          command: |
-#            # Don't submit coverage report for forks, but let the build succeed
-#            if [[ -z "$COVERALLS_REPO_TOKEN" ]]; then
-#              mix coveralls.html --exclude no_parity --parallel --umbrella
-#            else
-#              mix coveralls.circle --exclude no_parity --parallel --umbrella ||
-#                # if mix failed, then coveralls_merge won't run, so signal done here and return original exit status
-#                (retval=$? && curl -k https://coveralls.io/webhook?repo_token=$COVERALLS_REPO_TOKEN -d "payload[build_num]=$CIRCLE_WORKFLOW_WORKSPACE_ID&payload[status]=done" && return $retval)
-#            fi
-#
-#      - store_artifacts:
-#          path: cover/excoveralls.html
-#      - store_test_results:
-#          path: _build/test/junit
-=======
   # test_parity_http_websocket:
   #   docker:
   #     # Ensure .tool-versions matches
@@ -551,7 +495,6 @@
   #         path: cover/excoveralls.html
   #     - store_test_results:
   #         path: _build/test/junit
->>>>>>> 813d42a0
   test_parity_mox:
     docker:
       # Ensure .tool-versions matches
@@ -628,11 +571,7 @@
       # This unfortunately will only fire if all the tests pass because of how `requires` works
       - coveralls_merge:
           requires:
-<<<<<<< HEAD
-#            - test_parity_http_websocket
-=======
             # - test_parity_http_websocket
->>>>>>> 813d42a0
             - test_parity_mox
             # - test_geth_http_websocket
             # - test_geth_mox
@@ -652,11 +591,7 @@
             - eslint
             - jest
             - sobelow
-<<<<<<< HEAD
-#            - test_parity_http_websocket
-=======
             # - test_parity_http_websocket
->>>>>>> 813d42a0
             - test_parity_mox
             # - test_geth_http_websocket
             # - test_geth_mox
@@ -678,15 +613,9 @@
       - sobelow:
           requires:
             - build
-<<<<<<< HEAD
-#      - test_parity_http_websocket:
-#          requires:
-#            - build
-=======
       # - test_parity_http_websocket:
       #     requires:
       #       - build
->>>>>>> 813d42a0
       - test_parity_mox:
           requires:
             - build
