name: Blockscout

on:
  push:
    branches:
      - master
  pull_request:
    branches:
      - master
      - staking

env:
  MIX_ENV: test
  OTP_VERSION: '24.2'
  ELIXIR_VERSION: '1.12.3'
  AUTH0_DOMAIN: 'blockscoutcom.us.auth0.com'
  AUTH0_CALLBACK_URL: 'https://blockscout.com/auth/auth0/callback'
  AUTH0_LOGOUT_URL: 'https://dev-d1e3mu4f.us.auth0.com/v2/logout'
  AUTH0_LOGOUT_RETURN_URL: 'https://blockscout.com/auth/logout'

jobs:
  build-and-cache:
    name: Build and Cache deps
    runs-on: ubuntu-18.04
    steps:
      - uses: actions/checkout@v2
      - uses: erlef/setup-beam@v1
        with:
          otp-version: ${{ env.OTP_VERSION }}
          elixir-version: ${{ env.ELIXIR_VERSION }}

      - name: "ELIXIR_VERSION.lock"
        run: echo "${ELIXIR_VERSION}" > ELIXIR_VERSION.lock

      - name: "OTP_VERSION.lock"
        run: echo "${OTP_VERSION}" > OTP_VERSION.lock

      - name: Restore Mix Deps Cache
        uses: actions/cache@v2
        id: deps-cache
        with:
          path: |
            deps
            _build
          key: ${{ runner.os }}-${{ env.ELIXIR_VERSION }}-${{ env.OTP_VERSION }}-${{ env.MIX_ENV }}-deps-mixlockhash_9-${{ hashFiles('mix.lock') }}
          restore-keys: |
            ${{ runner.os }}-${{ env.ELIXIR_VERSION }}-${{ env.OTP_VERSION }}-${{ env.MIX_ENV }}-deps-

      - name: Conditionally build Mix deps cache
        if: steps.deps-cache.outputs.cache-hit != 'true'
        run: |
          mix local.hex --force
          mix local.rebar --force
          mix deps.get
          mix deps.compile
          cd deps/libsecp256k1
          make

      - name: Restore Explorer NPM Cache
        uses: actions/cache@v2
        id: explorer-npm-cache
        with:
          path: apps/explorer/node_modules
          key: ${{ runner.os }}-${{ env.ELIXIR_VERSION }}-${{ env.OTP_VERSION }}-${{ env.MIX_ENV }}-explorer-npm-${{ hashFiles('apps/explorer/package-lock.json') }}
          restore-keys: |
            ${{ runner.os }}-${{ env.ELIXIR_VERSION }}-${{ env.OTP_VERSION }}-${{ env.MIX_ENV }}-explorer-npm-

      - name: Conditionally build Explorer NPM Cache
        if: steps.explorer-npm-cache.outputs.cache-hit != 'true'
        run: npm install
        working-directory: apps/explorer

      - name: Restore Blockscout Web NPM Cache
        uses: actions/cache@v2
        id: blockscoutweb-npm-cache
        with:
          path: apps/block_scout_web/assets/node_modules
          key: ${{ runner.os }}-${{ env.ELIXIR_VERSION }}-${{ env.OTP_VERSION }}-${{ env.MIX_ENV }}-blockscoutweb-npm-${{ hashFiles('apps/block_scout_web/assets/package-lock.json') }}
          restore-keys: |
            ${{ runner.os }}-${{ env.ELIXIR_VERSION }}-${{ env.OTP_VERSION }}-${{ env.MIX_ENV }}-blockscoutweb-npm-

      - name: Conditionally build Blockscout Web NPM Cache
        if: steps.blockscoutweb-npm-cache.outputs.cache-hit != 'true'
        run: npm install
        working-directory: apps/block_scout_web/assets

  credo:
    name: Credo
    runs-on: ubuntu-18.04
    needs: build-and-cache
    steps:
      - uses: actions/checkout@v2
      - uses: erlef/setup-beam@v1
        with:
          otp-version: ${{ env.OTP_VERSION }}
          elixir-version: ${{ env.ELIXIR_VERSION }}

      - name: Restore Mix Deps Cache
        uses: actions/cache@v2
        id: deps-cache
        with:
          path: |
            deps
            _build
<<<<<<< HEAD
<<<<<<< HEAD
          key: ${{ runner.os }}-${{ env.ELIXIR_VERSION }}-${{ env.OTP_VERSION }}-${{ env.MIX_ENV }}-deps-mixlockhash_9-${{ hashFiles('mix.lock') }}
=======
          key: ${{ runner.os }}-${{ env.ELIXIR_VERSION }}-${{ env.OTP_VERSION }}-${{ env.MIX_ENV }}-deps-mixlockhash_8-${{ hashFiles('mix.lock') }}
>>>>>>> origin/auth-local
=======
          key: ${{ runner.os }}-${{ env.ELIXIR_VERSION }}-${{ env.OTP_VERSION }}-${{ env.MIX_ENV }}-deps-mixlockhash_9-${{ hashFiles('mix.lock') }}
>>>>>>> db97ddca
          restore-keys: |
            ${{ runner.os }}-${{ env.ELIXIR_VERSION }}-${{ env.OTP_VERSION }}-${{ env.MIX_ENV }}-deps-"

      - run: mix credo

  check_formatted:
    name: Code formatting checks
    runs-on: ubuntu-18.04
    needs: build-and-cache
    steps:
      - uses: actions/checkout@v2
      - uses: erlef/setup-beam@v1
        with:
          otp-version: ${{ env.OTP_VERSION }}
          elixir-version: ${{ env.ELIXIR_VERSION }}

      - name: Restore Mix Deps Cache
        uses: actions/cache@v2
        id: deps-cache
        with:
          path: |
            deps
            _build
<<<<<<< HEAD
<<<<<<< HEAD
          key: ${{ runner.os }}-${{ env.ELIXIR_VERSION }}-${{ env.OTP_VERSION }}-${{ env.MIX_ENV }}-deps-mixlockhash_9-${{ hashFiles('mix.lock') }}
=======
          key: ${{ runner.os }}-${{ env.ELIXIR_VERSION }}-${{ env.OTP_VERSION }}-${{ env.MIX_ENV }}-deps-mixlockhash_8-${{ hashFiles('mix.lock') }}
>>>>>>> origin/auth-local
=======
          key: ${{ runner.os }}-${{ env.ELIXIR_VERSION }}-${{ env.OTP_VERSION }}-${{ env.MIX_ENV }}-deps-mixlockhash_9-${{ hashFiles('mix.lock') }}
>>>>>>> db97ddca
          restore-keys: |
            ${{ runner.os }}-${{ env.ELIXIR_VERSION }}-${{ env.OTP_VERSION }}-${{ env.MIX_ENV }}-deps-"

      - run: mix format --check-formatted
  dialyzer:
    name: Dialyzer static analysis
    runs-on: ubuntu-18.04
    needs: build-and-cache
    steps:
      - uses: actions/checkout@v2
      - uses: erlef/setup-beam@v1
        with:
          otp-version: ${{ env.OTP_VERSION }}
          elixir-version: ${{ env.ELIXIR_VERSION }}

      - name: Restore Mix Deps Cache
        uses: actions/cache@v2
        id: deps-cache
        with:
          path: |
            deps
            _build
<<<<<<< HEAD
<<<<<<< HEAD
          key: ${{ runner.os }}-${{ env.ELIXIR_VERSION }}-${{ env.OTP_VERSION }}-${{ env.MIX_ENV }}-deps-mixlockhash_9-${{ hashFiles('mix.lock') }}
=======
          key: ${{ runner.os }}-${{ env.ELIXIR_VERSION }}-${{ env.OTP_VERSION }}-${{ env.MIX_ENV }}-deps-mixlockhash_8-${{ hashFiles('mix.lock') }}
>>>>>>> origin/auth-local
=======
          key: ${{ runner.os }}-${{ env.ELIXIR_VERSION }}-${{ env.OTP_VERSION }}-${{ env.MIX_ENV }}-deps-mixlockhash_9-${{ hashFiles('mix.lock') }}
>>>>>>> db97ddca
          restore-keys: |
            ${{ runner.os }}-${{ env.ELIXIR_VERSION }}-${{ env.OTP_VERSION }}-${{ env.MIX_ENV }}-deps-"

      - name: Restore Dialyzer Cache
        uses: actions/cache@v2
        id: dialyzer-cache
        with:
          path: priv/plts
          key: ${{ runner.os }}-${{ env.ELIXIR_VERSION }}-${{ env.OTP_VERSION }}-${{ env.MIX_ENV }}-dialyzer-mixlockhash_8-${{ hashFiles('mix.lock') }}
          restore-keys: |
            ${{ runner.os }}-${{ env.ELIXIR_VERSION }}-${{ env.OTP_VERSION }}-${{ env.MIX_ENV }}-dialyzer-"

      - name: Conditionally build Dialyzer Cache
        if: steps.dialyzer-cache.output.cache-hit != 'true'
        run: |
          mkdir -p priv/plts
          mix dialyzer --plt

      - run: mix dialyzer --halt-exit-status
        name: Run Dialyzer

  gettext:
    name: Missing translation keys check
    runs-on: ubuntu-18.04
    needs: build-and-cache
    steps:
      - uses: actions/checkout@v2
      - uses: erlef/setup-beam@v1
        with:
          otp-version: ${{ env.OTP_VERSION }}
          elixir-version: ${{ env.ELIXIR_VERSION }}

      - name: Restore Mix Deps Cache
        uses: actions/cache@v2
        id: deps-cache
        with:
          path: |
            deps
            _build
<<<<<<< HEAD
<<<<<<< HEAD
          key: ${{ runner.os }}-${{ env.ELIXIR_VERSION }}-${{ env.OTP_VERSION }}-${{ env.MIX_ENV }}-deps-mixlockhash_9-${{ hashFiles('mix.lock') }}
=======
          key: ${{ runner.os }}-${{ env.ELIXIR_VERSION }}-${{ env.OTP_VERSION }}-${{ env.MIX_ENV }}-deps-mixlockhash_8-${{ hashFiles('mix.lock') }}
>>>>>>> origin/auth-local
=======
          key: ${{ runner.os }}-${{ env.ELIXIR_VERSION }}-${{ env.OTP_VERSION }}-${{ env.MIX_ENV }}-deps-mixlockhash_9-${{ hashFiles('mix.lock') }}
>>>>>>> db97ddca
          restore-keys: |
            ${{ runner.os }}-${{ env.ELIXIR_VERSION }}-${{ env.OTP_VERSION }}-${{ env.MIX_ENV }}-deps-"

      - run: |
          mix gettext.extract --merge | tee stdout.txt
          ! grep "Wrote " stdout.txt
        working-directory: "apps/block_scout_web"
  sobelow:
    name: Sobelow security analysis
    runs-on: ubuntu-18.04
    needs: build-and-cache
    steps:
      - uses: actions/checkout@v2
      - uses: erlef/setup-beam@v1
        with:
          otp-version: ${{ env.OTP_VERSION }}
          elixir-version: ${{ env.ELIXIR_VERSION }}

      - name: Mix Deps Cache
        uses: actions/cache@v2
        id: deps-cache
        with:
          path: |
            deps
            _build
<<<<<<< HEAD
<<<<<<< HEAD
          key: ${{ runner.os }}-${{ env.ELIXIR_VERSION }}-${{ env.OTP_VERSION }}-${{ env.MIX_ENV }}-deps-mixlockhash_9-${{ hashFiles('mix.lock') }}
=======
          key: ${{ runner.os }}-${{ env.ELIXIR_VERSION }}-${{ env.OTP_VERSION }}-${{ env.MIX_ENV }}-deps-mixlockhash_8-${{ hashFiles('mix.lock') }}
>>>>>>> origin/auth-local
=======
          key: ${{ runner.os }}-${{ env.ELIXIR_VERSION }}-${{ env.OTP_VERSION }}-${{ env.MIX_ENV }}-deps-mixlockhash_9-${{ hashFiles('mix.lock') }}
>>>>>>> db97ddca
          restore-keys: |
            ${{ runner.os }}-${{ env.ELIXIR_VERSION }}-${{ env.OTP_VERSION }}-${{ env.MIX_ENV }}-deps-"

      - name: Scan explorer for vulnerabilities
        run: mix sobelow --config
        working-directory: "apps/explorer"
      - name: Scan block_scout_web for vulnerabilities
        run: mix sobelow --config
        working-directory: "apps/block_scout_web"
  eslint:
    name: ESLint
    runs-on: ubuntu-18.04
    needs: build-and-cache
    steps:
      - uses: actions/checkout@v2
      - uses: erlef/setup-beam@v1
        with:
          otp-version: ${{ env.OTP_VERSION }}
          elixir-version: ${{ env.ELIXIR_VERSION }}

      - name: Mix Deps Cache
        uses: actions/cache@v2
        id: deps-cache
        with:
          path: |
            deps
            _build
<<<<<<< HEAD
<<<<<<< HEAD
          key: ${{ runner.os }}-${{ env.ELIXIR_VERSION }}-${{ env.OTP_VERSION }}-${{ env.MIX_ENV }}-deps-mixlockhash_9-${{ hashFiles('mix.lock') }}
=======
          key: ${{ runner.os }}-${{ env.ELIXIR_VERSION }}-${{ env.OTP_VERSION }}-${{ env.MIX_ENV }}-deps-mixlockhash_8-${{ hashFiles('mix.lock') }}
>>>>>>> origin/auth-local
=======
          key: ${{ runner.os }}-${{ env.ELIXIR_VERSION }}-${{ env.OTP_VERSION }}-${{ env.MIX_ENV }}-deps-mixlockhash_9-${{ hashFiles('mix.lock') }}
>>>>>>> db97ddca
          restore-keys: |
            ${{ runner.os }}-${{ env.ELIXIR_VERSION }}-${{ env.OTP_VERSION }}-${{ env.MIX_ENV }}-deps-"

      - name: Restore Explorer NPM Cache
        uses: actions/cache@v2
        id: explorer-npm-cache
        with:
          path: apps/explorer/node_modules
          key: ${{ runner.os }}-${{ env.ELIXIR_VERSION }}-${{ env.OTP_VERSION }}-${{ env.MIX_ENV }}-explorer-npm-${{ hashFiles('apps/explorer/package-lock.json') }}
          restore-keys: |
            ${{ runner.os }}-${{ env.ELIXIR_VERSION }}-${{ env.OTP_VERSION }}-${{ env.MIX_ENV }}-explorer-npm-

      - name: Restore Blockscout Web NPM Cache
        uses: actions/cache@v2
        id: blockscoutweb-npm-cache
        with:
          path: apps/block_scout_web/assets/node_modules
          key: ${{ runner.os }}-${{ env.ELIXIR_VERSION }}-${{ env.OTP_VERSION }}-${{ env.MIX_ENV }}-blockscoutweb-npm-${{ hashFiles('apps/block_scout_web/assets/package-lock.json') }}
          restore-keys: |
            ${{ runner.os }}-${{ env.ELIXIR_VERSION }}-${{ env.OTP_VERSION }}-${{ env.MIX_ENV }}-blockscoutweb-npm-

      - run: npm rebuild node-sass
        working-directory: apps/block_scout_web/assets

      - name: Build assets
        run: node node_modules/webpack/bin/webpack.js --mode development
        working-directory: "apps/block_scout_web/assets"

      - run: ./node_modules/.bin/eslint --format=junit --output-file="test/eslint/junit.xml" js/**
        working-directory: apps/block_scout_web/assets
  jest:
    name: JS Tests
    runs-on: ubuntu-18.04
    needs: build-and-cache
    steps:
      - uses: actions/checkout@v2
      - uses: erlef/setup-beam@v1
        with:
          otp-version: ${{ env.OTP_VERSION }}
          elixir-version: ${{ env.ELIXIR_VERSION }}

      - name: Mix Deps Cache
        uses: actions/cache@v2
        id: deps-cache
        with:
          path: |
            deps
            _build
<<<<<<< HEAD
<<<<<<< HEAD
          key: ${{ runner.os }}-${{ env.ELIXIR_VERSION }}-${{ env.OTP_VERSION }}-${{ env.MIX_ENV }}-deps-mixlockhash_9-${{ hashFiles('mix.lock') }}
=======
          key: ${{ runner.os }}-${{ env.ELIXIR_VERSION }}-${{ env.OTP_VERSION }}-${{ env.MIX_ENV }}-deps-mixlockhash_8-${{ hashFiles('mix.lock') }}
>>>>>>> origin/auth-local
=======
          key: ${{ runner.os }}-${{ env.ELIXIR_VERSION }}-${{ env.OTP_VERSION }}-${{ env.MIX_ENV }}-deps-mixlockhash_9-${{ hashFiles('mix.lock') }}
>>>>>>> db97ddca
          restore-keys: |
            ${{ runner.os }}-${{ env.ELIXIR_VERSION }}-${{ env.OTP_VERSION }}-${{ env.MIX_ENV }}-deps-"

      - name: Restore Blockscout Web NPM Cache
        uses: actions/cache@v2
        id: blockscoutweb-npm-cache
        with:
          path: apps/block_scout_web/assets/node_modules
          key: ${{ runner.os }}-${{ env.ELIXIR_VERSION }}-${{ env.OTP_VERSION }}-${{ env.MIX_ENV }}-blockscoutweb-npm-${{ hashFiles('apps/block_scout_web/assets/package-lock.json') }}
          restore-keys: |
            ${{ runner.os }}-${{ env.ELIXIR_VERSION }}-${{ env.OTP_VERSION }}-${{ env.MIX_ENV }}-blockscoutweb-npm-

      - run: npm rebuild node-sass
        working-directory: apps/block_scout_web/assets

      - name: Build assets
        run: node node_modules/webpack/bin/webpack.js --mode development
        working-directory: "apps/block_scout_web/assets"

      - run: ./node_modules/.bin/jest
        working-directory: apps/block_scout_web/assets

  test_parity_mox_ethereum_jsonrpc:
    name: EthereumJSONRPC Tests
    runs-on: ubuntu-18.04
    needs: build-and-cache
    services:
      postgres:
        image: postgres
        env:
          # Match apps/explorer/config/test.exs config :explorer, Explorer.Repo, database
          POSTGRES_DB: explorer_test
          # match PGPASSWORD for elixir image above
          POSTGRES_PASSWORD: postgres
          # match PGUSER for elixir image above
          POSTGRES_USER: postgres
        # Set health checks to wait until postgres has started
        options: >-
          --health-cmd pg_isready
          --health-interval 10s
          --health-timeout 5s
          --health-retries 5
        ports:
          # Maps tcp port 5432 on service container to the host
          - 5432:5432
    steps:
      - uses: actions/checkout@v2
      - uses: erlef/setup-beam@v1
        with:
          otp-version: ${{ env.OTP_VERSION }}
          elixir-version: ${{ env.ELIXIR_VERSION }}
      - run: curl --proto '=https' --tlsv1.2 -sSf https://sh.rustup.rs | sh -s -- -y
      - run: echo 'export PATH=~/.cargo/bin/:$PATH' >> $GITHUB_ENV

      - name: Mix Deps Cache
        uses: actions/cache@v2
        id: deps-cache
        with:
          path: |
            deps
            _build
<<<<<<< HEAD
<<<<<<< HEAD
          key: ${{ runner.os }}-${{ env.ELIXIR_VERSION }}-${{ env.OTP_VERSION }}-${{ env.MIX_ENV }}-deps-mixlockhash_9-${{ hashFiles('mix.lock') }}
=======
          key: ${{ runner.os }}-${{ env.ELIXIR_VERSION }}-${{ env.OTP_VERSION }}-${{ env.MIX_ENV }}-deps-mixlockhash_8-${{ hashFiles('mix.lock') }}
>>>>>>> origin/auth-local
=======
          key: ${{ runner.os }}-${{ env.ELIXIR_VERSION }}-${{ env.OTP_VERSION }}-${{ env.MIX_ENV }}-deps-mixlockhash_9-${{ hashFiles('mix.lock') }}
>>>>>>> db97ddca
          restore-keys: |
            ${{ runner.os }}-${{ env.ELIXIR_VERSION }}-${{ env.OTP_VERSION }}-${{ env.MIX_ENV }}-deps-"

      - run: ./bin/install_chrome_headless.sh
      - name: mix test --exclude no_parity
        run: |
          cd apps/ethereum_jsonrpc
          mix compile
          mix test --no-start --exclude no_parity
        env:
          # match POSTGRES_PASSWORD for postgres image below
          PGPASSWORD: postgres
          # match POSTGRES_USER for postgres image below
          PGUSER: postgres
          ETHEREUM_JSONRPC_CASE: "EthereumJSONRPC.Case.Parity.Mox"
          ETHEREUM_JSONRPC_WEB_SOCKET_CASE: "EthereumJSONRPC.WebSocket.Case.Mox"
  test_parity_mox_explorer:
    name: Explorer Tests
    runs-on: ubuntu-18.04
    needs: build-and-cache
    services:
      postgres:
        image: postgres
        env:
          # Match apps/explorer/config/test.exs config :explorer, Explorer.Repo, database
          POSTGRES_DB: explorer_test
          # match PGPASSWORD for elixir image above
          POSTGRES_PASSWORD: postgres
          # match PGUSER for elixir image above
          POSTGRES_USER: postgres
        # Set health checks to wait until postgres has started
        options: >-
          --health-cmd pg_isready
          --health-interval 10s
          --health-timeout 5s
          --health-retries 5
        ports:
          # Maps tcp port 5432 on service container to the host
          - 5432:5432
    steps:
      - uses: actions/checkout@v2
      - uses: erlef/setup-beam@v1
        with:
          otp-version: ${{ env.OTP_VERSION }}
          elixir-version: ${{ env.ELIXIR_VERSION }}
      - run: curl --proto '=https' --tlsv1.2 -sSf https://sh.rustup.rs | sh -s -- -y
      - run: echo 'export PATH=~/.cargo/bin/:$PATH' >> $GITHUB_ENV

      - name: Mix Deps Cache
        uses: actions/cache@v2
        id: deps-cache
        with:
          path: |
            deps
            _build
<<<<<<< HEAD
<<<<<<< HEAD
          key: ${{ runner.os }}-${{ env.ELIXIR_VERSION }}-${{ env.OTP_VERSION }}-${{ env.MIX_ENV }}-deps-mixlockhash_9-${{ hashFiles('mix.lock') }}
=======
          key: ${{ runner.os }}-${{ env.ELIXIR_VERSION }}-${{ env.OTP_VERSION }}-${{ env.MIX_ENV }}-deps-mixlockhash_8-${{ hashFiles('mix.lock') }}
>>>>>>> origin/auth-local
=======
          key: ${{ runner.os }}-${{ env.ELIXIR_VERSION }}-${{ env.OTP_VERSION }}-${{ env.MIX_ENV }}-deps-mixlockhash_9-${{ hashFiles('mix.lock') }}
>>>>>>> db97ddca
          restore-keys: |
            ${{ runner.os }}-${{ env.ELIXIR_VERSION }}-${{ env.OTP_VERSION }}-${{ env.MIX_ENV }}-deps-"

      - name: Restore Explorer NPM Cache
        uses: actions/cache@v2
        id: explorer-npm-cache
        with:
          path: apps/explorer/node_modules
          key: ${{ runner.os }}-${{ env.ELIXIR_VERSION }}-${{ env.OTP_VERSION }}-${{ env.MIX_ENV }}-explorer-npm-${{ hashFiles('apps/explorer/package-lock.json') }}
          restore-keys: |
            ${{ runner.os }}-${{ env.ELIXIR_VERSION }}-${{ env.OTP_VERSION }}-${{ env.MIX_ENV }}-explorer-npm

      - run: ./bin/install_chrome_headless.sh
      - name: mix test --exclude no_parity
        run: |
          mix ecto.create --quiet
          mix ecto.migrate
          cd apps/explorer
          mix compile
          mix test --no-start --exclude no_parity
        env:
          # match POSTGRES_PASSWORD for postgres image below
          PGPASSWORD: postgres
          # match POSTGRES_USER for postgres image below
          PGUSER: postgres
          ETHEREUM_JSONRPC_CASE: "EthereumJSONRPC.Case.Parity.Mox"
          ETHEREUM_JSONRPC_WEB_SOCKET_CASE: "EthereumJSONRPC.WebSocket.Case.Mox"
  test_parity_mox_indexer:
    name: Indexer Tests
    runs-on: ubuntu-18.04
    needs: build-and-cache
    services:
      postgres:
        image: postgres
        env:
          # Match apps/explorer/config/test.exs config :explorer, Explorer.Repo, database
          POSTGRES_DB: explorer_test
          # match PGPASSWORD for elixir image above
          POSTGRES_PASSWORD: postgres
          # match PGUSER for elixir image above
          POSTGRES_USER: postgres
        # Set health checks to wait until postgres has started
        options: >-
          --health-cmd pg_isready
          --health-interval 10s
          --health-timeout 5s
          --health-retries 5
        ports:
          # Maps tcp port 5432 on service container to the host
          - 5432:5432
    steps:
      - uses: actions/checkout@v2
      - uses: erlef/setup-beam@v1
        with:
          otp-version: ${{ env.OTP_VERSION }}
          elixir-version: ${{ env.ELIXIR_VERSION }}
      - run: curl --proto '=https' --tlsv1.2 -sSf https://sh.rustup.rs | sh -s -- -y
      - run: echo 'export PATH=~/.cargo/bin/:$PATH' >> $GITHUB_ENV

      - name: Mix Deps Cache
        uses: actions/cache@v2
        id: deps-cache
        with:
          path: |
            deps
            _build
<<<<<<< HEAD
<<<<<<< HEAD
          key: ${{ runner.os }}-${{ env.ELIXIR_VERSION }}-${{ env.OTP_VERSION }}-${{ env.MIX_ENV }}-deps-mixlockhash_9-${{ hashFiles('mix.lock') }}
=======
          key: ${{ runner.os }}-${{ env.ELIXIR_VERSION }}-${{ env.OTP_VERSION }}-${{ env.MIX_ENV }}-deps-mixlockhash_8-${{ hashFiles('mix.lock') }}
>>>>>>> origin/auth-local
=======
          key: ${{ runner.os }}-${{ env.ELIXIR_VERSION }}-${{ env.OTP_VERSION }}-${{ env.MIX_ENV }}-deps-mixlockhash_9-${{ hashFiles('mix.lock') }}
>>>>>>> db97ddca
          restore-keys: |
            ${{ runner.os }}-${{ env.ELIXIR_VERSION }}-${{ env.OTP_VERSION }}-${{ env.MIX_ENV }}-deps-"


      - run: ./bin/install_chrome_headless.sh

      - name: mix test --exclude no_parity
        run: |
          mix ecto.create --quiet
          mix ecto.migrate
          cd apps/indexer
          mix compile
          mix test --no-start --exclude no_parity
        env:
          # match POSTGRES_PASSWORD for postgres image below
          PGPASSWORD: postgres
          # match POSTGRES_USER for postgres image below
          PGUSER: postgres
          ETHEREUM_JSONRPC_CASE: "EthereumJSONRPC.Case.Parity.Mox"
          ETHEREUM_JSONRPC_WEB_SOCKET_CASE: "EthereumJSONRPC.WebSocket.Case.Mox"

  test_parity_mox_block_scout_web:
    name: Blockscout Web Tests
    runs-on: ubuntu-18.04
    needs: build-and-cache
    services:
      postgres:
        image: postgres
        env:
          # Match apps/explorer/config/test.exs config :explorer, Explorer.Repo, database
          POSTGRES_DB: explorer_test
          # match PGPASSWORD for elixir image above
          POSTGRES_PASSWORD: postgres
          # match PGUSER for elixir image above
          POSTGRES_USER: postgres
        # Set health checks to wait until postgres has started
        options: >-
          --health-cmd pg_isready
          --health-interval 10s
          --health-timeout 5s
          --health-retries 5
        ports:
          # Maps tcp port 5432 on service container to the host
          - 5432:5432
    steps:
      - uses: actions/checkout@v2
      - uses: erlef/setup-beam@v1
        with:
          otp-version: ${{ env.OTP_VERSION }}
          elixir-version: ${{ env.ELIXIR_VERSION }}
      - run: curl --proto '=https' --tlsv1.2 -sSf https://sh.rustup.rs | sh -s -- -y
      - run: echo 'export PATH=~/.cargo/bin/:$PATH' >> $GITHUB_ENV

      - name: Mix Deps Cache
        uses: actions/cache@v2
        id: deps-cache
        with:
          path: |
            deps
            _build
<<<<<<< HEAD
<<<<<<< HEAD
          key: ${{ runner.os }}-${{ env.ELIXIR_VERSION }}-${{ env.OTP_VERSION }}-${{ env.MIX_ENV }}-deps-mixlockhash_9-${{ hashFiles('mix.lock') }}
=======
          key: ${{ runner.os }}-${{ env.ELIXIR_VERSION }}-${{ env.OTP_VERSION }}-${{ env.MIX_ENV }}-deps-mixlockhash_8-${{ hashFiles('mix.lock') }}
>>>>>>> origin/auth-local
=======
          key: ${{ runner.os }}-${{ env.ELIXIR_VERSION }}-${{ env.OTP_VERSION }}-${{ env.MIX_ENV }}-deps-mixlockhash_9-${{ hashFiles('mix.lock') }}
>>>>>>> db97ddca
          restore-keys: |
            ${{ runner.os }}-${{ env.ELIXIR_VERSION }}-${{ env.OTP_VERSION }}-${{ env.MIX_ENV }}-deps-"


      - name: Restore Explorer NPM Cache
        uses: actions/cache@v2
        id: explorer-npm-cache
        with:
          path: apps/explorer/node_modules
          key: ${{ runner.os }}-${{ env.ELIXIR_VERSION }}-${{ env.OTP_VERSION }}-${{ env.MIX_ENV }}-explorer-npm-${{ hashFiles('apps/explorer/package-lock.json') }}
          restore-keys: |
            ${{ runner.os }}-${{ env.ELIXIR_VERSION }}-${{ env.OTP_VERSION }}-${{ env.MIX_ENV }}-explorer-npm-

      - name: Restore Blockscout Web NPM Cache
        uses: actions/cache@v2
        id: blockscoutweb-npm-cache
        with:
          path: apps/block_scout_web/assets/node_modules
          key: ${{ runner.os }}-${{ env.ELIXIR_VERSION }}-${{ env.OTP_VERSION }}-${{ env.MIX_ENV }}-blockscoutweb-npm-${{ hashFiles('apps/block_scout_web/assets/package-lock.json') }}
          restore-keys: |
            ${{ runner.os }}-${{ env.ELIXIR_VERSION }}-${{ env.OTP_VERSION }}-${{ env.MIX_ENV }}-blockscoutweb-npm-

      - run: npm rebuild node-sass
        working-directory: apps/block_scout_web/assets

      - name: Build assets
        run: node node_modules/webpack/bin/webpack.js --mode development
        working-directory: "apps/block_scout_web/assets"

      - run: ./bin/install_chrome_headless.sh

      - name: mix test --exclude no_parity
        run: |
          mix ecto.create --quiet
          mix ecto.migrate
          cd apps/block_scout_web
          mix compile
          mix test --no-start --exclude no_parity
        env:
          # match POSTGRES_PASSWORD for postgres image below
          PGPASSWORD: postgres
          # match POSTGRES_USER for postgres image below
          PGUSER: postgres
          ETHEREUM_JSONRPC_CASE: "EthereumJSONRPC.Case.Parity.Mox"
          ETHEREUM_JSONRPC_WEB_SOCKET_CASE: "EthereumJSONRPC.WebSocket.Case.Mox"
          CHAIN_ID: "77"<|MERGE_RESOLUTION|>--- conflicted
+++ resolved
@@ -102,15 +102,7 @@
           path: |
             deps
             _build
-<<<<<<< HEAD
-<<<<<<< HEAD
-          key: ${{ runner.os }}-${{ env.ELIXIR_VERSION }}-${{ env.OTP_VERSION }}-${{ env.MIX_ENV }}-deps-mixlockhash_9-${{ hashFiles('mix.lock') }}
-=======
-          key: ${{ runner.os }}-${{ env.ELIXIR_VERSION }}-${{ env.OTP_VERSION }}-${{ env.MIX_ENV }}-deps-mixlockhash_8-${{ hashFiles('mix.lock') }}
->>>>>>> origin/auth-local
-=======
-          key: ${{ runner.os }}-${{ env.ELIXIR_VERSION }}-${{ env.OTP_VERSION }}-${{ env.MIX_ENV }}-deps-mixlockhash_9-${{ hashFiles('mix.lock') }}
->>>>>>> db97ddca
+          key: ${{ runner.os }}-${{ env.ELIXIR_VERSION }}-${{ env.OTP_VERSION }}-${{ env.MIX_ENV }}-deps-mixlockhash_9-${{ hashFiles('mix.lock') }}
           restore-keys: |
             ${{ runner.os }}-${{ env.ELIXIR_VERSION }}-${{ env.OTP_VERSION }}-${{ env.MIX_ENV }}-deps-"
 
@@ -134,15 +126,7 @@
           path: |
             deps
             _build
-<<<<<<< HEAD
-<<<<<<< HEAD
-          key: ${{ runner.os }}-${{ env.ELIXIR_VERSION }}-${{ env.OTP_VERSION }}-${{ env.MIX_ENV }}-deps-mixlockhash_9-${{ hashFiles('mix.lock') }}
-=======
-          key: ${{ runner.os }}-${{ env.ELIXIR_VERSION }}-${{ env.OTP_VERSION }}-${{ env.MIX_ENV }}-deps-mixlockhash_8-${{ hashFiles('mix.lock') }}
->>>>>>> origin/auth-local
-=======
-          key: ${{ runner.os }}-${{ env.ELIXIR_VERSION }}-${{ env.OTP_VERSION }}-${{ env.MIX_ENV }}-deps-mixlockhash_9-${{ hashFiles('mix.lock') }}
->>>>>>> db97ddca
+          key: ${{ runner.os }}-${{ env.ELIXIR_VERSION }}-${{ env.OTP_VERSION }}-${{ env.MIX_ENV }}-deps-mixlockhash_9-${{ hashFiles('mix.lock') }}
           restore-keys: |
             ${{ runner.os }}-${{ env.ELIXIR_VERSION }}-${{ env.OTP_VERSION }}-${{ env.MIX_ENV }}-deps-"
 
@@ -165,15 +149,7 @@
           path: |
             deps
             _build
-<<<<<<< HEAD
-<<<<<<< HEAD
-          key: ${{ runner.os }}-${{ env.ELIXIR_VERSION }}-${{ env.OTP_VERSION }}-${{ env.MIX_ENV }}-deps-mixlockhash_9-${{ hashFiles('mix.lock') }}
-=======
-          key: ${{ runner.os }}-${{ env.ELIXIR_VERSION }}-${{ env.OTP_VERSION }}-${{ env.MIX_ENV }}-deps-mixlockhash_8-${{ hashFiles('mix.lock') }}
->>>>>>> origin/auth-local
-=======
-          key: ${{ runner.os }}-${{ env.ELIXIR_VERSION }}-${{ env.OTP_VERSION }}-${{ env.MIX_ENV }}-deps-mixlockhash_9-${{ hashFiles('mix.lock') }}
->>>>>>> db97ddca
+          key: ${{ runner.os }}-${{ env.ELIXIR_VERSION }}-${{ env.OTP_VERSION }}-${{ env.MIX_ENV }}-deps-mixlockhash_9-${{ hashFiles('mix.lock') }}
           restore-keys: |
             ${{ runner.os }}-${{ env.ELIXIR_VERSION }}-${{ env.OTP_VERSION }}-${{ env.MIX_ENV }}-deps-"
 
@@ -213,15 +189,7 @@
           path: |
             deps
             _build
-<<<<<<< HEAD
-<<<<<<< HEAD
-          key: ${{ runner.os }}-${{ env.ELIXIR_VERSION }}-${{ env.OTP_VERSION }}-${{ env.MIX_ENV }}-deps-mixlockhash_9-${{ hashFiles('mix.lock') }}
-=======
-          key: ${{ runner.os }}-${{ env.ELIXIR_VERSION }}-${{ env.OTP_VERSION }}-${{ env.MIX_ENV }}-deps-mixlockhash_8-${{ hashFiles('mix.lock') }}
->>>>>>> origin/auth-local
-=======
-          key: ${{ runner.os }}-${{ env.ELIXIR_VERSION }}-${{ env.OTP_VERSION }}-${{ env.MIX_ENV }}-deps-mixlockhash_9-${{ hashFiles('mix.lock') }}
->>>>>>> db97ddca
+          key: ${{ runner.os }}-${{ env.ELIXIR_VERSION }}-${{ env.OTP_VERSION }}-${{ env.MIX_ENV }}-deps-mixlockhash_9-${{ hashFiles('mix.lock') }}
           restore-keys: |
             ${{ runner.os }}-${{ env.ELIXIR_VERSION }}-${{ env.OTP_VERSION }}-${{ env.MIX_ENV }}-deps-"
 
@@ -247,15 +215,7 @@
           path: |
             deps
             _build
-<<<<<<< HEAD
-<<<<<<< HEAD
-          key: ${{ runner.os }}-${{ env.ELIXIR_VERSION }}-${{ env.OTP_VERSION }}-${{ env.MIX_ENV }}-deps-mixlockhash_9-${{ hashFiles('mix.lock') }}
-=======
-          key: ${{ runner.os }}-${{ env.ELIXIR_VERSION }}-${{ env.OTP_VERSION }}-${{ env.MIX_ENV }}-deps-mixlockhash_8-${{ hashFiles('mix.lock') }}
->>>>>>> origin/auth-local
-=======
-          key: ${{ runner.os }}-${{ env.ELIXIR_VERSION }}-${{ env.OTP_VERSION }}-${{ env.MIX_ENV }}-deps-mixlockhash_9-${{ hashFiles('mix.lock') }}
->>>>>>> db97ddca
+          key: ${{ runner.os }}-${{ env.ELIXIR_VERSION }}-${{ env.OTP_VERSION }}-${{ env.MIX_ENV }}-deps-mixlockhash_9-${{ hashFiles('mix.lock') }}
           restore-keys: |
             ${{ runner.os }}-${{ env.ELIXIR_VERSION }}-${{ env.OTP_VERSION }}-${{ env.MIX_ENV }}-deps-"
 
@@ -283,15 +243,7 @@
           path: |
             deps
             _build
-<<<<<<< HEAD
-<<<<<<< HEAD
-          key: ${{ runner.os }}-${{ env.ELIXIR_VERSION }}-${{ env.OTP_VERSION }}-${{ env.MIX_ENV }}-deps-mixlockhash_9-${{ hashFiles('mix.lock') }}
-=======
-          key: ${{ runner.os }}-${{ env.ELIXIR_VERSION }}-${{ env.OTP_VERSION }}-${{ env.MIX_ENV }}-deps-mixlockhash_8-${{ hashFiles('mix.lock') }}
->>>>>>> origin/auth-local
-=======
-          key: ${{ runner.os }}-${{ env.ELIXIR_VERSION }}-${{ env.OTP_VERSION }}-${{ env.MIX_ENV }}-deps-mixlockhash_9-${{ hashFiles('mix.lock') }}
->>>>>>> db97ddca
+          key: ${{ runner.os }}-${{ env.ELIXIR_VERSION }}-${{ env.OTP_VERSION }}-${{ env.MIX_ENV }}-deps-mixlockhash_9-${{ hashFiles('mix.lock') }}
           restore-keys: |
             ${{ runner.os }}-${{ env.ELIXIR_VERSION }}-${{ env.OTP_VERSION }}-${{ env.MIX_ENV }}-deps-"
 
@@ -340,15 +292,7 @@
           path: |
             deps
             _build
-<<<<<<< HEAD
-<<<<<<< HEAD
-          key: ${{ runner.os }}-${{ env.ELIXIR_VERSION }}-${{ env.OTP_VERSION }}-${{ env.MIX_ENV }}-deps-mixlockhash_9-${{ hashFiles('mix.lock') }}
-=======
-          key: ${{ runner.os }}-${{ env.ELIXIR_VERSION }}-${{ env.OTP_VERSION }}-${{ env.MIX_ENV }}-deps-mixlockhash_8-${{ hashFiles('mix.lock') }}
->>>>>>> origin/auth-local
-=======
-          key: ${{ runner.os }}-${{ env.ELIXIR_VERSION }}-${{ env.OTP_VERSION }}-${{ env.MIX_ENV }}-deps-mixlockhash_9-${{ hashFiles('mix.lock') }}
->>>>>>> db97ddca
+          key: ${{ runner.os }}-${{ env.ELIXIR_VERSION }}-${{ env.OTP_VERSION }}-${{ env.MIX_ENV }}-deps-mixlockhash_9-${{ hashFiles('mix.lock') }}
           restore-keys: |
             ${{ runner.os }}-${{ env.ELIXIR_VERSION }}-${{ env.OTP_VERSION }}-${{ env.MIX_ENV }}-deps-"
 
@@ -410,15 +354,7 @@
           path: |
             deps
             _build
-<<<<<<< HEAD
-<<<<<<< HEAD
-          key: ${{ runner.os }}-${{ env.ELIXIR_VERSION }}-${{ env.OTP_VERSION }}-${{ env.MIX_ENV }}-deps-mixlockhash_9-${{ hashFiles('mix.lock') }}
-=======
-          key: ${{ runner.os }}-${{ env.ELIXIR_VERSION }}-${{ env.OTP_VERSION }}-${{ env.MIX_ENV }}-deps-mixlockhash_8-${{ hashFiles('mix.lock') }}
->>>>>>> origin/auth-local
-=======
-          key: ${{ runner.os }}-${{ env.ELIXIR_VERSION }}-${{ env.OTP_VERSION }}-${{ env.MIX_ENV }}-deps-mixlockhash_9-${{ hashFiles('mix.lock') }}
->>>>>>> db97ddca
+          key: ${{ runner.os }}-${{ env.ELIXIR_VERSION }}-${{ env.OTP_VERSION }}-${{ env.MIX_ENV }}-deps-mixlockhash_9-${{ hashFiles('mix.lock') }}
           restore-keys: |
             ${{ runner.os }}-${{ env.ELIXIR_VERSION }}-${{ env.OTP_VERSION }}-${{ env.MIX_ENV }}-deps-"
 
@@ -474,15 +410,7 @@
           path: |
             deps
             _build
-<<<<<<< HEAD
-<<<<<<< HEAD
-          key: ${{ runner.os }}-${{ env.ELIXIR_VERSION }}-${{ env.OTP_VERSION }}-${{ env.MIX_ENV }}-deps-mixlockhash_9-${{ hashFiles('mix.lock') }}
-=======
-          key: ${{ runner.os }}-${{ env.ELIXIR_VERSION }}-${{ env.OTP_VERSION }}-${{ env.MIX_ENV }}-deps-mixlockhash_8-${{ hashFiles('mix.lock') }}
->>>>>>> origin/auth-local
-=======
-          key: ${{ runner.os }}-${{ env.ELIXIR_VERSION }}-${{ env.OTP_VERSION }}-${{ env.MIX_ENV }}-deps-mixlockhash_9-${{ hashFiles('mix.lock') }}
->>>>>>> db97ddca
+          key: ${{ runner.os }}-${{ env.ELIXIR_VERSION }}-${{ env.OTP_VERSION }}-${{ env.MIX_ENV }}-deps-mixlockhash_9-${{ hashFiles('mix.lock') }}
           restore-keys: |
             ${{ runner.os }}-${{ env.ELIXIR_VERSION }}-${{ env.OTP_VERSION }}-${{ env.MIX_ENV }}-deps-"
 
@@ -549,15 +477,7 @@
           path: |
             deps
             _build
-<<<<<<< HEAD
-<<<<<<< HEAD
-          key: ${{ runner.os }}-${{ env.ELIXIR_VERSION }}-${{ env.OTP_VERSION }}-${{ env.MIX_ENV }}-deps-mixlockhash_9-${{ hashFiles('mix.lock') }}
-=======
-          key: ${{ runner.os }}-${{ env.ELIXIR_VERSION }}-${{ env.OTP_VERSION }}-${{ env.MIX_ENV }}-deps-mixlockhash_8-${{ hashFiles('mix.lock') }}
->>>>>>> origin/auth-local
-=======
-          key: ${{ runner.os }}-${{ env.ELIXIR_VERSION }}-${{ env.OTP_VERSION }}-${{ env.MIX_ENV }}-deps-mixlockhash_9-${{ hashFiles('mix.lock') }}
->>>>>>> db97ddca
+          key: ${{ runner.os }}-${{ env.ELIXIR_VERSION }}-${{ env.OTP_VERSION }}-${{ env.MIX_ENV }}-deps-mixlockhash_9-${{ hashFiles('mix.lock') }}
           restore-keys: |
             ${{ runner.os }}-${{ env.ELIXIR_VERSION }}-${{ env.OTP_VERSION }}-${{ env.MIX_ENV }}-deps-"
 
@@ -618,15 +538,7 @@
           path: |
             deps
             _build
-<<<<<<< HEAD
-<<<<<<< HEAD
-          key: ${{ runner.os }}-${{ env.ELIXIR_VERSION }}-${{ env.OTP_VERSION }}-${{ env.MIX_ENV }}-deps-mixlockhash_9-${{ hashFiles('mix.lock') }}
-=======
-          key: ${{ runner.os }}-${{ env.ELIXIR_VERSION }}-${{ env.OTP_VERSION }}-${{ env.MIX_ENV }}-deps-mixlockhash_8-${{ hashFiles('mix.lock') }}
->>>>>>> origin/auth-local
-=======
-          key: ${{ runner.os }}-${{ env.ELIXIR_VERSION }}-${{ env.OTP_VERSION }}-${{ env.MIX_ENV }}-deps-mixlockhash_9-${{ hashFiles('mix.lock') }}
->>>>>>> db97ddca
+          key: ${{ runner.os }}-${{ env.ELIXIR_VERSION }}-${{ env.OTP_VERSION }}-${{ env.MIX_ENV }}-deps-mixlockhash_9-${{ hashFiles('mix.lock') }}
           restore-keys: |
             ${{ runner.os }}-${{ env.ELIXIR_VERSION }}-${{ env.OTP_VERSION }}-${{ env.MIX_ENV }}-deps-"
 
