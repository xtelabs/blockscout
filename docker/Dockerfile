FROM bitwalker/alpine-elixir-phoenix:1.13 AS builder

WORKDIR /app

RUN apk --no-cache --update add alpine-sdk gmp-dev automake libtool inotify-tools autoconf python3 file qemu-x86_64 jq

ENV GLIBC_REPO=https://github.com/sgerrand/alpine-pkg-glibc \
    GLIBC_VERSION=2.30-r0 \
    PORT=4000 \
    MIX_ENV="prod" \
    SECRET_KEY_BASE="RMgI4C1HSkxsEjdhtGMfwAHfyT6CKWXOgzCboJflfSm4jeAlic52io05KB6mqzc5" \
    PATH="$HOME/.cargo/bin:${PATH}" \
    RUSTFLAGS="-C target-feature=-crt-static"

RUN set -ex && \
    apk --update add libstdc++ curl ca-certificates && \
    for pkg in glibc-${GLIBC_VERSION} glibc-bin-${GLIBC_VERSION}; \
        do curl -sSL ${GLIBC_REPO}/releases/download/${GLIBC_VERSION}/${pkg}.apk -o /tmp/${pkg}.apk; done && \
    apk add --allow-untrusted /tmp/*.apk && \
    rm -v /tmp/*.apk && \
    /usr/glibc-compat/sbin/ldconfig /lib /usr/glibc-compat/lib

# Get Rust
RUN curl --proto '=https' --tlsv1.2 -sSf https://sh.rustup.rs | sh -s -- -y

<<<<<<< HEAD
ENV PATH="$HOME/.cargo/bin:${PATH}"
ENV RUSTFLAGS="-C target-feature=-crt-static"

EXPOSE 4000

ENV MIX_ENV="prod"
ENV CHAIN_ID="6"
ENV SOCKET_ROOT="/etc/kotti"
ENV JSON_RPC="https://www.ethercluster.com/kotti"
=======
ARG CACHE_EXCHANGE_RATES_PERIOD
ARG DISABLE_READ_API
ARG API_PATH
ARG NETWORK_PATH
ARG DISABLE_WEBAPP
ARG DISABLE_WRITE_API
ARG CACHE_ENABLE_TOTAL_GAS_USAGE_COUNTER
ARG WOBSERVER_ENABLED
ARG ADMIN_PANEL_ENABLED
ARG CACHE_ADDRESS_WITH_BALANCES_UPDATE_INTERVAL
ARG SOCKET_ROOT
>>>>>>> b813cdf9

# Cache elixir deps
ADD mix.exs mix.lock ./
ADD apps/block_scout_web/mix.exs ./apps/block_scout_web/
ADD apps/explorer/mix.exs ./apps/explorer/
ADD apps/ethereum_jsonrpc/mix.exs ./apps/ethereum_jsonrpc/
ADD apps/indexer/mix.exs ./apps/indexer/

RUN HEX_HTTP_TIMEOUT=3600 mix do deps.get, local.rebar --force, deps.compile

ADD . .

COPY . .

# Run forderground build and phoenix digest
RUN mix compile && npm install npm@latest

# Add blockscout npm deps
RUN cd apps/block_scout_web/assets/ && \
    npm install && \
    npm run deploy && \
    cd /app/apps/explorer/ && \
    npm install && \
    apk update && \
    apk del --force-broken-world alpine-sdk gmp-dev automake libtool inotify-tools autoconf python3

RUN mix phx.digest

RUN mkdir -p /opt/release \
  && mix release blockscout \
  && mv _build/${MIX_ENV}/rel/blockscout /opt/release

##############################################################
FROM bitwalker/alpine-elixir-phoenix:1.13

WORKDIR /app

COPY --from=builder /opt/release/blockscout .
COPY --from=builder /app/apps/explorer/node_modules ./node_modules<|MERGE_RESOLUTION|>--- conflicted
+++ resolved
@@ -23,17 +23,10 @@
 # Get Rust
 RUN curl --proto '=https' --tlsv1.2 -sSf https://sh.rustup.rs | sh -s -- -y
 
-<<<<<<< HEAD
-ENV PATH="$HOME/.cargo/bin:${PATH}"
-ENV RUSTFLAGS="-C target-feature=-crt-static"
+ENV SOCKET_ROOT="/etc/kotti"
+ENV NETWORK_PATH="/etc/kotti"
+ENV API_PATH="/etc/kotti"
 
-EXPOSE 4000
-
-ENV MIX_ENV="prod"
-ENV CHAIN_ID="6"
-ENV SOCKET_ROOT="/etc/kotti"
-ENV JSON_RPC="https://www.ethercluster.com/kotti"
-=======
 ARG CACHE_EXCHANGE_RATES_PERIOD
 ARG DISABLE_READ_API
 ARG API_PATH
@@ -45,7 +38,6 @@
 ARG ADMIN_PANEL_ENABLED
 ARG CACHE_ADDRESS_WITH_BALANCES_UPDATE_INTERVAL
 ARG SOCKET_ROOT
->>>>>>> b813cdf9
 
 # Cache elixir deps
 ADD mix.exs mix.lock ./
